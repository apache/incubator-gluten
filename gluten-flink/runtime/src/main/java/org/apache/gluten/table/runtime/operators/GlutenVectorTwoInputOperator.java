--- conflicted
+++ resolved
@@ -98,7 +98,12 @@
     task = session.queryOps().execute(query);
     LOG.debug("Gluten Plan: {}", Serde.toJson(glutenPlan));
     LOG.debug("OutTypes: {}", outputTypes.keySet());
-    LOG.debug("RuntimeContex: {}", getRuntimeContext().getClass().getName());
+    query =
+        new Query(
+            glutenPlan, VeloxQueryConfig.getConfig(getRuntimeContext()), ConnectorConfig.empty());
+    LOG.debug("RuntimeContext: {}", getRuntimeContext().getClass().getName());
+    allocator = new RootAllocator(Long.MAX_VALUE);
+    task = session.queryOps().execute(query);
   }
 
   @Override
@@ -110,17 +115,6 @@
     outElement = new StreamRecord(null);
     leftInputQueue = session.externalStreamOps().newBlockingQueue();
     rightInputQueue = session.externalStreamOps().newBlockingQueue();
-<<<<<<< HEAD
-    LOG.debug("Gluten Plan: {}", Serde.toJson(glutenPlan));
-    LOG.debug("OutTypes: {}", outputTypes.keySet());
-    query =
-        new Query(
-            glutenPlan, VeloxQueryConfig.getConfig(getRuntimeContext()), ConnectorConfig.empty());
-    LOG.debug("RuntimeContex: {}", getRuntimeContext().getClass().getName());
-    allocator = new RootAllocator(Long.MAX_VALUE);
-    task = session.queryOps().execute(query);
-=======
->>>>>>> 0515a6bf
     ExternalStreamConnectorSplit leftSplit =
         new ExternalStreamConnectorSplit("connector-external-stream", leftInputQueue.id());
     ExternalStreamConnectorSplit rightSplit =
