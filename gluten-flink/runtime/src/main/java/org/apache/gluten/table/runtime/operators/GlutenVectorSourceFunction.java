--- conflicted
+++ resolved
@@ -32,13 +32,10 @@
 import io.github.zhztheplayer.velox4j.type.RowType;
 
 import org.apache.flink.api.common.state.CheckpointListener;
-<<<<<<< HEAD
-=======
 import org.apache.flink.configuration.Configuration;
 import org.apache.flink.runtime.state.FunctionInitializationContext;
 import org.apache.flink.runtime.state.FunctionSnapshotContext;
 import org.apache.flink.streaming.api.checkpoint.CheckpointedFunction;
->>>>>>> 647c606c
 import org.apache.flink.streaming.api.functions.source.RichParallelSourceFunction;
 import org.apache.flink.streaming.api.watermark.Watermark;
 
@@ -54,11 +51,7 @@
  * instead of RowData to avoid data convert.
  */
 public class GlutenVectorSourceFunction extends RichParallelSourceFunction<StatefulElement>
-<<<<<<< HEAD
-    implements CheckpointListener {
-=======
     implements CheckpointedFunction, CheckpointListener {
->>>>>>> 647c606c
   private static final Logger LOG = LoggerFactory.getLogger(GlutenVectorSourceFunction.class);
 
   private final StatefulPlanNode planNode;
@@ -107,7 +100,6 @@
       session = Velox4j.newSession(memoryManager);
       query = new Query(planNode, Config.empty(), ConnectorConfig.empty());
       allocator = new RootAllocator(Long.MAX_VALUE);
-
       task = session.queryOps().execute(query);
       task.addSplit(id, split);
       task.noMoreSplits(id);
@@ -116,18 +108,6 @@
 
   @Override
   public void run(SourceContext<StatefulElement> sourceContext) throws Exception {
-<<<<<<< HEAD
-    LOG.debug("Running GlutenSourceFunction: " + Serde.toJson(planNode));
-    memoryManager = MemoryManager.create(AllocationListener.NOOP);
-    session = Velox4j.newSession(memoryManager);
-    query = new Query(planNode, Config.empty(), ConnectorConfig.empty());
-    allocator = new RootAllocator(Long.MAX_VALUE);
-
-    task = session.queryOps().execute(query);
-    task.addSplit(id, split);
-    task.noMoreSplits(id);
-=======
->>>>>>> 647c606c
     while (isRunning) {
       UpIterator.State state = task.advance();
       if (state == UpIterator.State.AVAILABLE) {
@@ -158,10 +138,6 @@
   }
 
   @Override
-<<<<<<< HEAD
-  public void notifyCheckpointComplete(long checkpointId) throws Exception {
-    task.commit(checkpointId);
-=======
   public void snapshotState(FunctionSnapshotContext context) throws Exception {
     // TODO: implement it
     this.task.snapshotState(0);
@@ -194,6 +170,5 @@
   public void notifyCheckpointAborted(long checkpointId) throws Exception {
     // TODO: notify velox
     this.task.notifyCheckpointAborted(checkpointId);
->>>>>>> 647c606c
   }
 }