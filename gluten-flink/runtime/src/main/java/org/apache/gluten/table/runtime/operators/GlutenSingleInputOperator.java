/*
 * Licensed to the Apache Software Foundation (ASF) under one or more
 * contributor license agreements.  See the NOTICE file distributed with
 * this work for additional information regarding copyright ownership.
 * The ASF licenses this file to You under the Apache License, Version 2.0
 * (the "License"); you may not use this file except in compliance with
 * the License.  You may obtain a copy of the License at
 *
 *    http://www.apache.org/licenses/LICENSE-2.0
 *
 * Unless required by applicable law or agreed to in writing, software
 * distributed under the License is distributed on an "AS IS" BASIS,
 * WITHOUT WARRANTIES OR CONDITIONS OF ANY KIND, either express or implied.
 * See the License for the specific language governing permissions and
 * limitations under the License.
 */

package org.apache.gluten.table.runtime.operators;

import io.github.zhztheplayer.velox4j.connector.ExternalStreamConnectorSplit;
import io.github.zhztheplayer.velox4j.connector.ExternalStreamTableHandle;
import io.github.zhztheplayer.velox4j.connector.ExternalStreams;
import io.github.zhztheplayer.velox4j.iterator.UpIterator;
import io.github.zhztheplayer.velox4j.query.SerialTask;
import io.github.zhztheplayer.velox4j.type.RowType;
import org.apache.gluten.streaming.api.operators.GlutenOperator;
import org.apache.gluten.util.Velox4JBean;
import org.apache.gluten.vectorized.FlinkRowToVLVectorConvertor;

import io.github.zhztheplayer.velox4j.Velox4j;
import io.github.zhztheplayer.velox4j.config.Config;
import io.github.zhztheplayer.velox4j.config.ConnectorConfig;
import io.github.zhztheplayer.velox4j.data.RowVector;
import io.github.zhztheplayer.velox4j.memory.AllocationListener;
import io.github.zhztheplayer.velox4j.memory.MemoryManager;
import io.github.zhztheplayer.velox4j.plan.PlanNode;
import io.github.zhztheplayer.velox4j.plan.TableScanNode;
import io.github.zhztheplayer.velox4j.query.Query;
import io.github.zhztheplayer.velox4j.serde.Serde;
import io.github.zhztheplayer.velox4j.session.Session;
import org.apache.arrow.memory.BufferAllocator;
import org.apache.arrow.memory.RootAllocator;
import org.apache.flink.streaming.api.operators.OneInputStreamOperator;
import org.apache.flink.streaming.runtime.streamrecord.StreamRecord;
import org.apache.flink.table.data.RowData;
import org.apache.flink.table.runtime.operators.TableStreamOperator;

import org.slf4j.Logger;
import org.slf4j.LoggerFactory;

import java.util.List;

/** Calculate operator in gluten, which will call Velox to run. */
public class GlutenSingleInputOperator extends TableStreamOperator<RowData>
        implements OneInputStreamOperator<RowData, RowData>, GlutenOperator {

    private static final Logger LOG = LoggerFactory.getLogger(GlutenSingleInputOperator.class);

    private final Velox4JBean<PlanNode> glutenPlan;
    private final String id;
    private final Velox4JBean<RowType> inputType;
    private final Velox4JBean<RowType> outputType;

    private StreamRecord<RowData> outElement = null;

    private MemoryManager memoryManager;
    private Session session;
    private Query query;
    private ExternalStreams.BlockingQueue inputQueue;
    private BufferAllocator allocator;
    private SerialTask task;

    public GlutenSingleInputOperator(PlanNode plan, String id, RowType inputType, RowType outputType) {
        this.glutenPlan = Velox4JBean.of(plan);
        this.id = id;
        this.inputType = Velox4JBean.of(inputType);
        this.outputType = Velox4JBean.of(outputType);
    }

    @Override
    public void open() throws Exception {
        super.open();
        outElement = new StreamRecord(null);
        memoryManager = MemoryManager.create(AllocationListener.NOOP);
        session = Velox4j.newSession(memoryManager);

        inputQueue = session.externalStreamOps().newBlockingQueue();
        // add a mock input as velox not allow the source is empty.
        PlanNode mockInput = new TableScanNode(
                id,
                inputType.get(),
                new ExternalStreamTableHandle("connector-external-stream"),
                List.of());
        glutenPlan.get().setSources(List.of(mockInput));
        LOG.debug("Gluten Plan: {}", Serde.toJson(glutenPlan.get()));
        query = new Query(glutenPlan.get(), Config.empty(), ConnectorConfig.empty());
        allocator = new RootAllocator(Long.MAX_VALUE);
        task = session.queryOps().execute(query);
        ExternalStreamConnectorSplit split = new ExternalStreamConnectorSplit("connector-external-stream", inputQueue.id());
        task.addSplit(id, split);
        task.noMoreSplits(id);
    }

    @Override
    public void processElement(StreamRecord<RowData> element) {
<<<<<<< HEAD
        RowVector inRv = null;
        RowVector outRv = null;
        try {
            inRv = FlinkRowToVLVectorConvertor.fromRowData(
                element.getValue(),
                allocator,
                session,
                inputType);
            inputQueue.put(inRv);
            UpIterator.State state = task.advance();
            if (state == UpIterator.State.AVAILABLE) {
                outRv = task.get();
                List<RowData> rows = FlinkRowToVLVectorConvertor.toRowData(
                        outRv,
                        allocator,
                        outputType);
                for (RowData row : rows) {
                    output.collect(outElement.replace(row));
                }
            }
        } finally {
            /// The RowVector should be closed in `finally`, to avoid it may not be closed when exceptions rasied,
            /// that lead to memory leak.
            if (outRv != null) {
                outRv.close();
            }
            if (inRv != null) {
                inRv.close();
=======
        final RowVector inRv = FlinkRowToVLVectorConvertor.fromRowData(
            element.getValue(),
            allocator,
            session,
            inputType.get());
        inputQueue.put(inRv);
        UpIterator.State state = task.advance();
        if (state == UpIterator.State.AVAILABLE) {
            RowVector outRv = task.get();
            List<RowData> rows = FlinkRowToVLVectorConvertor.toRowData(
                    outRv,
                    allocator,
                    outputType.get());
            for (RowData row : rows) {
                output.collect(outElement.replace(row));
>>>>>>> 5f8db8cc
            }
        }
    }

    @Override
    public void close() throws Exception {
        inputQueue.close();
        task.close();
        session.close();
        memoryManager.close();
        allocator.close();
    }

    @Override
    public PlanNode getPlanNode() {
        return glutenPlan.get();
    }

    @Override
    public RowType getInputType() {
        return inputType.get();
    }

    @Override
    public RowType getOutputType() {
        return outputType.get();
    }

    @Override
    public String getId() {
        return id;
    }
}<|MERGE_RESOLUTION|>--- conflicted
+++ resolved
@@ -103,7 +103,6 @@
 
     @Override
     public void processElement(StreamRecord<RowData> element) {
-<<<<<<< HEAD
         RowVector inRv = null;
         RowVector outRv = null;
         try {
@@ -132,24 +131,7 @@
             }
             if (inRv != null) {
                 inRv.close();
-=======
-        final RowVector inRv = FlinkRowToVLVectorConvertor.fromRowData(
-            element.getValue(),
-            allocator,
-            session,
-            inputType.get());
-        inputQueue.put(inRv);
-        UpIterator.State state = task.advance();
-        if (state == UpIterator.State.AVAILABLE) {
-            RowVector outRv = task.get();
-            List<RowData> rows = FlinkRowToVLVectorConvertor.toRowData(
-                    outRv,
-                    allocator,
-                    outputType.get());
-            for (RowData row : rows) {
-                output.collect(outElement.replace(row));
->>>>>>> 5f8db8cc
-            }
+	    }
         }
     }
 
