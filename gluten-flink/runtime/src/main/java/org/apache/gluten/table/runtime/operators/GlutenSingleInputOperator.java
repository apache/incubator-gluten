/*
 * Licensed to the Apache Software Foundation (ASF) under one or more
 * contributor license agreements.  See the NOTICE file distributed with
 * this work for additional information regarding copyright ownership.
 * The ASF licenses this file to You under the Apache License, Version 2.0
 * (the "License"); you may not use this file except in compliance with
 * the License.  You may obtain a copy of the License at
 *
 *    http://www.apache.org/licenses/LICENSE-2.0
 *
 * Unless required by applicable law or agreed to in writing, software
 * distributed under the License is distributed on an "AS IS" BASIS,
 * WITHOUT WARRANTIES OR CONDITIONS OF ANY KIND, either express or implied.
 * See the License for the specific language governing permissions and
 * limitations under the License.
 */

package org.apache.gluten.table.runtime.operators;

import io.github.zhztheplayer.velox4j.connector.ExternalStream;
import io.github.zhztheplayer.velox4j.connector.ExternalStreamConnectorSplit;
import io.github.zhztheplayer.velox4j.connector.ExternalStreamTableHandle;
import io.github.zhztheplayer.velox4j.connector.ExternalStreams;
import io.github.zhztheplayer.velox4j.iterator.DownIterators;
import io.github.zhztheplayer.velox4j.iterator.UpIterator;
import io.github.zhztheplayer.velox4j.query.SerialTask;
import io.github.zhztheplayer.velox4j.type.RowType;
import org.apache.gluten.streaming.api.operators.GlutenOperator;
import org.apache.gluten.vectorized.FlinkRowToVLVectorConvertor;

import io.github.zhztheplayer.velox4j.Velox4j;
import io.github.zhztheplayer.velox4j.config.Config;
import io.github.zhztheplayer.velox4j.config.ConnectorConfig;
import io.github.zhztheplayer.velox4j.data.RowVector;
import io.github.zhztheplayer.velox4j.memory.AllocationListener;
import io.github.zhztheplayer.velox4j.memory.MemoryManager;
import io.github.zhztheplayer.velox4j.plan.PlanNode;
import io.github.zhztheplayer.velox4j.plan.TableScanNode;
import io.github.zhztheplayer.velox4j.query.Query;
import io.github.zhztheplayer.velox4j.serde.Serde;
import io.github.zhztheplayer.velox4j.session.Session;
import org.apache.arrow.memory.BufferAllocator;
import org.apache.arrow.memory.RootAllocator;
import org.apache.flink.streaming.api.operators.OneInputStreamOperator;
import org.apache.flink.streaming.runtime.streamrecord.StreamRecord;
import org.apache.flink.table.data.RowData;
import org.apache.flink.table.runtime.operators.TableStreamOperator;

import org.slf4j.Logger;
import org.slf4j.LoggerFactory;

import java.util.List;
import java.util.concurrent.BlockingQueue;
import java.util.concurrent.LinkedBlockingQueue;

/** Calculate operator in gluten, which will call Velox to run. */
public class GlutenSingleInputOperator extends TableStreamOperator<RowData>
        implements OneInputStreamOperator<RowData, RowData>, GlutenOperator {

    private static final Logger LOG = LoggerFactory.getLogger(GlutenSingleInputOperator.class);

    private final PlanNode glutenPlan;
    private final String id;
    private final RowType inputType;
    private final RowType outputType;

    private StreamRecord<RowData> outElement = null;

    private MemoryManager memoryManager;
    private Session session;
    private Query query;
    private ExternalStreams.BlockingQueue inputQueue;
    private BufferAllocator allocator;
    private SerialTask task;

    public GlutenSingleInputOperator(PlanNode plan, String id, RowType inputType, RowType outputType) {
        this.glutenPlan = plan;
        this.id = id;
        this.inputType = inputType;
        this.outputType = outputType;
    }

    @Override
    public void open() throws Exception {
        super.open();
        outElement = new StreamRecord(null);
        memoryManager = MemoryManager.create(AllocationListener.NOOP);
        session = Velox4j.newSession(memoryManager);

        inputQueue = session.externalStreamOps().newBlockingQueue();
        // add a mock input as velox not allow the source is empty.
        PlanNode mockInput = new TableScanNode(
                id,
                inputType,
                new ExternalStreamTableHandle("connector-external-stream"),
                List.of());
        glutenPlan.setSources(List.of(mockInput));
        LOG.debug("Gluten Plan: {}", Serde.toJson(glutenPlan));
        query = new Query(glutenPlan, Config.empty(), ConnectorConfig.empty());
        allocator = new RootAllocator(Long.MAX_VALUE);
        task = session.queryOps().execute(query);
        ExternalStreamConnectorSplit split = new ExternalStreamConnectorSplit("connector-external-stream", inputQueue.id());
        task.addSplit(id, split);
        task.noMoreSplits(id);
    }

    @Override
    public void processElement(StreamRecord<RowData> element) {
<<<<<<< HEAD
        RowVector inRv = null;
        RowVector outRv = null;
        try {
            inRv = FlinkRowToVLVectorConvertor.fromRowData(
                element.getValue(),
                allocator,
                session,
                inputType.get());
            inputQueue.put(inRv);
            UpIterator.State state = task.advance();
            if (state == UpIterator.State.AVAILABLE) {
                outRv = task.get();
                List<RowData> rows = FlinkRowToVLVectorConvertor.toRowData(
                        outRv,
                        allocator,
                        outputType.get());
                for (RowData row : rows) {
                    output.collect(outElement.replace(row));
                }
=======
        final RowVector inRv = FlinkRowToVLVectorConvertor.fromRowData(
            element.getValue(),
            allocator,
            session,
            inputType);
        inputQueue.put(inRv);
        UpIterator.State state = task.advance();
        if (state == UpIterator.State.AVAILABLE) {
            RowVector outRv = task.get();
            List<RowData> rows = FlinkRowToVLVectorConvertor.toRowData(
                    outRv,
                    allocator,
                    outputType);
            for (RowData row : rows) {
                output.collect(outElement.replace(row));
>>>>>>> 9d36fdd2
            }
        } finally {
            /// The RowVector should be closed in `finally`, to avoid it may not be closed when exceptions rasied,
            /// that lead to memory leak.
            if (outRv != null) {
                outRv.close();
            }
            if (inRv != null) {
                inRv.close();
	    }
        }
    }

    @Override
    public void close() throws Exception {
        inputQueue.close();
        task.close();
        session.close();
        memoryManager.close();
        allocator.close();
    }

    @Override
    public PlanNode getPlanNode() {
        return glutenPlan;
    }

    @Override
    public RowType getInputType() {
        return inputType;
    }

    @Override
    public RowType getOutputType() {
        return outputType;
    }

    @Override
    public String getId() {
        return id;
    }
}<|MERGE_RESOLUTION|>--- conflicted
+++ resolved
@@ -106,7 +106,6 @@
 
     @Override
     public void processElement(StreamRecord<RowData> element) {
-<<<<<<< HEAD
         RowVector inRv = null;
         RowVector outRv = null;
         try {
@@ -114,7 +113,7 @@
                 element.getValue(),
                 allocator,
                 session,
-                inputType.get());
+                inputType);
             inputQueue.put(inRv);
             UpIterator.State state = task.advance();
             if (state == UpIterator.State.AVAILABLE) {
@@ -122,27 +121,10 @@
                 List<RowData> rows = FlinkRowToVLVectorConvertor.toRowData(
                         outRv,
                         allocator,
-                        outputType.get());
+                        outputType);
                 for (RowData row : rows) {
                     output.collect(outElement.replace(row));
                 }
-=======
-        final RowVector inRv = FlinkRowToVLVectorConvertor.fromRowData(
-            element.getValue(),
-            allocator,
-            session,
-            inputType);
-        inputQueue.put(inRv);
-        UpIterator.State state = task.advance();
-        if (state == UpIterator.State.AVAILABLE) {
-            RowVector outRv = task.get();
-            List<RowData> rows = FlinkRowToVLVectorConvertor.toRowData(
-                    outRv,
-                    allocator,
-                    outputType);
-            for (RowData row : rows) {
-                output.collect(outElement.replace(row));
->>>>>>> 9d36fdd2
             }
         } finally {
             /// The RowVector should be closed in `finally`, to avoid it may not be closed when exceptions rasied,
