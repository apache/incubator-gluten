/*
 * Licensed to the Apache Software Foundation (ASF) under one or more
 * contributor license agreements.  See the NOTICE file distributed with
 * this work for additional information regarding copyright ownership.
 * The ASF licenses this file to You under the Apache License, Version 2.0
 * (the "License"); you may not use this file except in compliance with
 * the License.  You may obtain a copy of the License at
 *
 *    http://www.apache.org/licenses/LICENSE-2.0
 *
 * Unless required by applicable law or agreed to in writing, software
 * distributed under the License is distributed on an "AS IS" BASIS,
 * WITHOUT WARRANTIES OR CONDITIONS OF ANY KIND, either express or implied.
 * See the License for the specific language governing permissions and
 * limitations under the License.
 */
package org.apache.gluten.table.runtime.stream.custom;

import org.apache.gluten.table.runtime.stream.common.GlutenStreamingTestBase;

import org.apache.flink.types.Row;

import org.junit.jupiter.api.BeforeEach;
import org.junit.jupiter.api.Disabled;
import org.junit.jupiter.api.Test;

import java.math.BigDecimal;
import java.util.Arrays;
import java.util.List;

@Disabled("Need to apply for the new interface of gluten operator")
class ScalarFunctionsTest extends GlutenStreamingTestBase {

  @Override
  @BeforeEach
  public void before() throws Exception {
    super.before();
  }

  @Test
  void testAdd() {
    List<Row> rows = Arrays.asList(Row.of(1, 1L), Row.of(2, 2L), Row.of(3, 3L));
    createSimpleBoundedValuesTable("tblAdd", "a int, b bigint", rows);

    String query1 = "select a + b as x from tblAdd where a > 0";
    runAndCheck(query1, Arrays.asList("+I[2]", "+I[4]", "+I[6]"));

    String query2 = "select a + 1 as x from tblAdd where a > 0";
    runAndCheck(query2, Arrays.asList("+I[2]", "+I[3]", "+I[4]"));
  }

  @Test
  void testSubtract() {
    List<Row> rows = Arrays.asList(Row.of(1, 1L), Row.of(2, 2L), Row.of(3, 3L));
    createSimpleBoundedValuesTable("tblSub", "a int, b bigint", rows);
    String query1 = "select a - b as x from tblSub where a > 0";
    runAndCheck(query1, Arrays.asList("+I[0]", "+I[0]", "+I[0]"));

    String query2 = "select a - 1 as x from tblSub where a > 0";
    runAndCheck(query2, Arrays.asList("+I[0]", "+I[1]", "+I[2]"));
  }

  @Test
  void testMod() {
    List<Row> rows = Arrays.asList(Row.of(1, 100), Row.of(2, 3), Row.of(3, 5));
    createSimpleBoundedValuesTable("tblMod", "a int, d int", rows);
    String query1 = "select d % a as x from tblMod where a > 0";
    runAndCheck(query1, Arrays.asList("+I[0]", "+I[1]", "+I[2]"));

    String query2 = "select d % 3 as x from tblMod where a > 0";
    runAndCheck(query2, Arrays.asList("+I[1]", "+I[0]", "+I[2]"));
  }

  @Test
  void testLargerThen() {
    List<Row> rows =
        Arrays.asList(Row.of(1, 1L, "2", "1"), Row.of(2, 2L, "2", "2"), Row.of(3, 3L, "2", "1"));
    createSimpleBoundedValuesTable("tblLarger", "a int, b bigint, c string, d string", rows);
    String query1 = "select a > 1 as x from tblLarger where a > 0";
    runAndCheck(query1, Arrays.asList("+I[false]", "+I[true]", "+I[true]"));

    String query2 = "select b > 1 as x from tblLarger where a > 0";
    runAndCheck(query2, Arrays.asList("+I[false]", "+I[true]", "+I[true]"));

    String query3 = "select a > c as x from tblLarger where a > 0";
    runAndCheck(query3, Arrays.asList("+I[false]", "+I[false]", "+I[true]"));

    String query4 = "select c > d as x from tblLarger where a > 0";
    runAndCheck(query4, Arrays.asList("+I[true]", "+I[false]", "+I[true]"));
  }

  @Test
  void testLessThen() {
    List<Row> rows =
        Arrays.asList(Row.of(1, 1L, "2", "1"), Row.of(2, 2L, "2", "2"), Row.of(3, 3L, "2", "1"));
    createSimpleBoundedValuesTable("tblLess", "a int, b bigint, c string, d string", rows);

    String query1 = "select a < 2 as x from tblLess where a > 0";
    runAndCheck(query1, Arrays.asList("+I[true]", "+I[false]", "+I[false]"));

    String query2 = "select b < 2 as x from tblLess where a > 0";
    runAndCheck(query2, Arrays.asList("+I[true]", "+I[false]", "+I[false]"));

    String query3 = "select a < c as x from tblLess where a > 0";
    runAndCheck(query3, Arrays.asList("+I[true]", "+I[false]", "+I[false]"));

    String query4 = "select c < d as x from tblLess where a > 0";
    runAndCheck(query4, Arrays.asList("+I[false]", "+I[false]", "+I[false]"));

    String query5 = "select c > '123' from tblLess where a > 0";
    runAndCheck(query5, Arrays.asList("+I[true]", "+I[true]", "+I[true]"));
  }

  @Test
  void testEqual() {
    List<Row> rows =
        Arrays.asList(Row.of(1, 1L, "2", "1"), Row.of(2, 2L, "2", "2"), Row.of(3, 3L, "2", "1"));
    createSimpleBoundedValuesTable("tblEqual", "a int, b bigint, c string, d string", rows);

    String query1 = "select a = 1 as x from tblEqual where a > 0";
    runAndCheck(query1, Arrays.asList("+I[true]", "+I[false]", "+I[false]"));

    String query2 = "select b = 1 as x from tblEqual where a > 0";
    runAndCheck(query2, Arrays.asList("+I[true]", "+I[false]", "+I[false]"));

    String query3 = "select a, c, a = c as x from tblEqual where a > 0";
    runAndCheck(query3, Arrays.asList("+I[1, 2, false]", "+I[2, 2, true]", "+I[3, 2, false]"));

    String query4 = "select c = d as x from tblEqual where a > 0";
    runAndCheck(query4, Arrays.asList("+I[false]", "+I[true]", "+I[false]"));
  }

  @Test
<<<<<<< HEAD
  void testReinterpret() {
    List<Row> rows =
        Arrays.asList(
            Row.of(1, 1L, "2025-06-24 10:00:01", "1991-01-01 00:00:01"),
            Row.of(2, 2L, "2025-06-24 10:00:02", "1991-01-01 00:00:01"),
            Row.of(3, 3L, "2025-06-24 10:00:03", "1991-01-01 00:00:01"));
    createSimpleBoundedValuesTable(
        "tblReinterpret",
        "a int, b bigint, c string, d string, "
            + "e as case when a = 1 then cast(c as Timestamp(3)) else cast(d as Timestamp(3)) end, "
            + "WATERMARK FOR e AS e - INTERVAL '1' SECOND",
        rows);
    String query1 = "select e from tblReinterpret where a = 1";
    runAndCheck(query1, Arrays.asList("+I[2025-06-24T10:00:01]"));
    String query2 = "select e from tblReinterpret where a = 2";
    runAndCheck(query2, Arrays.asList("+I[1991-01-01T00:00:01]"));
=======
  void testDecimal() {
    List<Row> rows =
        Arrays.asList(
            Row.of(1, new BigDecimal("1.0"), new BigDecimal("1.0"), 2L, 1.0),
            Row.of(2, new BigDecimal("2.0"), new BigDecimal("2.0"), 3L, 3.0),
            Row.of(3, new BigDecimal("3.0"), new BigDecimal("3.0"), 4L, 4.0));
    createSimpleBoundedValuesTable(
        "tblDecimal", "a int, b decimal(11, 2), c decimal(10, 3), d bigint, e double", rows);
    String query = "select b + c as x from tblDecimal where a > 0";
    runAndCheck(query, Arrays.asList("+I[2.000]", "+I[4.000]", "+I[6.000]"));

    query = "select b + a as x from tblDecimal where a > 0";
    runAndCheck(query, Arrays.asList("+I[2.00]", "+I[4.00]", "+I[6.00]"));

    query = "select b + d as x from tblDecimal where a > 0";
    runAndCheck(query, Arrays.asList("+I[3.00]", "+I[5.00]", "+I[7.00]"));

    query = "select b - c as x from tblDecimal where a > 0";
    runAndCheck(query, Arrays.asList("+I[0.000]", "+I[0.000]", "+I[0.000]"));

    query = "select b - a as x from tblDecimal where a > 0";
    runAndCheck(query, Arrays.asList("+I[0.00]", "+I[0.00]", "+I[0.00]"));

    query = "select b * c as x from tblDecimal where a > 0";
    runAndCheck(query, Arrays.asList("+I[1.00000]", "+I[4.00000]", "+I[9.00000]"));

    query = "select b * d as x from tblDecimal where a > 0";
    runAndCheck(query, Arrays.asList("+I[2.00]", "+I[6.00]", "+I[12.00]"));

    query = "select b / c as x from tblDecimal where a > 0";
    runAndCheck(
        query, Arrays.asList("+I[1.0000000000000]", "+I[1.0000000000000]", "+I[1.0000000000000]"));

    query = "select b / a as x from tblDecimal where a > 0";
    runAndCheck(
        query, Arrays.asList("+I[1.0000000000000]", "+I[1.0000000000000]", "+I[1.0000000000000]"));

    query = "select b + e as x from tblDecimal where a > 0";
    runAndCheck(query, Arrays.asList("+I[2.0]", "+I[5.0]", "+I[7.0]"));
>>>>>>> 3343cb42
  }
}<|MERGE_RESOLUTION|>--- conflicted
+++ resolved
@@ -131,7 +131,6 @@
   }
 
   @Test
-<<<<<<< HEAD
   void testReinterpret() {
     List<Row> rows =
         Arrays.asList(
@@ -148,7 +147,9 @@
     runAndCheck(query1, Arrays.asList("+I[2025-06-24T10:00:01]"));
     String query2 = "select e from tblReinterpret where a = 2";
     runAndCheck(query2, Arrays.asList("+I[1991-01-01T00:00:01]"));
-=======
+  }
+
+  @Test
   void testDecimal() {
     List<Row> rows =
         Arrays.asList(
@@ -188,6 +189,5 @@
 
     query = "select b + e as x from tblDecimal where a > 0";
     runAndCheck(query, Arrays.asList("+I[2.0]", "+I[5.0]", "+I[7.0]"));
->>>>>>> 3343cb42
   }
 }