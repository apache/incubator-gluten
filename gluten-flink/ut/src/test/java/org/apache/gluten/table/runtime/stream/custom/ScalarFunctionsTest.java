--- conflicted
+++ resolved
@@ -131,7 +131,6 @@
   }
 
   @Test
-<<<<<<< HEAD
   void testSplitIndex() {
     List<Row> rows =
         Arrays.asList(
@@ -145,7 +144,9 @@
     runAndCheck(
         query2,
         Arrays.asList("+I[testflink/a/b/c]", "+I[testflink/a1/b1/c1]", "+I[testflink/a2/b2/c2]"));
-=======
+  }
+
+  @Test
   void testDecimal() {
     List<Row> rows =
         Arrays.asList(
@@ -185,6 +186,5 @@
 
     query = "select b + e as x from tblDecimal where a > 0";
     runAndCheck(query, Arrays.asList("+I[2.0]", "+I[5.0]", "+I[7.0]"));
->>>>>>> 3343cb42
   }
 }