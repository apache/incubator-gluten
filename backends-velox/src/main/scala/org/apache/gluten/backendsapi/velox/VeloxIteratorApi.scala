/*
 * Licensed to the Apache Software Foundation (ASF) under one or more
 * contributor license agreements.  See the NOTICE file distributed with
 * this work for additional information regarding copyright ownership.
 * The ASF licenses this file to You under the Apache License, Version 2.0
 * (the "License"); you may not use this file except in compliance with
 * the License.  You may obtain a copy of the License at
 *
 *    http://www.apache.org/licenses/LICENSE-2.0
 *
 * Unless required by applicable law or agreed to in writing, software
 * distributed under the License is distributed on an "AS IS" BASIS,
 * WITHOUT WARRANTIES OR CONDITIONS OF ANY KIND, either express or implied.
 * See the License for the specific language governing permissions and
 * limitations under the License.
 */
package org.apache.gluten.backendsapi.velox

import org.apache.gluten.GlutenNumaBindingInfo
import org.apache.gluten.backendsapi.IteratorApi
import org.apache.gluten.execution._
import org.apache.gluten.extension.InputFileNameReplaceRule
import org.apache.gluten.metrics.IMetrics
import org.apache.gluten.sql.shims.SparkShimLoader
import org.apache.gluten.substrait.plan.PlanNode
import org.apache.gluten.substrait.rel.{LocalFilesBuilder, LocalFilesNode, SplitInfo}
import org.apache.gluten.substrait.rel.LocalFilesNode.ReadFileFormat
import org.apache.gluten.utils._
import org.apache.gluten.vectorized._

import org.apache.spark.{SparkConf, TaskContext}
import org.apache.spark.internal.Logging
import org.apache.spark.softaffinity.SoftAffinity
import org.apache.spark.sql.catalyst.catalog.ExternalCatalogUtils
import org.apache.spark.sql.catalyst.util.{DateFormatter, TimestampFormatter}
import org.apache.spark.sql.connector.read.InputPartition
import org.apache.spark.sql.execution.datasources.{FilePartition, PartitionedFile}
import org.apache.spark.sql.execution.metric.SQLMetric
import org.apache.spark.sql.types.{BinaryType, DateType, Decimal, DecimalType, StructType, TimestampType}
import org.apache.spark.sql.utils.OASPackageBridge.InputMetricsWrapper
import org.apache.spark.sql.vectorized.ColumnarBatch
import org.apache.spark.util.ExecutorManager

import java.lang.{Long => JLong}
import java.nio.charset.StandardCharsets
import java.time.ZoneOffset
import java.util.{ArrayList => JArrayList, HashMap => JHashMap, Map => JMap}

import scala.collection.JavaConverters._

class VeloxIteratorApi extends IteratorApi with Logging {

  override def genSplitInfo(
      partition: InputPartition,
      partitionSchema: StructType,
      fileFormat: ReadFileFormat,
      metadataColumnNames: Seq[String]): SplitInfo = {
    partition match {
      case f: FilePartition =>
        val (
          paths,
          starts,
          lengths,
          fileSizes,
          modificationTimes,
          partitionColumns,
          metadataColumns) =
          constructSplitInfo(partitionSchema, f.files, metadataColumnNames)
        val preferredLocations =
          SoftAffinity.getFilePartitionLocations(f)
        LocalFilesBuilder.makeLocalFiles(
          f.index,
          paths,
          starts,
          lengths,
          fileSizes,
          modificationTimes,
          partitionColumns,
          metadataColumns,
          fileFormat,
          preferredLocations.toList.asJava)
      case _ =>
        throw new UnsupportedOperationException(s"Unsupported input partition.")
    }
  }

  /** Generate native row partition. */
  override def genPartitions(
      wsCtx: WholeStageTransformContext,
      splitInfos: Seq[Seq[SplitInfo]],
      scans: Seq[BasicScanExecTransformer]): Seq[BaseGlutenPartition] = {
    // Only serialize plan once, save lots time when plan is complex.
    val planByteArray = wsCtx.root.toProtobuf.toByteArray

    splitInfos.zipWithIndex.map {
      case (splitInfos, index) =>
        GlutenPartition(
          index,
          planByteArray,
          splitInfos.map(_.asInstanceOf[LocalFilesNode].toProtobuf.toByteArray).toArray,
          splitInfos.flatMap(_.preferredLocations().asScala).toArray
        )
    }
  }

  private def constructSplitInfo(
      schema: StructType,
      files: Array[PartitionedFile],
      metadataColumnNames: Seq[String]) = {
    val paths = new JArrayList[String]()
    val starts = new JArrayList[JLong]
    val lengths = new JArrayList[JLong]()
    val fileSizes = new JArrayList[JLong]()
    val modificationTimes = new JArrayList[JLong]()
    val partitionColumns = new JArrayList[JMap[String, String]]
    val metadataColumns = new JArrayList[JMap[String, String]]
    files.foreach {
      file =>
        // The "file.filePath" in PartitionedFile is not the original encoded path, so the decoded
        // path is incorrect in some cases and here fix the case of ' ' by using GlutenURLDecoder
        paths.add(
          GlutenURLDecoder
            .decode(file.filePath.toString, StandardCharsets.UTF_8.name()))
        starts.add(JLong.valueOf(file.start))
        lengths.add(JLong.valueOf(file.length))
<<<<<<< HEAD
        var metadataColumn =
=======
        val (fileSize, modificationTime) =
          SparkShimLoader.getSparkShims.getFileSizeAndModificationTime(file)
        (fileSize, modificationTime) match {
          case (Some(size), Some(time)) =>
            fileSizes.add(JLong.valueOf(size))
            modificationTimes.add(JLong.valueOf(time))
          case _ => // Do nothing
        }
        val metadataColumn =
>>>>>>> d3bd3d77
          SparkShimLoader.getSparkShims.generateMetadataColumns(file, metadataColumnNames)
        metadataColumn.put(InputFileNameReplaceRule.replacedInputFileName, file.filePath.toString())
        metadataColumns.add(metadataColumn)
        val partitionColumn = new JHashMap[String, String]()
        for (i <- 0 until file.partitionValues.numFields) {
          val partitionColumnValue = if (file.partitionValues.isNullAt(i)) {
            ExternalCatalogUtils.DEFAULT_PARTITION_NAME
          } else {
            val pn = file.partitionValues.get(i, schema.fields(i).dataType)
            schema.fields(i).dataType match {
              case _: BinaryType =>
                new String(pn.asInstanceOf[Array[Byte]], StandardCharsets.UTF_8)
              case _: DateType =>
                DateFormatter.apply().format(pn.asInstanceOf[Integer])
              case _: DecimalType =>
                pn.asInstanceOf[Decimal].toJavaBigInteger.toString
              case _: TimestampType =>
                TimestampFormatter
                  .getFractionFormatter(ZoneOffset.UTC)
                  .format(pn.asInstanceOf[java.lang.Long])
              case _ => pn.toString
            }
          }
          partitionColumn.put(schema.names(i), partitionColumnValue)
        }
        partitionColumns.add(partitionColumn)
    }
    (paths, starts, lengths, fileSizes, modificationTimes, partitionColumns, metadataColumns)
  }

  override def injectWriteFilesTempPath(path: String): Unit = {
    val transKernel = NativePlanEvaluator.create()
    transKernel.injectWriteFilesTempPath(path)
  }

  /** Generate Iterator[ColumnarBatch] for first stage. */
  override def genFirstStageIterator(
      inputPartition: BaseGlutenPartition,
      context: TaskContext,
      pipelineTime: SQLMetric,
      updateInputMetrics: (InputMetricsWrapper) => Unit,
      updateNativeMetrics: IMetrics => Unit,
      partitionIndex: Int,
      inputIterators: Seq[Iterator[ColumnarBatch]] = Seq()): Iterator[ColumnarBatch] = {
    assert(
      inputPartition.isInstanceOf[GlutenPartition],
      "Velox backend only accept GlutenPartition.")

    val columnarNativeIterators =
      new JArrayList[GeneralInIterator](inputIterators.map {
        iter => new ColumnarBatchInIterator(iter.asJava)
      }.asJava)
    val transKernel = NativePlanEvaluator.create()

    val splitInfoByteArray = inputPartition
      .asInstanceOf[GlutenPartition]
      .splitInfosByteArray
    val resIter: GeneralOutIterator =
      transKernel.createKernelWithBatchIterator(
        inputPartition.plan,
        splitInfoByteArray,
        columnarNativeIterators,
        partitionIndex)

    Iterators
      .wrap(resIter.asScala)
      .protectInvocationFlow()
      .recycleIterator {
        updateNativeMetrics(resIter.getMetrics)
        updateInputMetrics(TaskContext.get().taskMetrics().inputMetrics)
        resIter.close()
      }
      .recyclePayload(batch => batch.close())
      .collectLifeMillis(millis => pipelineTime += millis)
      .asInterruptible(context)
      .create()
  }

  // scalastyle:off argcount

  /** Generate Iterator[ColumnarBatch] for final stage. */
  override def genFinalStageIterator(
      context: TaskContext,
      inputIterators: Seq[Iterator[ColumnarBatch]],
      numaBindingInfo: GlutenNumaBindingInfo,
      sparkConf: SparkConf,
      rootNode: PlanNode,
      pipelineTime: SQLMetric,
      updateNativeMetrics: IMetrics => Unit,
      partitionIndex: Int,
      materializeInput: Boolean): Iterator[ColumnarBatch] = {

    ExecutorManager.tryTaskSet(numaBindingInfo)

    val transKernel = NativePlanEvaluator.create()
    val columnarNativeIterator =
      new JArrayList[GeneralInIterator](inputIterators.map {
        iter => new ColumnarBatchInIterator(iter.asJava)
      }.asJava)
    val nativeResultIterator =
      transKernel.createKernelWithBatchIterator(
        rootNode.toProtobuf.toByteArray,
        // Final iterator does not contain scan split, so pass empty split info to native here.
        new Array[Array[Byte]](0),
        columnarNativeIterator,
        partitionIndex
      )

    Iterators
      .wrap(nativeResultIterator.asScala)
      .protectInvocationFlow()
      .recycleIterator {
        updateNativeMetrics(nativeResultIterator.getMetrics)
        nativeResultIterator.close()
      }
      .recyclePayload(batch => batch.close())
      .collectLifeMillis(millis => pipelineTime += millis)
      .create()
  }
  // scalastyle:on argcount
}<|MERGE_RESOLUTION|>--- conflicted
+++ resolved
@@ -123,9 +123,6 @@
             .decode(file.filePath.toString, StandardCharsets.UTF_8.name()))
         starts.add(JLong.valueOf(file.start))
         lengths.add(JLong.valueOf(file.length))
-<<<<<<< HEAD
-        var metadataColumn =
-=======
         val (fileSize, modificationTime) =
           SparkShimLoader.getSparkShims.getFileSizeAndModificationTime(file)
         (fileSize, modificationTime) match {
@@ -135,7 +132,6 @@
           case _ => // Do nothing
         }
         val metadataColumn =
->>>>>>> d3bd3d77
           SparkShimLoader.getSparkShims.generateMetadataColumns(file, metadataColumnNames)
         metadataColumn.put(InputFileNameReplaceRule.replacedInputFileName, file.filePath.toString())
         metadataColumns.add(metadataColumn)
