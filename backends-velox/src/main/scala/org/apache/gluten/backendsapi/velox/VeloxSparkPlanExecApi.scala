/*
 * Licensed to the Apache Software Foundation (ASF) under one or more
 * contributor license agreements.  See the NOTICE file distributed with
 * this work for additional information regarding copyright ownership.
 * The ASF licenses this file to You under the Apache License, Version 2.0
 * (the "License"); you may not use this file except in compliance with
 * the License.  You may obtain a copy of the License at
 *
 *    http://www.apache.org/licenses/LICENSE-2.0
 *
 * Unless required by applicable law or agreed to in writing, software
 * distributed under the License is distributed on an "AS IS" BASIS,
 * WITHOUT WARRANTIES OR CONDITIONS OF ANY KIND, either express or implied.
 * See the License for the specific language governing permissions and
 * limitations under the License.
 */
package org.apache.gluten.backendsapi.velox

import org.apache.gluten.backendsapi.SparkPlanExecApi
import org.apache.gluten.config.GlutenConfig
import org.apache.gluten.config.ReservedKeys
import org.apache.gluten.exception.GlutenNotSupportException
import org.apache.gluten.execution._
import org.apache.gluten.expression._
import org.apache.gluten.expression.aggregate.{HLLAdapter, VeloxBloomFilterAggregate, VeloxCollectList, VeloxCollectSet}
import org.apache.gluten.extension.columnar.FallbackTags
import org.apache.gluten.sql.shims.SparkShimLoader
import org.apache.gluten.vectorized.{ColumnarBatchSerializer, ColumnarBatchSerializeResult}

import org.apache.spark.{ShuffleDependency, SparkException}
import org.apache.spark.api.python.{ColumnarArrowEvalPythonExec, PullOutArrowEvalPythonPreProjectHelper}
import org.apache.spark.rdd.RDD
import org.apache.spark.serializer.Serializer
import org.apache.spark.shuffle.{GenShuffleWriterParameters, GlutenShuffleWriterWrapper}
import org.apache.spark.shuffle.utils.ShuffleUtil
import org.apache.spark.sql.catalyst.catalog.BucketSpec
import org.apache.spark.sql.catalyst.catalog.CatalogTypes.TablePartitionSpec
import org.apache.spark.sql.catalyst.expressions._
import org.apache.spark.sql.catalyst.expressions.aggregate.{AggregateExpression, CollectList, CollectSet}
import org.apache.spark.sql.catalyst.optimizer.BuildSide
import org.apache.spark.sql.catalyst.plans.JoinType
import org.apache.spark.sql.catalyst.plans.physical._
import org.apache.spark.sql.execution._
import org.apache.spark.sql.execution.datasources.FileFormat
import org.apache.spark.sql.execution.exchange.{BroadcastExchangeExec, ShuffleExchangeExec}
import org.apache.spark.sql.execution.joins.{BuildSideRelation, HashedRelationBroadcastMode}
import org.apache.spark.sql.execution.metric.SQLMetric
import org.apache.spark.sql.execution.python.ArrowEvalPythonExec
import org.apache.spark.sql.execution.unsafe.UnsafeColumnarBuildSideRelation
import org.apache.spark.sql.execution.utils.ExecUtil
import org.apache.spark.sql.expression.{UDFExpression, UserDefinedAggregateFunction}
import org.apache.spark.sql.hive.VeloxHiveUDFTransformer
import org.apache.spark.sql.internal.SQLConf
import org.apache.spark.sql.types._
import org.apache.spark.sql.vectorized.ColumnarBatch
import org.apache.spark.task.TaskResources

import org.apache.commons.lang3.ClassUtils

import javax.ws.rs.core.UriBuilder

class VeloxSparkPlanExecApi extends SparkPlanExecApi {

  /** Transform GetArrayItem to Substrait. */
  override def genGetArrayItemTransformer(
      substraitExprName: String,
      left: ExpressionTransformer,
      right: ExpressionTransformer,
      original: Expression): ExpressionTransformer = {
    GenericExpressionTransformer(substraitExprName, Seq(left, right), original)
  }

  /** Transform NaNvl to Substrait. */
  override def genNaNvlTransformer(
      substraitExprName: String,
      left: ExpressionTransformer,
      right: ExpressionTransformer,
      original: NaNvl): ExpressionTransformer = {
    val condExpr = IsNaN(original.left)
    val condFuncName = ExpressionMappings.expressionsMap(classOf[IsNaN])
    val newExpr = If(condExpr, original.right, original.left)
    IfTransformer(
      substraitExprName,
      GenericExpressionTransformer(condFuncName, Seq(left), condExpr),
      right,
      left,
      newExpr)
  }

  override def genAtLeastNNonNullsTransformer(
      substraitExprName: String,
      children: Seq[ExpressionTransformer],
      original: AtLeastNNonNulls): ExpressionTransformer = {
    GenericExpressionTransformer(
      substraitExprName,
      Seq(LiteralTransformer(Literal(original.n))) ++ children,
      original)
  }

  /** Transform Uuid to Substrait. */
  override def genUuidTransformer(
      substraitExprName: String,
      original: Uuid): ExpressionTransformer = {
    GenericExpressionTransformer(
      substraitExprName,
      Seq(LiteralTransformer(original.randomSeed.get)),
      original)
  }

  override def genTryArithmeticTransformer(
      substraitExprName: String,
      left: ExpressionTransformer,
      right: ExpressionTransformer,
      original: TryEval,
      checkArithmeticExprName: String): ExpressionTransformer = {
    if (SparkShimLoader.getSparkShims.withAnsiEvalMode(original.child)) {
      throw new GlutenNotSupportException(
        s"${original.child.prettyName} with ansi mode is not supported")
    }
    original.child.dataType match {
      case LongType | IntegerType | ShortType | ByteType =>
      case _ => throw new GlutenNotSupportException(s"$substraitExprName is not supported")
    }
    // Offload to velox for only IntegralTypes.
    GenericExpressionTransformer(
      substraitExprName,
      Seq(GenericExpressionTransformer(checkArithmeticExprName, Seq(left, right), original)),
      original)
  }

  /**
   * Map arithmetic expr to different functions: substraitExprName or try(checkArithmeticExprName)
   * based on EvalMode.
   */
  override def genArithmeticTransformer(
      substraitExprName: String,
      left: ExpressionTransformer,
      right: ExpressionTransformer,
      original: Expression,
      checkArithmeticExprName: String): ExpressionTransformer = {
    if (SparkShimLoader.getSparkShims.withTryEvalMode(original)) {
      original.dataType match {
        case LongType | IntegerType | ShortType | ByteType =>
        case _ =>
          throw new GlutenNotSupportException(s"$substraitExprName with try mode is not supported")
      }
      // Offload to velox for only IntegralTypes.
      GenericExpressionTransformer(
        ExpressionMappings.expressionsMap(classOf[TryEval]),
        Seq(GenericExpressionTransformer(checkArithmeticExprName, Seq(left, right), original)),
        original)
    } else if (SparkShimLoader.getSparkShims.withAnsiEvalMode(original)) {
      throw new GlutenNotSupportException(s"$substraitExprName with ansi mode is not supported")
    } else {
      if (
        left.dataType.isInstanceOf[DecimalType] && right.dataType
          .isInstanceOf[DecimalType] && !SQLConf.get.decimalOperationsAllowPrecisionLoss
      ) {
        // https://github.com/facebookincubator/velox/pull/10383
        val newName = substraitExprName + "_deny_precision_loss"
        GenericExpressionTransformer(newName, Seq(left, right), original)
      } else {
        GenericExpressionTransformer(substraitExprName, Seq(left, right), original)
      }
    }
  }

  /** Transform map_entries to Substrait. */
  override def genMapEntriesTransformer(
      substraitExprName: String,
      child: ExpressionTransformer,
      expr: Expression): ExpressionTransformer = {
    GenericExpressionTransformer(substraitExprName, Seq(child), expr)
  }

  /** Transform array filter to Substrait. */
  override def genArrayFilterTransformer(
      substraitExprName: String,
      argument: ExpressionTransformer,
      function: ExpressionTransformer,
      expr: ArrayFilter): ExpressionTransformer = {
    expr.function match {
      case LambdaFunction(_, arguments, _) if arguments.size == 2 =>
        throw new GlutenNotSupportException(
          "filter on array with lambda using index argument is not supported yet")
      case _ => GenericExpressionTransformer(substraitExprName, Seq(argument, function), expr)
    }
  }

  /** Transform array forall to Substrait. */
  override def genArrayForAllTransformer(
      substraitExprName: String,
      argument: ExpressionTransformer,
      function: ExpressionTransformer,
      expr: ArrayForAll): ExpressionTransformer = {
    expr.function match {
      case LambdaFunction(_, arguments, _) if arguments.size == 2 =>
        throw new GlutenNotSupportException(
          "forall on array with lambda using index argument is not supported yet")
      case _ => GenericExpressionTransformer(substraitExprName, Seq(argument, function), expr)
    }
  }

  /** Transform array exists to Substrait */
  override def genArrayExistsTransformer(
      substraitExprName: String,
      argument: ExpressionTransformer,
      function: ExpressionTransformer,
      expr: ArrayExists): ExpressionTransformer = {
    expr.function match {
      case LambdaFunction(_, arguments, _) if arguments.size == 2 =>
        throw new GlutenNotSupportException(
          "exists on array with lambda using index argument is not supported yet")
      case _ => GenericExpressionTransformer(substraitExprName, Seq(argument, function), expr)
    }
  }

  /** Transform array transform to Substrait. */
  override def genArrayTransformTransformer(
      substraitExprName: String,
      argument: ExpressionTransformer,
      function: ExpressionTransformer,
      expr: ArrayTransform): ExpressionTransformer = {
    expr.function match {
      case LambdaFunction(_, arguments, _) if arguments.size == 2 =>
        throw new GlutenNotSupportException(
          "transform on array with lambda using index argument is not supported yet")
      case _ => GenericExpressionTransformer(substraitExprName, Seq(argument, function), expr)
    }
  }

  /** Transform posexplode to Substrait. */
  override def genPosExplodeTransformer(
      substraitExprName: String,
      child: ExpressionTransformer,
      original: PosExplode,
      attrSeq: Seq[Attribute]): ExpressionTransformer = {
    GenericExpressionTransformer(substraitExprName, Seq(child), attrSeq.head)
  }

  /** Transform inline to Substrait. */
  override def genInlineTransformer(
      substraitExprName: String,
      child: ExpressionTransformer,
      expr: Expression): ExpressionTransformer = {
    GenericExpressionTransformer(substraitExprName, Seq(child), expr)
  }

  override def genLikeTransformer(
      substraitExprName: String,
      left: ExpressionTransformer,
      right: ExpressionTransformer,
      original: Like): ExpressionTransformer = {
    GenericExpressionTransformer(
      substraitExprName,
      Seq(left, right, LiteralTransformer(original.escapeChar)),
      original)
  }

  /** Transform make_timestamp to Substrait. */
  override def genMakeTimestampTransformer(
      substraitExprName: String,
      children: Seq[ExpressionTransformer],
      expr: Expression): ExpressionTransformer = {
    GenericExpressionTransformer(substraitExprName, children, expr)
  }

  override def genDateDiffTransformer(
      substraitExprName: String,
      endDate: ExpressionTransformer,
      startDate: ExpressionTransformer,
      original: DateDiff): ExpressionTransformer = {
    GenericExpressionTransformer(substraitExprName, Seq(endDate, startDate), original)
  }

  override def genPreciseTimestampConversionTransformer(
      substraitExprName: String,
      children: Seq[ExpressionTransformer],
      expr: PreciseTimestampConversion): ExpressionTransformer = {
    // Expression used internally to convert the TimestampType to Long and back without losing
    // precision, i.e. in microseconds.
    val (newSubstraitName, newExpr) = expr match {
      case _ @PreciseTimestampConversion(_, TimestampType, LongType) =>
        (ExpressionMappings.expressionsMap(classOf[UnixMicros]), UnixMicros(expr.child))
      case _ @PreciseTimestampConversion(_, LongType, TimestampType) =>
        (
          ExpressionMappings.expressionsMap(classOf[MicrosToTimestamp]),
          MicrosToTimestamp(expr.child))
      case _ =>
        // TimestampNTZType is not supported here.
        throw new GlutenNotSupportException("PreciseTimestampConversion is not supported")
    }
    GenericExpressionTransformer(newSubstraitName, children, newExpr)
  }

  /**
   * Generate FilterExecTransformer.
   *
   * @param condition
   *   : the filter condition
   * @param child
   *   : the child of FilterExec
   * @return
   *   the transformer of FilterExec
   */
  override def genFilterExecTransformer(
      condition: Expression,
      child: SparkPlan): FilterExecTransformerBase = {
    FilterExecTransformer(condition, child)
  }

  /** Generate HashAggregateExecTransformer. */
  override def genHashAggregateExecTransformer(
      requiredChildDistributionExpressions: Option[Seq[Expression]],
      groupingExpressions: Seq[NamedExpression],
      aggregateExpressions: Seq[AggregateExpression],
      aggregateAttributes: Seq[Attribute],
      initialInputBufferOffset: Int,
      resultExpressions: Seq[NamedExpression],
      child: SparkPlan): HashAggregateExecBaseTransformer =
    RegularHashAggregateExecTransformer(
      requiredChildDistributionExpressions,
      groupingExpressions,
      aggregateExpressions,
      aggregateAttributes,
      initialInputBufferOffset,
      resultExpressions,
      child)

  /** Generate HashAggregateExecPullOutHelper */
  override def genHashAggregateExecPullOutHelper(
      aggregateExpressions: Seq[AggregateExpression],
      aggregateAttributes: Seq[Attribute]): HashAggregateExecPullOutBaseHelper =
    HashAggregateExecPullOutHelper(aggregateExpressions, aggregateAttributes)

  override def genColumnarShuffleExchange(shuffle: ShuffleExchangeExec): SparkPlan = {
    def allowHashOnMap[T](f: => T): T = {
      val originalAllowHash = SQLConf.get.getConf(SQLConf.LEGACY_ALLOW_HASH_ON_MAPTYPE)
      try {
        SQLConf.get.setConf(SQLConf.LEGACY_ALLOW_HASH_ON_MAPTYPE, true)
        f
      } finally {
        SQLConf.get.setConf(SQLConf.LEGACY_ALLOW_HASH_ON_MAPTYPE, originalAllowHash)
      }
    }

    def maybeAddAppendBatchesExec(plan: SparkPlan): SparkPlan = {
      plan match {
        case shuffle: ColumnarShuffleExchangeExec
            if !shuffle.useSortBasedShuffle &&
              GlutenConfig.get.veloxResizeBatchesShuffleInput =>
          val range = GlutenConfig.get.veloxResizeBatchesShuffleInputRange
          val appendBatches =
            VeloxResizeBatchesExec(shuffle.child, range.min, range.max)
          shuffle.withNewChildren(Seq(appendBatches))
        case _ => plan
      }
    }

    val child = shuffle.child

    val newShuffle = shuffle.outputPartitioning match {
      case HashPartitioning(exprs, _) =>
        val hashExpr = new Murmur3Hash(exprs)
        val projectList = Seq(Alias(hashExpr, "hash_partition_key")()) ++ child.output
        val projectTransformer = ProjectExecTransformer(projectList, child)
        val validationResult = projectTransformer.doValidate()
        if (validationResult.ok()) {
          ColumnarShuffleExchangeExec(
            shuffle,
            projectTransformer,
            projectTransformer.output.drop(1))
        } else {
          FallbackTags.add(shuffle, validationResult)
          shuffle.withNewChildren(child :: Nil)
        }
      case RoundRobinPartitioning(num) if SQLConf.get.sortBeforeRepartition && num > 1 =>
        // scalastyle:off line.size.limit
        // Temporarily allow hash on map if it's disabled, otherwise HashExpression will fail to get
        // resolved if its child contains map type.
        // See https://github.com/apache/spark/blob/609bd4839e5d504917de74ed1cb9c23645fba51f/sql/catalyst/src/main/scala/org/apache/spark/sql/catalyst/expressions/hash.scala#L279-L283
        // scalastyle:on line.size.limit
        allowHashOnMap {
          // Velox hash expression does not support null type and we also do not need to sort
          // null type since the value always be null.
          val columnsForHash = child.output.filterNot(_.dataType == NullType)
          if (columnsForHash.isEmpty) {
            ColumnarShuffleExchangeExec(shuffle, child, child.output)
          } else {
            val hashExpr = new Murmur3Hash(columnsForHash)
            val projectList = Seq(Alias(hashExpr, "hash_partition_key")()) ++ child.output
            val projectTransformer = ProjectExecTransformer(projectList, child)
            val projectBeforeSortValidationResult = projectTransformer.doValidate()
            // Make sure we support offload hash expression
            val projectBeforeSort = if (projectBeforeSortValidationResult.ok()) {
              projectTransformer
            } else {
              val project = ProjectExec(projectList, child)
              FallbackTags.add(project, projectBeforeSortValidationResult)
              project
            }
            val sortOrder = SortOrder(projectBeforeSort.output.head, Ascending)
            val sortByHashCode =
              SortExecTransformer(Seq(sortOrder), global = false, projectBeforeSort)
            val dropSortColumnTransformer =
              ProjectExecTransformer(projectList.drop(1), sortByHashCode)
            val validationResult = dropSortColumnTransformer.doValidate()
            if (validationResult.ok()) {
              ColumnarShuffleExchangeExec(
                shuffle,
                dropSortColumnTransformer,
                dropSortColumnTransformer.output)
            } else {
              FallbackTags.add(shuffle, validationResult)
              shuffle.withNewChildren(child :: Nil)
            }
          }
        }
      case _ =>
        ColumnarShuffleExchangeExec(shuffle, child, null)
    }
    maybeAddAppendBatchesExec(newShuffle)
  }

  /** Generate ShuffledHashJoinExecTransformer. */
  override def genShuffledHashJoinExecTransformer(
      leftKeys: Seq[Expression],
      rightKeys: Seq[Expression],
      joinType: JoinType,
      buildSide: BuildSide,
      condition: Option[Expression],
      left: SparkPlan,
      right: SparkPlan,
      isSkewJoin: Boolean): ShuffledHashJoinExecTransformerBase =
    ShuffledHashJoinExecTransformer(
      leftKeys,
      rightKeys,
      joinType,
      buildSide,
      condition,
      left,
      right,
      isSkewJoin)

  /** Generate BroadcastHashJoinExecTransformer. */
  override def genBroadcastHashJoinExecTransformer(
      leftKeys: Seq[Expression],
      rightKeys: Seq[Expression],
      joinType: JoinType,
      buildSide: BuildSide,
      condition: Option[Expression],
      left: SparkPlan,
      right: SparkPlan,
      isNullAwareAntiJoin: Boolean = false): BroadcastHashJoinExecTransformerBase =
    BroadcastHashJoinExecTransformer(
      leftKeys,
      rightKeys,
      joinType,
      buildSide,
      condition,
      left,
      right,
      isNullAwareAntiJoin)

  override def genSampleExecTransformer(
      lowerBound: Double,
      upperBound: Double,
      withReplacement: Boolean,
      seed: Long,
      child: SparkPlan): SampleExecTransformer = {
    SampleExecTransformer(lowerBound, upperBound, withReplacement, seed, child)
  }

  override def genSortMergeJoinExecTransformer(
      leftKeys: Seq[Expression],
      rightKeys: Seq[Expression],
      joinType: JoinType,
      condition: Option[Expression],
      left: SparkPlan,
      right: SparkPlan,
      isSkewJoin: Boolean = false,
      projectList: Seq[NamedExpression] = null): SortMergeJoinExecTransformerBase = {
    SortMergeJoinExecTransformer(
      leftKeys,
      rightKeys,
      joinType,
      condition,
      left,
      right,
      isSkewJoin,
      projectList)
  }
  override def genCartesianProductExecTransformer(
      left: SparkPlan,
      right: SparkPlan,
      condition: Option[Expression]): CartesianProductExecTransformer = {
    CartesianProductExecTransformer(
      ColumnarCartesianProductBridge(left),
      ColumnarCartesianProductBridge(right),
      condition)
  }

  override def genBroadcastNestedLoopJoinExecTransformer(
      left: SparkPlan,
      right: SparkPlan,
      buildSide: BuildSide,
      joinType: JoinType,
      condition: Option[Expression]): BroadcastNestedLoopJoinExecTransformer =
    VeloxBroadcastNestedLoopJoinExecTransformer(left, right, buildSide, joinType, condition)

  override def genHashExpressionTransformer(
      substraitExprName: String,
      exprs: Seq[ExpressionTransformer],
      original: HashExpression[_]): ExpressionTransformer = {
    VeloxHashExpressionTransformer(substraitExprName, exprs, original)
  }

  /**
   * Generate ShuffleDependency for ColumnarShuffleExchangeExec.
   *
   * @return
   */
  // scalastyle:off argcount
  override def genShuffleDependency(
      rdd: RDD[ColumnarBatch],
      childOutputAttributes: Seq[Attribute],
      projectOutputAttributes: Seq[Attribute],
      newPartitioning: Partitioning,
      serializer: Serializer,
      writeMetrics: Map[String, SQLMetric],
      metrics: Map[String, SQLMetric],
      isSort: Boolean): ShuffleDependency[Int, ColumnarBatch, ColumnarBatch] = {
    // scalastyle:on argcount
    ExecUtil.genShuffleDependency(
      rdd,
      childOutputAttributes,
      newPartitioning,
      serializer,
      writeMetrics,
      metrics,
      isSort)
  }
  // scalastyle:on argcount

  /** Determine whether to use sort-based shuffle based on shuffle partitioning and output. */
  override def useSortBasedShuffle(partitioning: Partitioning, output: Seq[Attribute]): Boolean = {
    val conf = GlutenConfig.get
    lazy val isCelebornSortBasedShuffle = conf.isUseCelebornShuffleManager &&
      conf.celebornShuffleWriterType == ReservedKeys.GLUTEN_SORT_SHUFFLE_WRITER
    partitioning != SinglePartition &&
    (partitioning.numPartitions >= GlutenConfig.get.columnarShuffleSortPartitionsThreshold ||
      output.size >= GlutenConfig.get.columnarShuffleSortColumnsThreshold) ||
    isCelebornSortBasedShuffle
  }

  /**
   * Generate ColumnarShuffleWriter for ColumnarShuffleManager.
   *
   * @return
   */
  override def genColumnarShuffleWriter[K, V](
      parameters: GenShuffleWriterParameters[K, V]): GlutenShuffleWriterWrapper[K, V] = {
    ShuffleUtil.genColumnarShuffleWriter(parameters)
  }
  override def createColumnarWriteFilesExec(
      child: WriteFilesExecTransformer,
      noop: SparkPlan,
      fileFormat: FileFormat,
      partitionColumns: Seq[Attribute],
      bucketSpec: Option[BucketSpec],
      options: Map[String, String],
      staticPartitions: TablePartitionSpec): ColumnarWriteFilesExec = {
    VeloxColumnarWriteFilesExec(
      child,
      noop,
      child,
      fileFormat,
      partitionColumns,
      bucketSpec,
      options,
      staticPartitions)
  }

  override def createColumnarArrowEvalPythonExec(
      udfs: Seq[PythonUDF],
      resultAttrs: Seq[Attribute],
      child: SparkPlan,
      evalType: Int): SparkPlan = {
    ColumnarArrowEvalPythonExec(udfs, resultAttrs, child, evalType)
  }

  /**
   * Generate ColumnarBatchSerializer for ColumnarShuffleExchangeExec.
   *
   * @return
   */
  override def createColumnarBatchSerializer(
      schema: StructType,
      metrics: Map[String, SQLMetric],
      isSort: Boolean): Serializer = {
    val numOutputRows = metrics("numOutputRows")
    val deserializeTime = metrics("deserializeTime")
    val readBatchNumRows = metrics("avgReadBatchNumRows")
    val decompressTime = metrics("decompressTime")
    if (GlutenConfig.get.isUseCelebornShuffleManager) {
      val clazz = ClassUtils.getClass("org.apache.spark.shuffle.CelebornColumnarBatchSerializer")
      val constructor =
        clazz.getConstructor(classOf[StructType], classOf[SQLMetric], classOf[SQLMetric])
      constructor.newInstance(schema, readBatchNumRows, numOutputRows).asInstanceOf[Serializer]
    } else {
      new ColumnarBatchSerializer(
        schema,
        readBatchNumRows,
        numOutputRows,
        deserializeTime,
        decompressTime,
        isSort)
    }
  }

  /** Create broadcast relation for BroadcastExchangeExec */
  override def createBroadcastRelation(
      mode: BroadcastMode,
      child: SparkPlan,
      numOutputRows: SQLMetric,
      dataSize: SQLMetric): BuildSideRelation = {
    val useOffheapBroadcastBuildRelation =
      GlutenConfig.get.enableBroadcastBuildRelationInOffheap
    val serialized: Array[ColumnarBatchSerializeResult] = child
      .executeColumnar()
      .mapPartitions(itr => Iterator(BroadcastUtils.serializeStream(itr)))
      .filter(_.getNumRows != 0)
      .collect
    val rawSize = serialized.map(_.getSerialized.length).sum
    if (rawSize >= BroadcastExchangeExec.MAX_BROADCAST_TABLE_BYTES) {
      throw new SparkException(
        s"Cannot broadcast the table that is larger than 8GB: ${rawSize >> 30} GB")
    }
    numOutputRows += serialized.map(_.getNumRows).sum
    dataSize += rawSize
    if (useOffheapBroadcastBuildRelation) {
      TaskResources.runUnsafe {
        new UnsafeColumnarBuildSideRelation(child.output, serialized.map(_.getSerialized), mode)
      }
    } else {
      ColumnarBuildSideRelation(child.output, serialized.map(_.getSerialized), mode)
    }
  }

  override def doCanonicalizeForBroadcastMode(mode: BroadcastMode): BroadcastMode = {
    mode match {
      case hash: HashedRelationBroadcastMode =>
        // Node: It's different with vanilla Spark.
        // Vanilla Spark build HashRelation at driver side, so it is build keys sensitive.
        // But we broadcast byte array and build HashRelation at executor side,
        // the build keys are actually meaningless for the broadcast value.
        // This change allows us reuse broadcast exchange for different build keys with same table.
        hash.copy(key = Seq.empty)
      case _ => mode.canonicalized
    }
  }

  /**
   * * Expressions.
   */

  /**
   * Generate Alias transformer.
   *
   * @return
   *   a transformer for alias
   */
  override def genAliasTransformer(
      substraitExprName: String,
      child: ExpressionTransformer,
      original: Expression): ExpressionTransformer =
    VeloxAliasTransformer(substraitExprName, child, original)

  /** Generate an expression transformer to transform GetMapValue to Substrait. */
  override def genGetMapValueTransformer(
      substraitExprName: String,
      left: ExpressionTransformer,
      right: ExpressionTransformer,
      original: GetMapValue): ExpressionTransformer = {
    GenericExpressionTransformer(
      ExpressionMappings.expressionsMap(classOf[ElementAt]),
      Seq(left, right),
      original)
  }

  override def genStringToMapTransformer(
      substraitExprName: String,
      children: Seq[ExpressionTransformer],
      expr: Expression): ExpressionTransformer = {
    if (
      SQLConf.get.getConf(SQLConf.MAP_KEY_DEDUP_POLICY)
        != SQLConf.MapKeyDedupPolicy.EXCEPTION.toString
    ) {
      throw new GlutenNotSupportException("Only EXCEPTION policy is supported!")
    }
    GenericExpressionTransformer(substraitExprName, children, expr)
  }

  /** Generate an expression transformer to transform NamedStruct to Substrait. */
  override def genNamedStructTransformer(
      substraitExprName: String,
      children: Seq[ExpressionTransformer],
      original: CreateNamedStruct,
      attributeSeq: Seq[Attribute]): ExpressionTransformer = {
    VeloxNamedStructTransformer(substraitExprName, original, attributeSeq)
  }

  /** Generate an ExpressionTransformer to transform GetStructFiled expression. */
  override def genGetStructFieldTransformer(
      substraitExprName: String,
      childTransformer: ExpressionTransformer,
      ordinal: Int,
      original: GetStructField): ExpressionTransformer = {
    VeloxGetStructFieldTransformer(substraitExprName, childTransformer, ordinal, original)
  }

  /**
   * To align with spark in casting string type input to other types, add trim node for trimming
   * space or whitespace. See spark's Cast.scala.
   */
  override def genCastWithNewChild(c: Cast): Cast = {
    // scalastyle:off nonascii
    // Common whitespace to be trimmed, including: ' ', '\n', '\r', '\f', etc.
    val trimWhitespaceStr = " \t\n\u000B\u000C\u000D\u001C\u001D\u001E\u001F"
    // Space separator.
    val trimSpaceSepStr = "\u1680\u2008\u2009\u200A\u205F\u3000" +
      ('\u2000' to '\u2006').toList.mkString
    // Line separator.
    val trimLineSepStr = "\u2028"
    // Paragraph separator.
    val trimParaSepStr = "\u2029"
    // Needs to be trimmed for casting to float/double/decimal
    val trimSpaceStr = ('\u0000' to '\u0020').toList.mkString
    // ISOControl characters, refer java.lang.Character.isISOControl(int)
    val isoControlStr = (('\u0000' to '\u001F') ++ ('\u007F' to '\u009F')).toList.mkString
    // scalastyle:on nonascii
    if (GlutenConfig.get.castFromVarcharAddTrimNode && c.child.dataType == StringType) {
      val trimStr = c.dataType match {
        case BinaryType | _: ArrayType | _: MapType | _: StructType | _: UserDefinedType[_] =>
          None
        case FloatType | DoubleType | _: DecimalType =>
          Some(trimSpaceStr)
        case _ =>
          Some(
            (trimWhitespaceStr + trimSpaceSepStr + trimLineSepStr
              + trimParaSepStr + isoControlStr).toSet.mkString
          )
      }
      trimStr
        .map {
          trim =>
            c.withNewChildren(Seq(StringTrim(c.child, Some(Literal(trim))))).asInstanceOf[Cast]
        }
        .getOrElse(c)
    } else {
      c
    }
  }

  /** Define backend specfic expression mappings. */
  override def extraExpressionMappings: Seq[Sig] = {
    Seq(
      Sig[HLLAdapter](ExpressionNames.APPROX_DISTINCT),
      Sig[UDFExpression](ExpressionNames.UDF_PLACEHOLDER),
      Sig[UserDefinedAggregateFunction](ExpressionNames.UDAF_PLACEHOLDER),
      Sig[NaNvl](ExpressionNames.NANVL),
      Sig[VeloxCollectList](ExpressionNames.COLLECT_LIST),
      Sig[CollectList](ExpressionNames.COLLECT_LIST),
      Sig[VeloxCollectSet](ExpressionNames.COLLECT_SET),
      Sig[CollectSet](ExpressionNames.COLLECT_SET),
      Sig[VeloxBloomFilterMightContain](ExpressionNames.MIGHT_CONTAIN),
      Sig[VeloxBloomFilterAggregate](ExpressionNames.BLOOM_FILTER_AGG),
      // For test purpose.
      Sig[VeloxDummyExpression](VeloxDummyExpression.VELOX_DUMMY_EXPRESSION)
    )
  }

  override def rewriteSpillPath(path: String): String = {
    val fs = GlutenConfig.get.veloxSpillFileSystem
    fs match {
      case "local" =>
        path
      case "heap-over-local" =>
        val rewritten = UriBuilder
          .fromPath(path)
          .scheme("jol")
          .toString
        rewritten
      case other =>
        throw new IllegalStateException(s"Unsupported fs: $other")
    }
  }

  override def genGenerateTransformer(
      generator: Generator,
      requiredChildOutput: Seq[Attribute],
      outer: Boolean,
      generatorOutput: Seq[Attribute],
      child: SparkPlan): GenerateExecTransformerBase = {
    GenerateExecTransformer(generator, requiredChildOutput, outer, generatorOutput, child)
  }

  override def genPreProjectForGenerate(generate: GenerateExec): SparkPlan = {
    PullOutGenerateProjectHelper.pullOutPreProject(generate)
  }

  override def genPostProjectForGenerate(generate: GenerateExec): SparkPlan = {
    PullOutGenerateProjectHelper.pullOutPostProject(generate)
  }

  override def genPreProjectForArrowEvalPythonExec(
      arrowEvalPythonExec: ArrowEvalPythonExec): SparkPlan = {
    PullOutArrowEvalPythonPreProjectHelper.pullOutPreProject(arrowEvalPythonExec)
  }

  override def maybeCollapseTakeOrderedAndProject(plan: SparkPlan): SparkPlan = {
    // This to-top-n optimization assumes exchange operators were already placed in input plan.
    plan.transformUp {
      case p @ LimitExecTransformer(SortExecTransformer(sortOrder, _, child, _), 0, count) =>
        val global = child.outputPartitioning.satisfies(AllTuples)
        val topN = TopNTransformer(count, sortOrder, global, child)
        if (topN.doValidate().ok()) {
          topN
        } else {
          p
        }
      case other => other
    }
  }

  override def genHiveUDFTransformer(
      expr: Expression,
      attributeSeq: Seq[Attribute]): ExpressionTransformer = {
    VeloxHiveUDFTransformer.replaceWithExpressionTransformer(expr, attributeSeq)
  }

<<<<<<< HEAD
  override def genColumnarCollectLimitExec(
      limit: Int,
      child: SparkPlan): ColumnarCollectLimitBaseExec =
    ColumnarCollectLimitExec(limit, child)
=======
  override def genColumnarRangeExec(
      start: Long,
      end: Long,
      step: Long,
      numSlices: Int,
      numElements: BigInt,
      outputAttributes: Seq[Attribute],
      child: Seq[SparkPlan]): ColumnarRangeBaseExec =
    ColumnarRangeExec(start, end, step, numSlices, numElements, outputAttributes, child)

>>>>>>> f0336c0c
}<|MERGE_RESOLUTION|>--- conflicted
+++ resolved
@@ -839,12 +839,11 @@
     VeloxHiveUDFTransformer.replaceWithExpressionTransformer(expr, attributeSeq)
   }
 
-<<<<<<< HEAD
   override def genColumnarCollectLimitExec(
       limit: Int,
       child: SparkPlan): ColumnarCollectLimitBaseExec =
     ColumnarCollectLimitExec(limit, child)
-=======
+
   override def genColumnarRangeExec(
       start: Long,
       end: Long,
@@ -855,5 +854,4 @@
       child: Seq[SparkPlan]): ColumnarRangeBaseExec =
     ColumnarRangeExec(start, end, step, numSlices, numElements, outputAttributes, child)
 
->>>>>>> f0336c0c
 }