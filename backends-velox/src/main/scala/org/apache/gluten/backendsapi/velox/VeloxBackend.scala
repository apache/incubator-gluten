--- conflicted
+++ resolved
@@ -564,10 +564,8 @@
 
   override def supportCollectLimitExec(): Boolean = true
 
-<<<<<<< HEAD
   override def supportCollectTailExec(): Boolean = true
-=======
+
   override def broadcastNestedLoopJoinSupportsFullOuterJoin(): Boolean = true
 
->>>>>>> 72cae735
 }