--- conflicted
+++ resolved
@@ -558,13 +558,8 @@
 
   override def needPreComputeRangeFrameBoundary(): Boolean = true
 
-<<<<<<< HEAD
-  override def supportCollectLimitExec(): Boolean = true
-
   override def supportCollectTailExec(): Boolean = true
 
-=======
->>>>>>> 15b48332
   override def broadcastNestedLoopJoinSupportsFullOuterJoin(): Boolean = true
 
   override def supportIcebergEqualityDeleteRead(): Boolean = false
