/*
 * Licensed to the Apache Software Foundation (ASF) under one or more
 * contributor license agreements.  See the NOTICE file distributed with
 * this work for additional information regarding copyright ownership.
 * The ASF licenses this file to You under the Apache License, Version 2.0
 * (the "License"); you may not use this file except in compliance with
 * the License.  You may obtain a copy of the License at
 *
 *    http://www.apache.org/licenses/LICENSE-2.0
 *
 * Unless required by applicable law or agreed to in writing, software
 * distributed under the License is distributed on an "AS IS" BASIS,
 * WITHOUT WARRANTIES OR CONDITIONS OF ANY KIND, either express or implied.
 * See the License for the specific language governing permissions and
 * limitations under the License.
 */
package org.apache.gluten.backendsapi.velox

import org.apache.gluten.GlutenBuildInfo._
import org.apache.gluten.backendsapi._
import org.apache.gluten.columnarbatch.VeloxBatch
import org.apache.gluten.component.Component.BuildInfo
import org.apache.gluten.config.GlutenConfig
import org.apache.gluten.exception.GlutenNotSupportException
import org.apache.gluten.execution.WriteFilesExecTransformer
import org.apache.gluten.expression.WindowFunctionsBuilder
import org.apache.gluten.extension.ValidationResult
import org.apache.gluten.extension.columnar.cost.{LegacyCoster, LongCoster, RoughCoster}
import org.apache.gluten.extension.columnar.transition.{Convention, ConventionFunc}
import org.apache.gluten.sql.shims.SparkShimLoader
import org.apache.gluten.substrait.rel.LocalFilesNode
import org.apache.gluten.substrait.rel.LocalFilesNode.ReadFileFormat
import org.apache.gluten.substrait.rel.LocalFilesNode.ReadFileFormat.{DwrfReadFormat, OrcReadFormat, ParquetReadFormat}
import org.apache.gluten.utils._

import org.apache.spark.sql.catalyst.catalog.BucketSpec
import org.apache.spark.sql.catalyst.expressions.{Alias, CumeDist, DenseRank, Descending, Expression, Lag, Lead, NamedExpression, NthValue, NTile, PercentRank, RangeFrame, Rank, RowNumber, SortOrder, SpecialFrameBoundary, SpecifiedWindowFrame}
import org.apache.spark.sql.catalyst.expressions.aggregate.{AggregateExpression, ApproximatePercentile, Percentile}
import org.apache.spark.sql.catalyst.plans.{JoinType, LeftOuter, RightOuter}
import org.apache.spark.sql.catalyst.util.{CaseInsensitiveMap, CharVarcharUtils}
import org.apache.spark.sql.connector.read.Scan
import org.apache.spark.sql.execution.{ColumnarCachedBatchSerializer, SparkPlan}
import org.apache.spark.sql.execution.adaptive.AdaptiveSparkPlanExec
import org.apache.spark.sql.execution.columnar.InMemoryTableScanExec
import org.apache.spark.sql.execution.command.CreateDataSourceTableAsSelectCommand
import org.apache.spark.sql.execution.datasources.{FileFormat, InsertIntoHadoopFsRelationCommand}
import org.apache.spark.sql.execution.datasources.parquet.{ParquetFileFormat, ParquetOptions}
import org.apache.spark.sql.hive.execution.HiveFileFormat
import org.apache.spark.sql.internal.SQLConf
import org.apache.spark.sql.types._
import org.apache.spark.util.SerializableConfiguration

import org.apache.hadoop.fs.Path
import org.apache.hadoop.fs.viewfs.ViewFileSystemUtils

import scala.collection.mutable
import scala.util.control.Breaks.breakable

class VeloxBackend extends SubstraitBackend {
  import VeloxBackend._

  override def name(): String = VeloxBackend.BACKEND_NAME
  override def buildInfo(): BuildInfo =
    BuildInfo("Velox", VELOX_BRANCH, VELOX_REVISION, VELOX_REVISION_TIME)
  override def iteratorApi(): IteratorApi = new VeloxIteratorApi
  override def sparkPlanExecApi(): SparkPlanExecApi = new VeloxSparkPlanExecApi
  override def transformerApi(): TransformerApi = new VeloxTransformerApi
  override def validatorApi(): ValidatorApi = new VeloxValidatorApi
  override def metricsApi(): MetricsApi = new VeloxMetricsApi
  override def listenerApi(): ListenerApi = new VeloxListenerApi
  override def ruleApi(): RuleApi = new VeloxRuleApi
  override def settings(): BackendSettingsApi = VeloxBackendSettings
  override def convFuncOverride(): ConventionFunc.Override = new ConvFunc()
  override def costers(): Seq[LongCoster] = Seq(LegacyCoster, RoughCoster)
}

object VeloxBackend {
  val BACKEND_NAME: String = "velox"
  val CONF_PREFIX: String = GlutenConfig.prefixOf(BACKEND_NAME)

  private class ConvFunc() extends ConventionFunc.Override {
    override def batchTypeOf: PartialFunction[SparkPlan, Convention.BatchType] = {
      case a: AdaptiveSparkPlanExec if a.supportsColumnar =>
        VeloxBatch
      case i: InMemoryTableScanExec
          if i.supportsColumnar && i.relation.cacheBuilder.serializer
            .isInstanceOf[ColumnarCachedBatchSerializer] =>
        VeloxBatch
    }
  }
}

object VeloxBackendSettings extends BackendSettingsApi {
  val SHUFFLE_SUPPORTED_CODEC = Set("lz4", "zstd")
  val GLUTEN_VELOX_UDF_LIB_PATHS = VeloxBackend.CONF_PREFIX + ".udfLibraryPaths"
  val GLUTEN_VELOX_DRIVER_UDF_LIB_PATHS = VeloxBackend.CONF_PREFIX + ".driver.udfLibraryPaths"
  val GLUTEN_VELOX_INTERNAL_UDF_LIB_PATHS = VeloxBackend.CONF_PREFIX + ".internal.udfLibraryPaths"
  val GLUTEN_VELOX_UDF_ALLOW_TYPE_CONVERSION = VeloxBackend.CONF_PREFIX + ".udfAllowTypeConversion"

  /** The columnar-batch type this backend is by default using. */
  override def primaryBatchType: Convention.BatchType = VeloxBatch

  override def validateScanExec(
      format: ReadFileFormat,
      fields: Array[StructField],
      rootPaths: Seq[String],
      properties: Map[String, String],
      serializableHadoopConf: Option[SerializableConfiguration] = None): ValidationResult = {

    def validateScheme(): Option[String] = {
      val filteredRootPaths = distinctRootPaths(rootPaths)
      if (filteredRootPaths.nonEmpty) {
        val resolvedPaths =
          if (GlutenConfig.get.enableHdfsViewfs) {
            ViewFileSystemUtils.convertViewfsToHdfs(
              filteredRootPaths,
              mutable.Map.empty[String, String],
              serializableHadoopConf.get.value)
          } else {
            filteredRootPaths
          }

        if (
          !VeloxFileSystemValidationJniWrapper.allSupportedByRegisteredFileSystems(
            resolvedPaths.toArray)
        ) {
          Some(s"Scheme of [$filteredRootPaths] is not supported by registered file systems.")
        } else {
          None
        }
      } else {
        None
      }
    }

    def validateFormat(): Option[String] = {
      def validateTypes(validatorFunc: PartialFunction[StructField, String]): Option[String] = {
        // Collect unsupported types.
        val unsupportedDataTypeReason = fields.collect(validatorFunc)
        if (unsupportedDataTypeReason.nonEmpty) {
          Some(
            s"Found unsupported data type in $format: ${unsupportedDataTypeReason.mkString(", ")}.")
        } else {
          None
        }
      }

      def isCharType(stringType: StringType, metadata: Metadata): Boolean = {
        val charTypePattern = "char\\((\\d+)\\)".r
        GlutenConfig.get.forceOrcCharTypeScanFallbackEnabled && charTypePattern
          .findFirstIn(
            CharVarcharUtils
              .getRawTypeString(metadata)
              .getOrElse(stringType.catalogString))
          .isDefined
      }

      format match {
        case ParquetReadFormat =>
          val parquetOptions = new ParquetOptions(CaseInsensitiveMap(properties), SQLConf.get)
          if (parquetOptions.mergeSchema) {
            // https://github.com/apache/incubator-gluten/issues/7174
            Some(s"not support when merge schema is true")
          } else {
            None
          }
        case DwrfReadFormat => None
        case OrcReadFormat =>
          if (!GlutenConfig.get.veloxOrcScanEnabled) {
            Some(s"Velox ORC scan is turned off, ${GlutenConfig.VELOX_ORC_SCAN_ENABLED.key}")
          } else {
            val typeValidator: PartialFunction[StructField, String] = {
              case StructField(_, arrayType: ArrayType, _, _)
                  if arrayType.elementType.isInstanceOf[StructType] =>
                "StructType as element in ArrayType"
              case StructField(_, arrayType: ArrayType, _, _)
                  if arrayType.elementType.isInstanceOf[ArrayType] =>
                "ArrayType as element in ArrayType"
              case StructField(_, mapType: MapType, _, _)
                  if mapType.keyType.isInstanceOf[StructType] =>
                "StructType as Key in MapType"
              case StructField(_, mapType: MapType, _, _)
                  if mapType.valueType.isInstanceOf[ArrayType] =>
                "ArrayType as Value in MapType"
              case StructField(_, stringType: StringType, _, metadata)
                  if isCharType(stringType, metadata) =>
                CharVarcharUtils.getRawTypeString(metadata) + "(force fallback)"
              case StructField(_, TimestampType, _, _) => "TimestampType"
            }
            validateTypes(typeValidator)
          }
        case _ => Some(s"Unsupported file format $format.")
      }
    }

    def validateEncryption(): Option[String] = {

      val encryptionValidationEnabled = GlutenConfig.get.parquetEncryptionValidationEnabled
      if (!encryptionValidationEnabled) {
        return None
      }

      val encryptionResult =
        ParquetMetadataUtils.validateEncryption(format, rootPaths, serializableHadoopConf)
      if (encryptionResult.ok()) {
        None
      } else {
        Some(s"Detected encrypted parquet files: ${encryptionResult.reason()}")
      }
    }

    val validationChecks = Seq(
      validateScheme(),
      validateFormat(),
      validateEncryption()
    )

    for (check <- validationChecks) {
      if (check.isDefined) {
        return ValidationResult.failed(check.get)
      }
    }

    ValidationResult.succeeded
  }

  def distinctRootPaths(paths: Seq[String]): Seq[String] = {
    // Skip native validation for local path, as local file system is always registered.
    // For evey file scheme, only one path is kept.
    paths
      .map(p => (new Path(p).toUri.getScheme, p))
      .groupBy(_._1)
      .filter(_._1 != "file")
      .map(_._2.head._2)
      .toSeq
  }

  override def getSubstraitReadFileFormatV1(
      fileFormat: FileFormat): LocalFilesNode.ReadFileFormat = {
    fileFormat.getClass.getSimpleName match {
      case "OrcFileFormat" => ReadFileFormat.OrcReadFormat
      case "ParquetFileFormat" => ReadFileFormat.ParquetReadFormat
      case "DwrfFileFormat" => ReadFileFormat.DwrfReadFormat
      case "CSVFileFormat" => ReadFileFormat.TextReadFormat
      case _ => ReadFileFormat.UnknownFormat
    }
  }

  override def getSubstraitReadFileFormatV2(scan: Scan): LocalFilesNode.ReadFileFormat = {
    scan.getClass.getSimpleName match {
      case "OrcScan" => ReadFileFormat.OrcReadFormat
      case "ParquetScan" => ReadFileFormat.ParquetReadFormat
      case "DwrfScan" => ReadFileFormat.DwrfReadFormat
      case _ => ReadFileFormat.UnknownFormat
    }
  }

  override def supportWriteFilesExec(
      format: FileFormat,
      fields: Array[StructField],
      bucketSpec: Option[BucketSpec],
      isPartitionedTable: Boolean,
      options: Map[String, String]): ValidationResult = {

    // Validate if HiveFileFormat write is supported based on output file type
    def validateHiveFileFormat(hiveFileFormat: HiveFileFormat): Option[String] = {
      // Reflect to get access to fileSinkConf which contains the output file format
      val fileSinkConfField = format.getClass.getDeclaredField("fileSinkConf")
      fileSinkConfField.setAccessible(true)
      val fileSinkConf = fileSinkConfField.get(hiveFileFormat)
      val tableInfoField = fileSinkConf.getClass.getDeclaredField("tableInfo")
      tableInfoField.setAccessible(true)
      val tableInfo = tableInfoField.get(fileSinkConf)
      val getOutputFileFormatClassNameMethod = tableInfo.getClass
        .getDeclaredMethod("getOutputFileFormatClassName")
      val outputFileFormatClassName = getOutputFileFormatClassNameMethod.invoke(tableInfo)

      // Match based on the output file format class name
      outputFileFormatClassName match {
        case "org.apache.hadoop.hive.ql.io.parquet.MapredParquetOutputFormat" =>
          None
        case _ =>
          Some(
            "HiveFileFormat is supported only with Parquet as the output file type"
          ) // Unsupported format
      }
    }

    def validateCompressionCodec(): Option[String] = {
      // Velox doesn't support brotli and lzo.
      val unSupportedCompressions = Set("brotli", "lzo", "lz4raw", "lz4_raw")
      val compressionCodec = WriteFilesExecTransformer.getCompressionCodec(options)
      if (unSupportedCompressions.contains(compressionCodec)) {
        Some("Brotli, lzo, lz4raw and lz4_raw compression codec is unsupported in Velox backend.")
      } else {
        None
      }
    }

    // Validate if all types are supported.
    def validateDataTypes(): Option[String] = {
      val unsupportedTypes = format match {
        case _: ParquetFileFormat =>
          fields.flatMap {
            case StructField(_, _: YearMonthIntervalType, _, _) =>
              Some("YearMonthIntervalType")
            case StructField(_, _: StructType, _, _) =>
              Some("StructType")
            case _ => None
          }
        case _ =>
          fields.flatMap {
            field =>
              field.dataType match {
                case _: StructType => Some("StructType")
                case _: ArrayType => Some("ArrayType")
                case _: MapType => Some("MapType")
                case _: YearMonthIntervalType => Some("YearMonthIntervalType")
                case _ => None
              }
          }
      }
      if (unsupportedTypes.nonEmpty) {
        Some(unsupportedTypes.mkString("Found unsupported type:", ",", ""))
      } else {
        None
      }
    }

    def validateFieldMetadata(): Option[String] = {
      fields.find(_.metadata != Metadata.empty).map {
        filed =>
          s"StructField contain the metadata information: $filed, metadata: ${filed.metadata}"
      }
    }

    def validateFileFormat(): Option[String] = {
      format match {
        case _: ParquetFileFormat => None // Parquet is directly supported
        case h: HiveFileFormat if GlutenConfig.get.enableHiveFileFormatWriter =>
          validateHiveFileFormat(h) // Parquet via Hive SerDe
        case _ =>
          Some(
            "Only ParquetFileFormat and HiveFileFormat are supported."
          ) // Unsupported format
      }
    }

    def validateWriteFilesOptions(): Option[String] = {
      val maxRecordsPerFile = options
        .get("maxRecordsPerFile")
        .map(_.toLong)
        .getOrElse(SQLConf.get.maxRecordsPerFile)
      if (maxRecordsPerFile > 0) {
        Some("Unsupported native write: maxRecordsPerFile not supported.")
      } else {
        None
      }
    }

    def validateBucketSpec(): Option[String] = {
      val isHiveCompatibleBucketTable = bucketSpec.nonEmpty && options
        .getOrElse("__hive_compatible_bucketed_table_insertion__", "false")
        .equals("true")
      // Currently, the velox backend only supports bucketed tables compatible with Hive and
      // is limited to partitioned tables. Therefore, we should add this condition restriction.
      // After velox supports bucketed non-partitioned tables, we can remove the restriction on
      // partitioned tables.
      if (bucketSpec.isEmpty || (isHiveCompatibleBucketTable && isPartitionedTable)) {
        None
      } else {
        Some("Unsupported native write: non-compatible hive bucket write is not supported.")
      }
    }

    validateCompressionCodec()
      .orElse(validateFileFormat())
      .orElse(validateFieldMetadata())
      .orElse(validateDataTypes())
      .orElse(validateWriteFilesOptions())
      .orElse(validateBucketSpec()) match {
      case Some(reason) => ValidationResult.failed(reason)
      case _ => ValidationResult.succeeded
    }
  }

  override def supportNativeWrite(fields: Array[StructField]): Boolean = {
    fields.map {
      field =>
        field.dataType match {
          case _: StructType | _: ArrayType | _: MapType => return false
          case _ =>
        }
    }
    true
  }

  override def supportNativeMetadataColumns(): Boolean = true

  override def supportNativeRowIndexColumn(): Boolean = true

  override def supportExpandExec(): Boolean = true

  override def supportSortExec(): Boolean = true

  override def supportSortMergeJoinExec(): Boolean = {
    GlutenConfig.get.enableColumnarSortMergeJoin
  }

  override def supportWindowGroupLimitExec(rankLikeFunction: Expression): Boolean = {
    rankLikeFunction match {
      case _: RowNumber => true
      case _ => false
    }
  }

  override def supportWindowExec(windowFunctions: Seq[NamedExpression]): Boolean = {
    var allSupported = true
    breakable {
      windowFunctions.foreach(
        func => {
          val windowExpression = func match {
            case alias: Alias =>
              val we = WindowFunctionsBuilder.extractWindowExpression(alias.child)
              if (we == null) {
                throw new GlutenNotSupportException(s"$func is not supported.")
              }
              we
            case _ => throw new GlutenNotSupportException(s"$func is not supported.")
          }

          def checkLimitations(swf: SpecifiedWindowFrame, orderSpec: Seq[SortOrder]): Unit = {
            def doCheck(bound: Expression): Unit = {
              bound match {
                case _: SpecialFrameBoundary =>
                case e if e.foldable =>
                  orderSpec.foreach(
                    order =>
                      order.direction match {
                        case Descending =>
                          throw new GlutenNotSupportException(
                            "DESC order is not supported when" +
                              " literal bound type is used!")
                        case _ =>
                      })
                  orderSpec.foreach(
                    order =>
                      order.dataType match {
                        case ByteType | ShortType | IntegerType | LongType | DateType =>
                        case _ =>
                          throw new GlutenNotSupportException(
                            "Only integral type & date type are" +
                              " supported for sort key when literal bound type is used!")
                      })
                case _ =>
              }
            }
            doCheck(swf.upper)
            doCheck(swf.lower)
          }

          windowExpression.windowSpec.frameSpecification match {
            case swf: SpecifiedWindowFrame =>
              swf.frameType match {
                case RangeFrame =>
                  checkLimitations(swf, windowExpression.windowSpec.orderSpec)
                case _ =>
              }
            case _ =>
          }
          windowExpression.windowFunction match {
            case _: RowNumber | _: Rank | _: CumeDist | _: DenseRank | _: PercentRank | _: NTile =>
            case nv: NthValue if !nv.input.foldable =>
            case l: Lag if !l.input.foldable =>
            case l: Lead if !l.input.foldable =>
            case aggrExpr: AggregateExpression
                if !aggrExpr.aggregateFunction.isInstanceOf[ApproximatePercentile]
                  && !aggrExpr.aggregateFunction.isInstanceOf[Percentile] =>
            case _ =>
              allSupported = false
          }
        })
    }
    allSupported
  }

  override def supportColumnarShuffleExec(): Boolean = {
    val conf = GlutenConfig.get
    conf.enableColumnarShuffle && (conf.isUseGlutenShuffleManager
      || conf.isUseColumnarShuffleManager
      || conf.isUseCelebornShuffleManager
      || conf.isUseUniffleShuffleManager)
  }

  override def enableJoinKeysRewrite(): Boolean = false

  override def supportHashBuildJoinTypeOnLeft: JoinType => Boolean = {
    t =>
      if (super.supportHashBuildJoinTypeOnLeft(t)) {
        true
      } else {
        t match {
          // OPPRO-266: For Velox backend, build right and left are both supported for
          // LeftOuter.
          // TODO: Support LeftSemi after resolve issue
          // https://github.com/facebookincubator/velox/issues/9980
          case LeftOuter => true
          case _ => false
        }
      }
  }
  override def supportHashBuildJoinTypeOnRight: JoinType => Boolean = {
    t =>
      if (super.supportHashBuildJoinTypeOnRight(t)) {
        true
      } else {
        t match {
          // OPPRO-266: For Velox backend, build right and left are both supported for RightOuter.
          case RightOuter => true
          case _ => false
        }
      }
  }

  override def fallbackAggregateWithEmptyOutputChild(): Boolean = true

  override def recreateJoinExecOnFallback(): Boolean = true
  override def rescaleDecimalArithmetic(): Boolean = true

  override def shuffleSupportedCodec(): Set[String] = SHUFFLE_SUPPORTED_CODEC

  override def insertPostProjectForGenerate(): Boolean = true

  override def skipNativeCtas(ctas: CreateDataSourceTableAsSelectCommand): Boolean = true

  override def skipNativeInsertInto(insertInto: InsertIntoHadoopFsRelationCommand): Boolean = {
    insertInto.partitionColumns.nonEmpty &&
    insertInto.staticPartitions.size < insertInto.partitionColumns.size ||
    insertInto.bucketSpec.nonEmpty
  }

  override def alwaysFailOnMapExpression(): Boolean = true

  override def requiredChildOrderingForWindow(): Boolean = {
    GlutenConfig.get.veloxColumnarWindowType.equals("streaming")
  }

  override def requiredChildOrderingForWindowGroupLimit(): Boolean = false

  override def staticPartitionWriteOnly(): Boolean = true

  override def allowDecimalArithmetic: Boolean = true

  override def enableNativeWriteFiles(): Boolean = {
    GlutenConfig.get.enableNativeWriter.getOrElse(
      SparkShimLoader.getSparkShims.enableNativeWriteFilesByDefault()
    )
  }

  override def enableNativeArrowReadFiles(): Boolean = {
    GlutenConfig.get.enableNativeArrowReader
  }

  override def shouldRewriteCount(): Boolean = {
    // Velox backend does not support count if it has more that one child,
    // so we should rewrite it.
    true
  }

  override def supportCartesianProductExec(): Boolean = true

  override def supportBroadcastNestedLoopJoinExec(): Boolean = true

  override def supportSampleExec(): Boolean = true

  override def supportColumnarArrowUdf(): Boolean = true

  override def needPreComputeRangeFrameBoundary(): Boolean = true

<<<<<<< HEAD
  override def supportCollectLimitExec(): Boolean = true
=======
  override def supportRangeExec(): Boolean = true

>>>>>>> f0336c0c
}<|MERGE_RESOLUTION|>--- conflicted
+++ resolved
@@ -577,10 +577,8 @@
 
   override def needPreComputeRangeFrameBoundary(): Boolean = true
 
-<<<<<<< HEAD
   override def supportCollectLimitExec(): Boolean = true
-=======
+
   override def supportRangeExec(): Boolean = true
 
->>>>>>> f0336c0c
 }