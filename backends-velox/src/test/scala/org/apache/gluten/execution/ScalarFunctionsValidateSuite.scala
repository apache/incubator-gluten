/*
 * Licensed to the Apache Software Foundation (ASF) under one or more
 * contributor license agreements.  See the NOTICE file distributed with
 * this work for additional information regarding copyright ownership.
 * The ASF licenses this file to You under the Apache License, Version 2.0
 * (the "License"); you may not use this file except in compliance with
 * the License.  You may obtain a copy of the License at
 *
 *    http://www.apache.org/licenses/LICENSE-2.0
 *
 * Unless required by applicable law or agreed to in writing, software
 * distributed under the License is distributed on an "AS IS" BASIS,
 * WITHOUT WARRANTIES OR CONDITIONS OF ANY KIND, either express or implied.
 * See the License for the specific language governing permissions and
 * limitations under the License.
 */
package org.apache.gluten.execution

<<<<<<< HEAD
import org.apache.spark.sql.catalyst.optimizer.NullPropagation
=======
import org.apache.spark.SparkException
>>>>>>> 823336da
import org.apache.spark.sql.execution.ProjectExec
import org.apache.spark.sql.types._

import java.sql.Timestamp

class ScalarFunctionsValidateSuite extends FunctionsValidateTest {
  disableFallbackCheck
  import testImplicits._

  // Test "SELECT ..." without a from clause.
  test("isnull function") {
    runQueryAndCompare("SELECT isnull(1)")(checkGlutenOperatorMatch[ProjectExecTransformer])
  }

  test("Test bit_count function") {
    runQueryAndCompare("SELECT bit_count(l_partkey) from lineitem limit 1") {
      checkGlutenOperatorMatch[ProjectExecTransformer]
    }
  }

  test("Test bit_get and getbit function") {
    runQueryAndCompare("SELECT bit_get(l_partkey, 0) from lineitem limit 1") {
      checkGlutenOperatorMatch[ProjectExecTransformer]
    }
    runQueryAndCompare("SELECT getbit(l_partkey, 0) from lineitem limit 1") {
      checkGlutenOperatorMatch[ProjectExecTransformer]
    }
  }

  test("Test chr function") {
    runQueryAndCompare("SELECT chr(l_orderkey + 64) from lineitem limit 1") {
      checkGlutenOperatorMatch[ProjectExecTransformer]
    }
  }

  test("Test abs function") {
    runQueryAndCompare("SELECT abs(l_orderkey) from lineitem limit 1") {
      checkGlutenOperatorMatch[ProjectExecTransformer]
    }
  }

  test("Test ceil function") {
    runQueryAndCompare("SELECT ceil(cast(l_orderkey as long)) from lineitem limit 1") {
      checkGlutenOperatorMatch[ProjectExecTransformer]
    }
  }

  test("Test floor function") {
    runQueryAndCompare("SELECT floor(cast(l_orderkey as long)) from lineitem limit 1") {
      checkGlutenOperatorMatch[ProjectExecTransformer]
    }
  }

  test("Test Exp function") {
    runQueryAndCompare("SELECT exp(l_orderkey) from lineitem limit 1") {
      checkGlutenOperatorMatch[ProjectExecTransformer]
    }
  }

  test("Test Power function") {
    runQueryAndCompare("SELECT power(l_orderkey, 2) from lineitem limit 1") {
      checkGlutenOperatorMatch[ProjectExecTransformer]
    }
  }

  test("Test Pmod function") {
    runQueryAndCompare("SELECT pmod(cast(l_orderkey as int), 3) from lineitem limit 1") {
      checkGlutenOperatorMatch[ProjectExecTransformer]
    }
  }

  test("Test round function") {
    runQueryAndCompare(
      "SELECT round(cast(l_orderkey as int), 2)" +
        "from lineitem limit 1") {
      checkGlutenOperatorMatch[ProjectExecTransformer]
    }

    runQueryAndCompare("""
                         |select round(l_quantity, 2) from lineitem;
                         |""".stripMargin) {
      checkGlutenOperatorMatch[ProjectExecTransformer]
    }
  }

  testWithSpecifiedSparkVersion("null input for array_size", Some("3.3")) {
    runQueryAndCompare("SELECT array_size(null)") {
      checkGlutenOperatorMatch[ProjectExecTransformer]
    }
  }

  test("chr function") {
    val df = runQueryAndCompare(
      "SELECT chr(l_orderkey + 64) " +
        "from lineitem limit 1") { _ => }
    checkLengthAndPlan(df, 1)
  }

  test("bin function") {
    val df = runQueryAndCompare(
      "SELECT bin(l_orderkey) " +
        "from lineitem limit 1") {
      checkGlutenOperatorMatch[ProjectExecTransformer]
    }
    checkLengthAndPlan(df, 1)
  }

  test("abs function") {
    val df = runQueryAndCompare(
      "SELECT abs(l_orderkey) " +
        "from lineitem limit 1") { _ => }
    checkLengthAndPlan(df, 1)
  }

  test("ceil function") {
    val df = runQueryAndCompare(
      "SELECT ceil(cast(l_orderkey as long)) " +
        "from lineitem limit 1") { _ => }
    checkLengthAndPlan(df, 1)
  }

  test("floor function") {
    val df = runQueryAndCompare(
      "SELECT floor(cast(l_orderkey as long)) " +
        "from lineitem limit 1") { _ => }
    checkLengthAndPlan(df, 1)
  }

  test("exp function") {
    val df = spark.sql("SELECT exp(l_orderkey) from lineitem limit 1")
    checkLengthAndPlan(df, 1)
  }

  test("power function") {
    val df = runQueryAndCompare(
      "SELECT power(l_orderkey, 2.0) " +
        "from lineitem limit 1") { _ => }
    checkLengthAndPlan(df, 1)
  }

  test("pmod function") {
    val df = runQueryAndCompare(
      "SELECT pmod(cast(l_orderkey as int), 3) " +
        "from lineitem limit 1") { _ => }
    checkLengthAndPlan(df, 1)
  }

  test("Test greatest function") {
    runQueryAndCompare(
      "SELECT greatest(l_orderkey, l_orderkey)" +
        "from lineitem limit 1") {
      checkGlutenOperatorMatch[ProjectExecTransformer]
    }
    withTempPath {
      path =>
        spark
          .sql("""SELECT *
                FROM VALUES (CAST(5.345 AS DECIMAL(6, 2)), CAST(5.35 AS DECIMAL(5, 4))),
                (CAST(5.315 AS DECIMAL(6, 2)), CAST(5.355 AS DECIMAL(5, 4))),
                (CAST(3.345 AS DECIMAL(6, 2)), CAST(4.35 AS DECIMAL(5, 4))) AS data(a, b);""")
          .write
          .parquet(path.getCanonicalPath)

        spark.read.parquet(path.getCanonicalPath).createOrReplaceTempView("view")

        runQueryAndCompare("SELECT greatest(a, b) from view") {
          checkGlutenOperatorMatch[ProjectExecTransformer]
        }
    }
  }

  test("Test least function") {
    runQueryAndCompare(
      "SELECT least(l_orderkey, l_orderkey)" +
        "from lineitem limit 1") {
      checkGlutenOperatorMatch[ProjectExecTransformer]
    }
    withTempPath {
      path =>
        spark
          .sql("""SELECT *
                FROM VALUES (CAST(5.345 AS DECIMAL(6, 2)), CAST(5.35 AS DECIMAL(5, 4))),
                (CAST(5.315 AS DECIMAL(6, 2)), CAST(5.355 AS DECIMAL(5, 4))),
                (CAST(3.345 AS DECIMAL(6, 2)), CAST(4.35 AS DECIMAL(5, 4))) AS data(a, b);""")
          .write
          .parquet(path.getCanonicalPath)

        spark.read.parquet(path.getCanonicalPath).createOrReplaceTempView("view")

        runQueryAndCompare("SELECT least(a, b) from view") {
          checkGlutenOperatorMatch[ProjectExecTransformer]
        }
    }
  }

  test("Test hash function") {
    runQueryAndCompare("SELECT hash(l_orderkey) from lineitem limit 1") {
      checkGlutenOperatorMatch[ProjectExecTransformer]
    }
  }

  test("Test get_json_object datatab function") {
    runQueryAndCompare(
      "SELECT get_json_object(string_field1, '$.a') " +
        "from datatab limit 1;") {
      checkGlutenOperatorMatch[ProjectExecTransformer]
    }
  }

  test("Test get_json_object lineitem function") {
    runQueryAndCompare(
      "SELECT l_orderkey, get_json_object('{\"a\":\"b\"}', '$.a') " +
        "from lineitem limit 1;") {
      checkGlutenOperatorMatch[ProjectExecTransformer]
    }
  }

  ignore("json_array_length") {
    runQueryAndCompare(
      s"select *, json_array_length(string_field1) " +
        s"from datatab limit 5")(checkGlutenOperatorMatch[ProjectExecTransformer])
    runQueryAndCompare(
      s"select l_orderkey, json_array_length('[1,2,3,4]') " +
        s"from lineitem limit 5")(checkGlutenOperatorMatch[ProjectExecTransformer])
    runQueryAndCompare(
      s"select l_orderkey, json_array_length(null) " +
        s"from lineitem limit 5")(checkGlutenOperatorMatch[ProjectExecTransformer])
  }

  test("Test acos function") {
    runQueryAndCompare("SELECT acos(l_orderkey) from lineitem limit 1") {
      checkGlutenOperatorMatch[ProjectExecTransformer]
    }
  }

  test("Test asin function") {
    runQueryAndCompare("SELECT asin(l_orderkey) from lineitem limit 1") {
      checkGlutenOperatorMatch[ProjectExecTransformer]
    }
  }

  test("Test atan function") {
    runQueryAndCompare("SELECT atan(l_orderkey) from lineitem limit 1") {
      checkGlutenOperatorMatch[ProjectExecTransformer]
    }
  }

  ignore("Test atan2 function datatab") {
    runQueryAndCompare("SELECT atan2(double_field1, 0) from datatab limit 1") {
      checkGlutenOperatorMatch[ProjectExecTransformer]
    }
  }

  test("Test ceiling function") {
    runQueryAndCompare("SELECT ceiling(cast(l_orderkey as long)) from lineitem limit 1") {
      checkGlutenOperatorMatch[ProjectExecTransformer]
    }
  }

  test("Test cos function") {
    runQueryAndCompare("SELECT cos(l_orderkey) from lineitem limit 1") {
      checkGlutenOperatorMatch[ProjectExecTransformer]
    }
  }

  test("Test cosh function") {
    runQueryAndCompare("SELECT cosh(l_orderkey) from lineitem limit 1") {
      checkGlutenOperatorMatch[ProjectExecTransformer]
    }
  }

  test("Test degrees function") {
    runQueryAndCompare("SELECT degrees(l_orderkey) from lineitem limit 1") {
      checkGlutenOperatorMatch[ProjectExecTransformer]
    }
  }

  test("Test log10 function") {
    runQueryAndCompare("SELECT log10(l_orderkey) from lineitem limit 1") {
      checkGlutenOperatorMatch[ProjectExecTransformer]
    }
  }

  test("Test log function") {
    runQueryAndCompare("SELECT log(10, l_orderkey) from lineitem limit 1") {
      checkGlutenOperatorMatch[ProjectExecTransformer]
    }
  }

  test("Test shiftleft function") {
    val df = runQueryAndCompare("SELECT shiftleft(int_field1, 1) from datatab limit 1") {
      checkGlutenOperatorMatch[ProjectExecTransformer]
    }
  }

  test("Test shiftright function") {
    val df = runQueryAndCompare("SELECT shiftright(int_field1, 1) from datatab limit 1") {
      checkGlutenOperatorMatch[ProjectExecTransformer]
    }
  }

  test("date_add") {
    withTempPath {
      path =>
        Seq(
          (java.sql.Date.valueOf("2022-03-11"), 1: Integer),
          (java.sql.Date.valueOf("2022-03-12"), 2: Integer),
          (java.sql.Date.valueOf("2022-03-13"), 3: Integer),
          (java.sql.Date.valueOf("2022-03-14"), 4: Integer),
          (java.sql.Date.valueOf("2022-03-15"), 5: Integer),
          (java.sql.Date.valueOf("2022-03-16"), 6: Integer)
        )
          .toDF("a", "b")
          .write
          .parquet(path.getCanonicalPath)

        spark.read.parquet(path.getCanonicalPath).createOrReplaceTempView("view")

        runQueryAndCompare("SELECT date_add(a, b) from view") {
          checkGlutenOperatorMatch[ProjectExecTransformer]
        }
    }
  }

  test("date_diff") {
    withTempPath {
      path =>
        Seq(
          (java.sql.Date.valueOf("2022-03-11"), java.sql.Date.valueOf("2022-02-11")),
          (java.sql.Date.valueOf("2022-03-12"), java.sql.Date.valueOf("2022-01-12")),
          (java.sql.Date.valueOf("2022-09-13"), java.sql.Date.valueOf("2022-05-12")),
          (java.sql.Date.valueOf("2022-07-14"), java.sql.Date.valueOf("2022-03-12")),
          (java.sql.Date.valueOf("2022-06-15"), java.sql.Date.valueOf("2022-01-12")),
          (java.sql.Date.valueOf("2022-05-16"), java.sql.Date.valueOf("2022-06-12"))
        )
          .toDF("a", "b")
          .write
          .parquet(path.getCanonicalPath)

        spark.read.parquet(path.getCanonicalPath).createOrReplaceTempView("view")

        runQueryAndCompare("SELECT datediff(a, b) from view") {
          checkGlutenOperatorMatch[ProjectExecTransformer]
        }
    }
  }

  test("unix_date") {
    withTempPath {
      path =>
        Seq(
          (java.sql.Date.valueOf("1970-01-01")),
          (java.sql.Date.valueOf("1969-12-31")),
          (java.sql.Date.valueOf("2022-09-13"))
        )
          .toDF("a")
          .write
          .parquet(path.getCanonicalPath)

        spark.read.parquet(path.getCanonicalPath).createOrReplaceTempView("view")

        runQueryAndCompare("SELECT unix_date(a) from view") {
          checkGlutenOperatorMatch[ProjectExecTransformer]
        }
    }
  }

  test("to_utc_timestamp") {
    withTempPath {
      path =>
        Seq(
          (Timestamp.valueOf("2015-07-24 00:00:00"), "America/Los_Angeles"),
          (Timestamp.valueOf("2015-07-25 00:00:00"), "America/Los_Angeles")
        ).toDF("a", "b")
          .write
          .parquet(path.getCanonicalPath)

        spark.read.parquet(path.getCanonicalPath).createOrReplaceTempView("view")

        runQueryAndCompare("SELECT to_utc_timestamp(a, \"America/Los_Angeles\") from view") {
          checkGlutenOperatorMatch[ProjectExecTransformer]
        }
        runQueryAndCompare("SELECT to_utc_timestamp(a, b) from view") {
          checkGlutenOperatorMatch[ProjectExecTransformer]
        }
    }
  }

  test("array_aggregate") {
    withTempPath {
      path =>
        Seq[Seq[Integer]](
          Seq(1, 9, 8, 7),
          Seq(5, null, 8, 9, 7, 2),
          Seq.empty,
          null
        )
          .toDF("i")
          .write
          .parquet(path.getCanonicalPath)

        spark.read.parquet(path.getCanonicalPath).createOrReplaceTempView("array_tbl")

        runQueryAndCompare(
          "select aggregate(i, 0, (acc, x) -> acc + x," +
            " acc -> acc * 3) as v from array_tbl;") {
          checkGlutenOperatorMatch[ProjectExecTransformer]
        }
    }
    withTempPath {
      path =>
        Seq(
          (1, Array[Int](1, 2, 3)),
          (5, Array[Int](4, 5, 6))
        )
          .toDF("x", "ys")
          .write
          .parquet(path.getCanonicalPath)

        spark.read.parquet(path.getCanonicalPath).createOrReplaceTempView("array_tbl")

        runQueryAndCompare("select aggregate(ys, 0, (y, a) -> y + a + x) as v from array_tbl;") {
          checkGlutenOperatorMatch[ProjectExecTransformer]
        }
    }
  }

  test("Support HOUR function") {
    withTable("t1") {
      sql("create table t1 (c1 int, c2 timestamp) USING PARQUET")
      sql("INSERT INTO t1 VALUES(1, NOW())")
      runQueryAndCompare("SELECT c1, HOUR(c2) FROM t1 LIMIT 1")(df => checkFallbackOperators(df, 0))
    }
  }

  test("from_utc_timestamp") {
    withTempPath {
      path =>
        Seq(
          (Timestamp.valueOf("2015-07-24 00:00:00"), "America/Los_Angeles"),
          (Timestamp.valueOf("2015-07-25 00:00:00"), "America/Los_Angeles")
        ).toDF("a", "b")
          .write
          .parquet(path.getCanonicalPath)

        spark.read.parquet(path.getCanonicalPath).createOrReplaceTempView("view")

        runQueryAndCompare("SELECT from_utc_timestamp(a, \"America/Los_Angeles\") from view") {
          checkGlutenOperatorMatch[ProjectExecTransformer]
        }
        runQueryAndCompare("SELECT from_utc_timestamp(a, b) from view") {
          checkGlutenOperatorMatch[ProjectExecTransformer]
        }
    }
  }

  test("map extract - getmapvalue") {
    withTempPath {
      path =>
        Seq(
          Map[Int, Int](1 -> 100, 2 -> 200),
          Map[Int, Int](),
          Map[Int, Int](1 -> 100, 2 -> 200, 3 -> 300),
          null
        )
          .toDF("i")
          .write
          .parquet(path.getCanonicalPath)

        spark.read.parquet(path.getCanonicalPath).createOrReplaceTempView("map_tbl")

        runQueryAndCompare("select i[\"1\"] from map_tbl") {
          checkGlutenOperatorMatch[ProjectExecTransformer]
        }
    }
  }

  test("test map_entries function") {
    withTempPath {
      path =>
        Seq(
          Map[Int, String](1 -> null, 2 -> "200"),
          Map[Int, String](1 -> "100", 2 -> "200", 3 -> "300"),
          null
        )
          .toDF("i")
          .write
          .parquet(path.getCanonicalPath)

        spark.read.parquet(path.getCanonicalPath).createOrReplaceTempView("map_tbl")

        runQueryAndCompare("select map_entries(i) from map_tbl") {
          checkGlutenOperatorMatch[ProjectExecTransformer]
        }
    }
  }

  test("test map_keys function") {
    withTempPath {
      path =>
        Seq(
          Map[Int, String](1 -> null, 2 -> "200"),
          Map[Int, String](1 -> "100", 2 -> "200", 3 -> "300"),
          null
        )
          .toDF("i")
          .write
          .parquet(path.getCanonicalPath)

        spark.read.parquet(path.getCanonicalPath).createOrReplaceTempView("map_tbl")

        runQueryAndCompare("select map_keys(i) from map_tbl") {
          checkGlutenOperatorMatch[ProjectExecTransformer]
        }
    }
  }

  test("test map_values function") {
    withTempPath {
      path =>
        Seq(
          Map[Int, String](1 -> null, 2 -> "200"),
          Map[Int, String](1 -> "100", 2 -> "200", 3 -> "300"),
          null
        )
          .toDF("i")
          .write
          .parquet(path.getCanonicalPath)

        spark.read.parquet(path.getCanonicalPath).createOrReplaceTempView("map_tbl")

        runQueryAndCompare("select map_values(i) from map_tbl") {
          checkGlutenOperatorMatch[ProjectExecTransformer]
        }
    }
  }

  test("map_zip_with") {
    withTempPath {
      path =>
        Seq((Map("a" -> 1, "b" -> 2), Map("a" -> 2, "b" -> 3)))
          .toDF("m1", "m2")
          .write
          .parquet(path.getCanonicalPath)

        spark.read.parquet(path.getCanonicalPath).createOrReplaceTempView("map_tbl")

        runQueryAndCompare(
          "select map_zip_with(m1, m2, (k, v1, v2) -> k == v1 + v2) from map_tbl") {
          checkGlutenOperatorMatch[ProjectExecTransformer]
        }
    }
  }

  test("test transform_keys function") {
    withTempPath {
      path =>
        Seq(
          Map[String, Int]("a" -> 1, "b" -> 2),
          Map[String, Int]("a" -> 2, "b" -> 3),
          null
        )
          .toDF("m")
          .write
          .parquet(path.getCanonicalPath)

        spark.read.parquet(path.getCanonicalPath).createOrReplaceTempView("map_tbl")

        runQueryAndCompare("select transform_keys(m, (k, v) -> upper(k)) from map_tbl") {
          checkGlutenOperatorMatch[ProjectExecTransformer]
        }
    }
  }

  test("test transform_values function") {
    withTempPath {
      path =>
        Seq(
          Map[String, Int]("a" -> 1, "b" -> 2),
          Map[String, Int]("a" -> 2, "b" -> 3),
          null
        )
          .toDF("m")
          .write
          .parquet(path.getCanonicalPath)

        spark.read.parquet(path.getCanonicalPath).createOrReplaceTempView("map_tbl")

        runQueryAndCompare("select transform_values(m, (k, v) -> v + 1) from map_tbl") {
          checkGlutenOperatorMatch[ProjectExecTransformer]
        }
    }
  }

  test("zip_with") {
    withTempPath {
      path =>
        Seq[(Seq[Integer], Seq[Integer])](
          (Seq(9001, 9002, 9003), Seq(4, 5, 6)),
          (Seq(1, 2), Seq(3, 4)),
          (Seq.empty, Seq.empty),
          (null, null)
        ).toDF("val1", "val2")
          .write
          .parquet(path.getCanonicalPath)

        spark.read.parquet(path.getCanonicalPath).createOrReplaceTempView("array_tbl")

        runQueryAndCompare("select zip_with(val1, val2, (x, y) -> x + y) from array_tbl") {
          checkGlutenOperatorMatch[ProjectExecTransformer]
        }
    }
  }

  test("Test isnan function") {
    runQueryAndCompare(
      "SELECT isnan(l_orderkey), isnan(cast('NaN' as double)), isnan(0.0F/0.0F)" +
        " from lineitem limit 1") {
      checkGlutenOperatorMatch[ProjectExecTransformer]
    }
  }

  test("Test nanvl function") {
    runQueryAndCompare("""SELECT nanvl(cast('nan' as float), 1f),
                         | nanvl(l_orderkey, cast('null' as double)),
                         | nanvl(cast('null' as double), l_orderkey),
                         | nanvl(l_orderkey, l_orderkey / 0.0d),
                         | nanvl(cast('nan' as float), l_orderkey)
                         | from lineitem limit 1""".stripMargin) {
      checkGlutenOperatorMatch[ProjectExecTransformer]
    }
  }

  test("Test monotonically_increasing_id function") {
    runQueryAndCompare("""SELECT monotonically_increasing_id(), l_orderkey
                         | from lineitem limit 100""".stripMargin) {
      checkGlutenOperatorMatch[ProjectExecTransformer]
    }
  }

  test("Test input_file_name function") {
    runQueryAndCompare("""SELECT input_file_name(), l_orderkey
                         | from lineitem limit 100""".stripMargin) {
      checkGlutenOperatorMatch[ProjectExecTransformer]
    }
  }

<<<<<<< HEAD
  test("Test sequence function") {
    withSQLConf(("spark.sql.optimizer.excludedRules", NullPropagation.ruleName)) {
      runQueryAndCompare("""SELECT sequence(1, 5), l_orderkey
                           | from lineitem limit 100""".stripMargin) {
        checkGlutenOperatorMatch[ProjectExecTransformer]
      }
    }
=======
  test("Test raise_error, assert_true function") {
    runQueryAndCompare("""SELECT assert_true(l_orderkey >= 1), l_orderkey
                         | from lineitem limit 100""".stripMargin) {
      checkGlutenOperatorMatch[ProjectExecTransformer]
    }
    val e = intercept[SparkException] {
      sql("""SELECT assert_true(l_orderkey >= 100), l_orderkey from
            | lineitem limit 100""".stripMargin).collect()
    }
    assert(e.getCause.isInstanceOf[RuntimeException])
    assert(e.getMessage.contains("l_orderkey"))
>>>>>>> 823336da
  }

  test("Test E function") {
    runQueryAndCompare("""SELECT E() from lineitem limit 100""".stripMargin) {
      checkGlutenOperatorMatch[ProjectExecTransformer]
    }
    runQueryAndCompare("""SELECT E(), l_orderkey
                         | from lineitem limit 100""".stripMargin) {
      checkGlutenOperatorMatch[ProjectExecTransformer]
    }
  }

  test("Test Pi function") {
    runQueryAndCompare("""SELECT Pi() from lineitem limit 100""".stripMargin) {
      checkGlutenOperatorMatch[ProjectExecTransformer]
    }
    runQueryAndCompare("""SELECT Pi(), l_orderkey
                         | from lineitem limit 100""".stripMargin) {
      checkGlutenOperatorMatch[ProjectExecTransformer]
    }
  }

  test("Test spark_partition_id function") {
    runQueryAndCompare("""SELECT spark_partition_id(), l_orderkey
                         | from lineitem limit 100""".stripMargin) {
      checkGlutenOperatorMatch[ProjectExecTransformer]
    }
    runQueryAndCompare("""SELECT spark_partition_id()
                         |from lineitem limit 100""".stripMargin) {
      checkGlutenOperatorMatch[ProjectExecTransformer]
    }
  }

  testWithSpecifiedSparkVersion("Test width_bucket function", Some("3.4")) {
    runQueryAndCompare("""SELECT width_bucket(2, 0, 4, 3), l_orderkey
                         | from lineitem limit 100""".stripMargin) {
      checkGlutenOperatorMatch[ProjectExecTransformer]
    }
  }

  testWithSpecifiedSparkVersion("Test url_decode function", Some("3.4")) {
    withTempPath {
      path =>
        Seq("https%3A%2F%2Fspark.apache.org")
          .toDF("a")
          .write
          .parquet(path.getCanonicalPath)
        spark.sparkContext.setLogLevel("info")
        spark.read.parquet(path.getCanonicalPath).createOrReplaceTempView("url_tbl")
        runQueryAndCompare("select url_decode(a) from url_tbl") {
          checkGlutenOperatorMatch[ProjectExecTransformer]
        }
    }
  }

  testWithSpecifiedSparkVersion("Test url_encode function", Some("3.4")) {
    withTempPath {
      path =>
        Seq("https://spark.apache.org")
          .toDF("a")
          .write
          .parquet(path.getCanonicalPath)
        spark.sparkContext.setLogLevel("info")
        spark.read.parquet(path.getCanonicalPath).createOrReplaceTempView("url_tbl")
        runQueryAndCompare("select url_encode(a) from url_tbl") {
          checkGlutenOperatorMatch[ProjectExecTransformer]
        }
    }
  }

  test("Test hex function") {
    runQueryAndCompare("SELECT hex(l_partkey), hex(l_shipmode) FROM lineitem limit 1") {
      checkGlutenOperatorMatch[ProjectExecTransformer]
    }
  }

  test("Test unhex function") {
    runQueryAndCompare("SELECT unhex(hex(l_shipmode)) FROM lineitem limit 1") {
      checkGlutenOperatorMatch[ProjectExecTransformer]
    }
  }

  test("soundex") {
    runQueryAndCompare("select soundex(c_comment) from customer limit 50") {
      checkGlutenOperatorMatch[ProjectExecTransformer]
    }
  }

  test("Test make_timestamp function") {
    withTempPath {
      path =>
        // w/o timezone.
        Seq(
          (2017, 7, 11, 6, 30, Decimal(45678000, 18, 6)),
          (1, 1, 1, 1, 1, Decimal(1, 18, 6)),
          (1, 1, 1, 1, 1, null)
        )
          .toDF("year", "month", "day", "hour", "min", "sec")
          .write
          .parquet(path.getCanonicalPath)

        spark.read.parquet(path.getCanonicalPath).createOrReplaceTempView("make_timestamp_tbl1")

        runQueryAndCompare(
          "select make_timestamp(year, month, day, hour, min, sec) from make_timestamp_tbl1") {
          checkGlutenOperatorMatch[ProjectExecTransformer]
        }
    }
    withTempPath {
      path =>
        // w/ timezone.
        Seq(
          (2017, 7, 11, 6, 30, Decimal(45678000, 18, 6), "CET"),
          (1, 1, 1, 1, 1, Decimal(1, 18, 6), null),
          (1, 1, 1, 1, 1, null, "CST")
        )
          .toDF("year", "month", "day", "hour", "min", "sec", "timezone")
          .write
          .parquet(path.getCanonicalPath)

        spark.read.parquet(path.getCanonicalPath).createOrReplaceTempView("make_timestamp_tbl2")

        runQueryAndCompare("""
                             |select make_timestamp(year, month, day, hour, min, sec, timezone)
                             |from make_timestamp_tbl2
                             |""".stripMargin) {
          checkGlutenOperatorMatch[ProjectExecTransformer]
        }
    }
  }

  test("Test make_ym_interval function") {
    runQueryAndCompare("select make_ym_interval(1, 1)") {
      checkGlutenOperatorMatch[ProjectExecTransformer]
    }

    runQueryAndCompare("select make_ym_interval(1)") {
      checkGlutenOperatorMatch[ProjectExecTransformer]
    }

    runQueryAndCompare("select make_ym_interval()") {
      checkGlutenOperatorMatch[ProjectExecTransformer]
    }

    withTempPath {
      path =>
        Seq[Tuple2[Integer, Integer]]((1, 0), (-1, 1), (null, 1), (1, null))
          .toDF("year", "month")
          .write
          .parquet(path.getCanonicalPath)

        spark.read.parquet(path.getCanonicalPath).createOrReplaceTempView("make_ym_interval_tbl")

        runQueryAndCompare("select make_ym_interval(year, month) from make_ym_interval_tbl") {
          checkGlutenOperatorMatch[ProjectExecTransformer]
        }

        runQueryAndCompare("select make_ym_interval(year) from make_ym_interval_tbl") {
          checkGlutenOperatorMatch[ProjectExecTransformer]
        }
    }
  }

  test("Test uuid function") {
    runQueryAndCompare("""SELECT uuid() from lineitem limit 100""".stripMargin, false) {
      checkGlutenOperatorMatch[ProjectExecTransformer]
    }
  }

  test("Test rand function") {
    runQueryAndCompare("""SELECT rand() from lineitem limit 100""".stripMargin, false) {
      checkGlutenOperatorMatch[ProjectExecTransformer]
    }
  }

  test("regexp_replace") {
    runQueryAndCompare(
      "SELECT regexp_replace(c_comment, '\\w', 'something') FROM customer limit 50") {
      checkGlutenOperatorMatch[ProjectExecTransformer]
    }
    runQueryAndCompare(
      "SELECT regexp_replace(c_comment, '\\w', 'something', 3) FROM customer limit 50") {
      checkGlutenOperatorMatch[ProjectExecTransformer]
    }
  }

  test("bit_length") {
    runQueryAndCompare(
      "select bit_length(c_comment), bit_length(cast(c_comment as binary))" +
        " from customer limit 50") {
      checkGlutenOperatorMatch[ProjectExecTransformer]
    }
  }

  test("bitwise_and") {
    runQueryAndCompare(
      "select cast(l_orderkey as tinyint) & cast(l_partkey as tinyint)," +
        " cast(l_orderkey as int) & cast(l_partkey as int), l_orderkey & l_partkey" +
        " from lineitem") {
      checkGlutenOperatorMatch[ProjectExecTransformer]
    }
  }

  test("bitwise_not") {
    runQueryAndCompare(
      "select ~(cast(l_orderkey as tinyint)), ~(cast(l_orderkey as int)), ~l_orderkey" +
        " from lineitem") {
      checkGlutenOperatorMatch[ProjectExecTransformer]
    }
  }

  test("bitwise_or") {
    runQueryAndCompare(
      "select cast(l_orderkey as tinyint) | cast(l_partkey as tinyint)," +
        " cast(l_orderkey as int) | cast(l_partkey as int), l_orderkey | l_partkey" +
        " from lineitem") {
      checkGlutenOperatorMatch[ProjectExecTransformer]
    }
  }

  test("bitwise_xor") {
    runQueryAndCompare(
      "select cast(l_orderkey as tinyint) ^ cast(l_partkey as tinyint)," +
        " cast(l_orderkey as int) ^ cast(l_partkey as int), l_orderkey ^ l_partkey" +
        " from lineitem") {
      checkGlutenOperatorMatch[ProjectExecTransformer]
    }
  }

  test("test array filter") {
    withTempPath {
      path =>
        Seq[Seq[Integer]](Seq(1, null, 5, 4), Seq(5, -1, 8, 9, -7, 2), Seq.empty, null)
          .toDF("value")
          .write
          .parquet(path.getCanonicalPath)

        spark.read.parquet(path.getCanonicalPath).createOrReplaceTempView("array_tbl")

        runQueryAndCompare("select filter(value, x -> x % 2 == 1) as res from array_tbl;") {
          checkGlutenOperatorMatch[ProjectExecTransformer]
        }

        runQueryAndCompare("select filter(value, x -> x is not null) as res from array_tbl;") {
          checkGlutenOperatorMatch[ProjectExecTransformer]
        }
    }
  }

  test("test array transform") {
    withTable("t") {
      sql("create table t (arr ARRAY<INT>) using parquet")
      sql("insert into t values(array(1, 2, 3, null))")
      runQueryAndCompare("select transform(arr, x -> x + 1) from t") {
        checkGlutenOperatorMatch[ProjectExecTransformer]
      }
    }
  }

  test("extract date field") {
    withTable("t") {
      sql("create table t (dt date) using parquet")
      sql("insert into t values(date '2008-02-20')")
      runQueryAndCompare("select weekofyear(dt) from t") {
        checkGlutenOperatorMatch[ProjectExecTransformer]
      }
      runQueryAndCompare(
        "SELECT date_part('yearofweek', dt), extract(yearofweek from dt)" +
          " from t") {
        checkGlutenOperatorMatch[ProjectExecTransformer]
      }
    }
  }

  test("try_add") {
    runQueryAndCompare(
      "select try_add(cast(l_orderkey as int), 1), try_add(cast(l_orderkey as int), 2147483647)" +
        " from lineitem") {
      checkGlutenOperatorMatch[ProjectExecTransformer]
    }
  }

  testWithSpecifiedSparkVersion("try_subtract", Some("3.3")) {
    runQueryAndCompare(
      "select try_subtract(2147483647, cast(l_orderkey as int)), " +
        "try_subtract(-2147483648, cast(l_orderkey as int)) from lineitem") {
      checkGlutenOperatorMatch[ProjectExecTransformer]
    }
  }

  test("try_divide") {
    runQueryAndCompare(
      "select try_divide(cast(l_orderkey as int), 0) from lineitem",
      noFallBack = false) {
      _ => // Spark would always cast inputs to double for this function.
    }
  }

  testWithSpecifiedSparkVersion("try_multiply", Some("3.3")) {
    runQueryAndCompare(
      "select try_multiply(2147483647, cast(l_orderkey as int)), " +
        "try_multiply(-2147483648, cast(l_orderkey as int)) from lineitem") {
      checkGlutenOperatorMatch[ProjectExecTransformer]
    }
  }

  test("test array forall") {
    withTempPath {
      path =>
        Seq[Seq[Integer]](Seq(1, null, 5, 4), Seq(5, -1, 8, 9, -7, 2), Seq.empty, null)
          .toDF("value")
          .write
          .parquet(path.getCanonicalPath)

        spark.read.parquet(path.getCanonicalPath).createOrReplaceTempView("array_tbl")

        runQueryAndCompare("select forall(value, x -> x % 2 == 1) as res from array_tbl;") {
          checkGlutenOperatorMatch[ProjectExecTransformer]
        }

        runQueryAndCompare("select forall(value, x -> x is not null) as res from array_tbl;") {
          checkGlutenOperatorMatch[ProjectExecTransformer]
        }
    }
  }

  test("test array exists") {
    withTempPath {
      path =>
        Seq[Seq[Integer]](Seq(1, null, 5, 4), Seq(5, -1, 8, 9, -7, 2), Seq.empty, null)
          .toDF("value")
          .write
          .parquet(path.getCanonicalPath)

        spark.read.parquet(path.getCanonicalPath).createOrReplaceTempView("array_tbl")

        runQueryAndCompare("select exists(value, x -> x % 2 == 1) as res from array_tbl;") {
          checkGlutenOperatorMatch[ProjectExecTransformer]
        }

        runQueryAndCompare("select exists(value, x -> x is not null) as res from array_tbl;") {
          checkGlutenOperatorMatch[ProjectExecTransformer]
        }
    }
  }

  test("arrays_zip") {
    withTempPath {
      path =>
        Seq[(Seq[Integer], Seq[Integer])](
          (Seq(1, 2, 3), Seq(3, 4)),
          (Seq(5, null), Seq(null, 1, 2)))
          .toDF("v1", "v2")
          .write
          .parquet(path.getCanonicalPath)

        spark.read.parquet(path.getCanonicalPath).createOrReplaceTempView("array_tbl")

        runQueryAndCompare("select arrays_zip(v1, v2) from array_tbl;") {
          checkGlutenOperatorMatch[ProjectExecTransformer]
        }
    }
  }

  test("test shuffle") {
    withTempPath {
      path =>
        Seq[Seq[Integer]](Seq(1, null, 5, 4), Seq(5, -1, 8, 9, -7, 2), Seq.empty, null)
          .toDF("value")
          .write
          .parquet(path.getCanonicalPath)

        spark.read.parquet(path.getCanonicalPath).createOrReplaceTempView("array_tbl")

        runQueryAndCompare("select shuffle(value) from array_tbl;", false) {
          checkGlutenOperatorMatch[ProjectExecTransformer]
        }
    }
  }

  test("negative") {
    runQueryAndCompare("select negative(l_orderkey) from lineitem") {
      checkGlutenOperatorMatch[ProjectExecTransformer]
    }
  }

  test("unix_seconds") {
    withTempPath {
      path =>
        val t1 = Timestamp.valueOf("2024-08-22 10:10:10.010")
        val t2 = Timestamp.valueOf("2014-12-31 00:00:00.012")
        val t3 = Timestamp.valueOf("1968-12-31 23:59:59.001")
        Seq(t1, t2, t3).toDF("t").write.parquet(path.getCanonicalPath)

        spark.read.parquet(path.getCanonicalPath).createOrReplaceTempView("view")
        runQueryAndCompare("select unix_seconds(t) from view") {
          checkGlutenOperatorMatch[ProjectExecTransformer]
        }
    }
  }

  test("unix_millis") {
    withTempPath {
      path =>
        val t1 = Timestamp.valueOf("2015-07-22 10:00:00.012")
        val t2 = Timestamp.valueOf("2014-12-31 23:59:59.012")
        val t3 = Timestamp.valueOf("2014-12-31 23:59:59.001")
        Seq(t1, t2, t3).toDF("t").write.parquet(path.getCanonicalPath)

        spark.read.parquet(path.getCanonicalPath).createOrReplaceTempView("time")
        runQueryAndCompare("select unix_millis(t) from time") {
          checkGlutenOperatorMatch[ProjectExecTransformer]
        }
    }
  }

  test("unix_micros") {
    withTempPath {
      path =>
        val t1 = Timestamp.valueOf("2015-07-22 10:00:00.012")
        val t2 = Timestamp.valueOf("2014-12-31 23:59:59.012")
        val t3 = Timestamp.valueOf("2014-12-31 23:59:59.001")
        Seq(t1, t2, t3).toDF("t").write.parquet(path.getCanonicalPath)

        spark.read.parquet(path.getCanonicalPath).createOrReplaceTempView("time")
        runQueryAndCompare("select unix_micros(t) from time") {
          checkGlutenOperatorMatch[ProjectExecTransformer]
        }
    }
  }

  test("timestamp_millis") {
    runQueryAndCompare("select timestamp_millis(l_orderkey) from lineitem") {
      checkGlutenOperatorMatch[ProjectExecTransformer]
    }
  }

  test("timestamp_micros") {
    runQueryAndCompare("select timestamp_micros(l_orderkey) from lineitem") {
      checkGlutenOperatorMatch[ProjectExecTransformer]
    }
  }

  test("test flatten nested array") {
    withTempPath {
      path =>
        Seq[Seq[Seq[Integer]]](
          Seq(Seq(1, 2), Seq(4, 5)),
          null,
          Seq(null, Seq(1, 2)),
          Seq(null, null),
          Seq(Seq(1, 2, null), Seq(null, null), Seq(3, 4), Seq.empty))
          .toDF("arrays")
          .write
          .parquet(path.getCanonicalPath)

        spark.read.parquet(path.getCanonicalPath).createOrReplaceTempView("array_tbl")

        runQueryAndCompare("select flatten(arrays) as res from array_tbl;") {
          checkGlutenOperatorMatch[ProjectExecTransformer]
        }
    }
  }

  testWithSpecifiedSparkVersion("get", Some("3.4")) {
    withTempPath {
      path =>
        Seq[Seq[Integer]](Seq(1, null, 5, 4), Seq(5, -1, 8, 9, -7, 2), Seq.empty, null)
          .toDF("value")
          .write
          .parquet(path.getCanonicalPath)

        spark.read.parquet(path.getCanonicalPath).createOrReplaceTempView("array_tbl")

        runQueryAndCompare(
          "select get(value, 0), get(value, 1), get(value, 2), get(value, 3) from array_tbl;") {
          checkGlutenOperatorMatch[ProjectExecTransformer]
        }
    }
  }

  test("length") {
    runQueryAndCompare(
      "select length(c_comment), length(cast(c_comment as binary))" +
        " from customer limit 50") {
      checkGlutenOperatorMatch[ProjectExecTransformer]
    }
  }

  test("rint") {
    withTempPath {
      path =>
        Seq(1.2, 1.5, 1.9).toDF("d").write.parquet(path.getCanonicalPath)

        spark.read.parquet(path.getCanonicalPath).createOrReplaceTempView("double")
        runQueryAndCompare("select rint(d) from double") {
          checkGlutenOperatorMatch[ProjectExecTransformer]
        }
    }
  }

  test("arrays_overlap") {
    withTempPath {
      path =>
        Seq[(Seq[Integer], Seq[Integer])]((Seq(1, 2, 3), Seq(3, 4)), (Seq(5, null), Seq()))
          .toDF("v1", "v2")
          .write
          .parquet(path.getCanonicalPath)

        spark.read.parquet(path.getCanonicalPath).createOrReplaceTempView("array_tbl")

        runQueryAndCompare("select arrays_overlap(v1, v2) from array_tbl;") {
          checkGlutenOperatorMatch[ProjectExecTransformer]
        }
    }
  }

  test("PreciseTimestampConversion") {
    withTempPath {
      path =>
        val df = spark
          .sql(
            "select * from VALUES ('A1', TIMESTAMP'2021-01-01 00:00:00'), " +
              "('A1', TIMESTAMP'2021-01-01 00:04:30'), ('A1', TIMESTAMP'2021-01-01 00:06:00'), " +
              "('A2', TIMESTAMP'2021-01-01 00:01:00') AS tab(a, b)")
          .write
          .parquet(path.getCanonicalPath)

        spark.read.parquet(path.getCanonicalPath).createOrReplaceTempView("string_timestamp")

        runQueryAndCompare(
          "SELECT a, window.start, window.end, count(*) as cnt FROM" +
            " string_timestamp GROUP by a, window(b, '5 minutes') ORDER BY a, start;") {
          df =>
            val executedPlan = getExecutedPlan(df)
            assert(
              executedPlan.exists(plan => plan.isInstanceOf[ProjectExecTransformer]),
              s"Expect ProjectExecTransformer exists " +
                s"in executedPlan:\n ${executedPlan.last}"
            )
            assert(
              !executedPlan.exists(plan => plan.isInstanceOf[ProjectExec]),
              s"Expect ProjectExec doesn't exist " +
                s"in executedPlan:\n ${executedPlan.last}"
            )
        }
    }
  }

  test("levenshtein") {
    runQueryAndCompare("select levenshtein(c_comment, c_address) from customer limit 50") {
      checkGlutenOperatorMatch[ProjectExecTransformer]
    }
  }

  testWithSpecifiedSparkVersion("levenshtein with limit", Some("3.5")) {
    runQueryAndCompare("select levenshtein(c_comment, c_address, 3) from customer limit 50") {
      checkGlutenOperatorMatch[ProjectExecTransformer]
    }
  }

  test("Test substring_index") {
    withTempView("substring_index_table") {
      withTempPath {
        path =>
          Seq[(String, String, Int)](
            ("www.apache.org", ".", 3),
            ("www.apache.org", ".", 2),
            ("www.apache.org", ".", 1),
            ("www.apache.org", ".", 0),
            ("www.apache.org", ".", -1),
            ("www.apache.org", ".", -2),
            ("www.apache.org", ".", -3),
            ("www.apache.org", "", 1),
            ("www.apache.org", "#", 1),
            ("www||apache||org", "||", 2),
            ("www||apache||org", "||", -2),
            ("", ".", 1),
            ("||||||", "|||", 3),
            ("||||||", "|||", -4)
          )
            .toDF("str", "delim", "count")
            .write
            .parquet(path.getCanonicalPath)
          spark.read.parquet(path.getCanonicalPath).createOrReplaceTempView("substring_index_table")
          runQueryAndCompare(
            """
              |select substring_index(str, delim, count) from substring_index_table
              |""".stripMargin
          ) {
            checkGlutenOperatorMatch[ProjectExecTransformer]
          }
      }
    }
  }

  test("repeat") {
    runQueryAndCompare("select repeat(c_comment, 5) from customer limit 50") {
      checkGlutenOperatorMatch[ProjectExecTransformer]
    }
  }
}<|MERGE_RESOLUTION|>--- conflicted
+++ resolved
@@ -16,11 +16,8 @@
  */
 package org.apache.gluten.execution
 
-<<<<<<< HEAD
+import org.apache.spark.SparkException
 import org.apache.spark.sql.catalyst.optimizer.NullPropagation
-=======
-import org.apache.spark.SparkException
->>>>>>> 823336da
 import org.apache.spark.sql.execution.ProjectExec
 import org.apache.spark.sql.types._
 
@@ -668,7 +665,6 @@
     }
   }
 
-<<<<<<< HEAD
   test("Test sequence function") {
     withSQLConf(("spark.sql.optimizer.excludedRules", NullPropagation.ruleName)) {
       runQueryAndCompare("""SELECT sequence(1, 5), l_orderkey
@@ -676,7 +672,8 @@
         checkGlutenOperatorMatch[ProjectExecTransformer]
       }
     }
-=======
+  }
+
   test("Test raise_error, assert_true function") {
     runQueryAndCompare("""SELECT assert_true(l_orderkey >= 1), l_orderkey
                          | from lineitem limit 100""".stripMargin) {
@@ -688,7 +685,6 @@
     }
     assert(e.getCause.isInstanceOf[RuntimeException])
     assert(e.getMessage.contains("l_orderkey"))
->>>>>>> 823336da
   }
 
   test("Test E function") {
