/*
 * Licensed to the Apache Software Foundation (ASF) under one or more
 * contributor license agreements.  See the NOTICE file distributed with
 * this work for additional information regarding copyright ownership.
 * The ASF licenses this file to You under the Apache License, Version 2.0
 * (the "License"); you may not use this file except in compliance with
 * the License.  You may obtain a copy of the License at
 *
 *    http://www.apache.org/licenses/LICENSE-2.0
 *
 * Unless required by applicable law or agreed to in writing, software
 * distributed under the License is distributed on an "AS IS" BASIS,
 * WITHOUT WARRANTIES OR CONDITIONS OF ANY KIND, either express or implied.
 * See the License for the specific language governing permissions and
 * limitations under the License.
 */

package io.glutenproject.execution

import org.apache.spark.SparkConf
import org.apache.spark.sql.DataFrame

class VeloxStringFunctionsSuite extends WholeStageTransformerSuite {

  protected val rootPath: String = getClass.getResource("/").getPath
  override protected val backend: String = "velox"
  override protected val resourcePath: String = "/tpch-data-parquet-velox"
  override protected val fileFormat: String = "parquet"
  
  final val LENGTH = 1000

  override def beforeAll(): Unit = {
    super.beforeAll()
    createTPCHNotNullTables()
  }

  override protected def sparkConf: SparkConf = {
    super.sparkConf
      .set("spark.shuffle.manager", "org.apache.spark.shuffle.sort.ColumnarShuffleManager")
      .set("spark.sql.files.maxPartitionBytes", "1g")
      .set("spark.sql.shuffle.partitions", "1")
      .set("spark.memory.offHeap.size", "2g")
      .set("spark.unsafe.exceptionOnMemoryLeak", "false")
      .set("spark.sql.autoBroadcastJoinThreshold", "-1")
      .set("spark.sql.sources.useV1SourceList", "avro")
  }

  def checkLengthAndPlan(df: DataFrame) {
<<<<<<< HEAD
    this.checkLengthAndPlan(df, LENGTH)
  }

  test("ascii") {
    runQueryAndCompare(s"select l_orderkey, ascii(l_comment) " +
      s"from lineitem limit $LENGTH") { checkLengthAndPlan }

    runQueryAndCompare(s"select l_orderkey, ascii(null) " +
      s"from lineitem limit $LENGTH") { checkLengthAndPlan }
  }

  test("concat") {
    runQueryAndCompare(s"select l_orderkey, concat(l_comment, 'hello') " +
      s"from lineitem limit $LENGTH") { checkLengthAndPlan }
    runQueryAndCompare(s"select l_orderkey, concat(l_comment, 'hello', 'world') " +
      s"from lineitem limit $LENGTH") { checkLengthAndPlan }
  }

  test("instr") {
    runQueryAndCompare(s"select l_orderkey, instr(l_comment, 'h') " +
      s"from lineitem limit $LENGTH") { checkLengthAndPlan }
    runQueryAndCompare(s"select l_orderkey, instr(l_comment, null) " +
      s"from lineitem limit $LENGTH") { checkLengthAndPlan }
    runQueryAndCompare(s"select l_orderkey, instr(null, 'h') " +
      s"from lineitem limit $LENGTH") { checkLengthAndPlan }
  }

  test("length") {
    runQueryAndCompare(s"select l_orderkey, length(l_comment) " +
      s"from lineitem limit $LENGTH") { checkLengthAndPlan }
    runQueryAndCompare(s"select l_orderkey, length(null) " +
      s"from lineitem limit $LENGTH") { checkLengthAndPlan }

    runQueryAndCompare(s"select l_orderkey, CHAR_LENGTH(l_comment) " +
      s"from lineitem limit $LENGTH") { checkLengthAndPlan }
    runQueryAndCompare(s"select l_orderkey, CHAR_LENGTH(null) " +
      s"from lineitem limit $LENGTH") { checkLengthAndPlan }

    runQueryAndCompare(s"select l_orderkey, CHARACTER_LENGTH(l_comment) " +
      s"from lineitem limit $LENGTH") { checkLengthAndPlan }
    runQueryAndCompare(s"select l_orderkey, CHARACTER_LENGTH(null) " +
      s"from lineitem limit $LENGTH") { checkLengthAndPlan }
  }

  test("lower") {
    runQueryAndCompare(s"select l_orderkey, lower(l_comment) " +
      s"from lineitem limit $LENGTH") { checkLengthAndPlan }
    runQueryAndCompare(s"select l_orderkey, lower(null) " +
      s"from lineitem limit $LENGTH") { checkLengthAndPlan }
  }

  test("upper") {
    runQueryAndCompare(s"select l_orderkey, upper(l_comment) " +
      s"from lineitem limit $LENGTH") { checkLengthAndPlan }
    runQueryAndCompare(s"select l_orderkey, upper(null) " +
      s"from lineitem limit $LENGTH") { checkLengthAndPlan }
  }

  test("lcase") {
    runQueryAndCompare(s"select l_orderkey, lcase(l_comment) " +
      s"from lineitem limit $LENGTH") { checkLengthAndPlan }
    runQueryAndCompare(s"select l_orderkey, lcase(null) " +
      s"from lineitem limit $LENGTH") { checkLengthAndPlan }
  }

  test("ucase") {
    runQueryAndCompare(s"select l_orderkey, ucase(l_comment) " +
      s"from lineitem limit $LENGTH") { checkLengthAndPlan }
    runQueryAndCompare(s"select l_orderkey, ucase(null) " +
      s"from lineitem limit $LENGTH") { checkLengthAndPlan }
  }

  ignore("locate") {
    runQueryAndCompare(s"select l_orderkey, locate(l_comment, 'a', 1) " +
      s"from lineitem limit $LENGTH") { checkLengthAndPlan }
    runQueryAndCompare(s"select l_orderkey, locate(null, 'a', 1) " +
      s"from lineitem limit $LENGTH") { checkLengthAndPlan }
  }

  test("ltrim/rtrim") {
    runQueryAndCompare(s"select l_orderkey, ltrim('SparkSQL   ', 'Spark') " +
      s"from lineitem limit $LENGTH") { checkLengthAndPlan }
    runQueryAndCompare(s"select l_orderkey, ltrim('    SparkSQL   ', 'Spark') " +
      s"from lineitem limit $LENGTH") { checkLengthAndPlan }
    runQueryAndCompare(s"select l_orderkey, ltrim('    SparkSQL   ') " +
      s"from lineitem limit $LENGTH") { checkLengthAndPlan }
    runQueryAndCompare(s"select l_orderkey, ltrim(null) " +
      s"from lineitem limit $LENGTH") { checkLengthAndPlan }
    runQueryAndCompare(s"select l_orderkey, ltrim(l_comment) " +
      s"from lineitem limit $LENGTH") { checkLengthAndPlan }

    runQueryAndCompare(s"select l_orderkey, rtrim('    SparkSQL   ') " +
      s"from lineitem limit $LENGTH") { checkLengthAndPlan }
    runQueryAndCompare(s"select l_orderkey, rtrim(null) " +
      s"from lineitem limit $LENGTH") { checkLengthAndPlan }
    runQueryAndCompare(s"select l_orderkey, rtrim(l_comment) " +
      s"from lineitem limit $LENGTH") { checkLengthAndPlan }
  }

  test("lpad") {
    runQueryAndCompare(s"select l_orderkey, lpad(null, 80) " +
      s"from lineitem limit $LENGTH") { checkLengthAndPlan }
    runQueryAndCompare(s"select l_orderkey, lpad(l_comment, 80) " +
      s"from lineitem limit $LENGTH") { checkLengthAndPlan }
    runQueryAndCompare(s"select l_orderkey, lpad(l_comment, 80, '??') " +
      s"from lineitem limit $LENGTH") { checkLengthAndPlan }
    runQueryAndCompare(s"select l_orderkey, lpad(l_comment, null, '??') " +
      s"from lineitem limit $LENGTH") { checkLengthAndPlan }
    runQueryAndCompare(s"select l_orderkey, lpad(l_comment, 80, null) " +
      s"from lineitem limit $LENGTH") { checkLengthAndPlan }
  }

  test("rpad") {
    runQueryAndCompare(s"select l_orderkey, rpad(null, 80) " +
      s"from lineitem limit $LENGTH") { checkLengthAndPlan }
    runQueryAndCompare(s"select l_orderkey, rpad(l_comment, 80) " +
      s"from lineitem limit $LENGTH") { checkLengthAndPlan }
    runQueryAndCompare(s"select l_orderkey, rpad(l_comment, 80, '??') " +
      s"from lineitem limit $LENGTH") { checkLengthAndPlan }
    runQueryAndCompare(s"select l_orderkey, rpad(l_comment, null, '??') " +
      s"from lineitem limit $LENGTH") { checkLengthAndPlan }
    runQueryAndCompare(s"select l_orderkey, rpad(l_comment, 80, null) " +
      s"from lineitem limit $LENGTH") { checkLengthAndPlan }
  }

  test("like") {
    runQueryAndCompare("""select l_orderkey, like(l_comment, '%\%') """ +
      s"from lineitem limit $LENGTH") { checkLengthAndPlan }
    runQueryAndCompare(s"select l_orderkey, like(l_comment, 'a_%b') " +
      s"from lineitem limit $LENGTH") { checkLengthAndPlan }
    runQueryAndCompare(s"select l_orderkey, like('l_comment', 'a\\__b') " +
      s"from lineitem limit $LENGTH") { checkLengthAndPlan }
    runQueryAndCompare(s"select l_orderkey, like(l_comment, 'abc_') " +
      s"from lineitem limit $LENGTH") { checkLengthAndPlan }
    runQueryAndCompare(s"select l_orderkey, like(l_comment, ' ') " +
      s"from lineitem limit $LENGTH") { checkLengthAndPlan }
    runQueryAndCompare(s"select l_orderkey, like(null, '%a%') " +
      s"from lineitem limit $LENGTH") { checkLengthAndPlan }
    runQueryAndCompare(s"select l_orderkey, l_comment " +
      s"from lineitem where l_comment like '%a%' limit $LENGTH") { checkLengthAndPlan }
    runQueryAndCompare(s"select l_orderkey, like(l_comment, ' ') " +
      s"from lineitem where l_comment like ''  limit $LENGTH") { _ => }
    runQueryAndCompare(s"select l_orderkey, like(null, '%a%') " +
      s"from lineitem where l_comment like '%$$##@@#&&' limit $LENGTH") { _ => }
  }

  test("rlike") {
    runQueryAndCompare(s"select l_orderkey, l_comment, rlike(l_comment, 'a*') " +
      s"from lineitem limit $LENGTH") { checkLengthAndPlan }
    runQueryAndCompare(s"select l_orderkey, rlike(l_comment, ' ') " +
      s"from lineitem limit $LENGTH") { checkLengthAndPlan }
    runQueryAndCompare(s"select l_orderkey, rlike(null, '%a%') " +
      s"from lineitem limit $LENGTH") { checkLengthAndPlan }
    runQueryAndCompare(s"select l_orderkey, l_comment " +
      s"from lineitem where l_comment rlike '%a%' limit $LENGTH") { _ => }
    runQueryAndCompare(s"select l_orderkey, like(l_comment, ' ') " +
      s"from lineitem where l_comment rlike ''  limit $LENGTH") { _ => }
    runQueryAndCompare(s"select l_orderkey, like(null, '%a%') " +
      s"from lineitem where l_comment rlike '%$$##@@#&&' limit $LENGTH") { _ => }
  }

  test("regexp") {
    runQueryAndCompare(s"select l_orderkey, l_comment, regexp(l_comment, 'a*') " +
      s"from lineitem limit $LENGTH") { checkLengthAndPlan }
    runQueryAndCompare(s"select l_orderkey, regexp(l_comment, ' ') " +
      s"from lineitem limit $LENGTH") { checkLengthAndPlan }
    runQueryAndCompare(s"select l_orderkey, regexp(null, '%a%') " +
      s"from lineitem limit $LENGTH") { checkLengthAndPlan }
    runQueryAndCompare(s"select l_orderkey, l_comment " +
      s"from lineitem where l_comment regexp '%a%' limit $LENGTH") { _ => }
    runQueryAndCompare(s"select l_orderkey, l_comment " +
      s"from lineitem where l_comment regexp ''  limit $LENGTH") { _ => }
    runQueryAndCompare(s"select l_orderkey, l_comment " +
      s"from lineitem where l_comment regexp '%$$##@@#&&' limit $LENGTH") { _ => }
  }

  test("regexp_like") {
    runQueryAndCompare(s"select l_orderkey, l_comment, regexp_like(l_comment, 'a*') " +
      s"from lineitem limit $LENGTH") { checkLengthAndPlan }
    runQueryAndCompare(s"select l_orderkey, regexp_like(l_comment, ' ') " +
      s"from lineitem limit $LENGTH") { checkLengthAndPlan }
    runQueryAndCompare(s"select l_orderkey, regexp_like(null, '%a%') " +
      s"from lineitem limit $LENGTH") { checkLengthAndPlan }
  }

  test("regexp_extract") {
    runQueryAndCompare(s"select l_orderkey, regexp_extract(l_comment, '([a-z])', 1) " +
      s"from lineitem limit $LENGTH") { checkLengthAndPlan }
    runQueryAndCompare(s"select l_orderkey, regexp_extract(null, '([a-z])', 1) " +
      s"from lineitem limit $LENGTH") { checkLengthAndPlan }
  }

  test("replace") {
    runQueryAndCompare(s"select l_orderkey, replace(l_comment, ' ', 'hello') " +
      s"from lineitem limit $LENGTH") { checkLengthAndPlan }
    runQueryAndCompare(s"select l_orderkey, replace(l_comment, 'ha') " +
      s"from lineitem limit $LENGTH") { checkLengthAndPlan }
    runQueryAndCompare(s"select l_orderkey, replace(l_comment, ' ', null) " +
      s"from lineitem limit $LENGTH") { checkLengthAndPlan }
    runQueryAndCompare(s"select l_orderkey, replace(l_comment, null, 'hello') " +
      s"from lineitem limit $LENGTH") { checkLengthAndPlan }
  }

  test("split") {
    val df = runQueryAndCompare(s"select l_orderkey, split(l_comment, 'h', 3) " +
      s"from lineitem limit $LENGTH") { _ => }
    assert(df.collect().length == LENGTH)
  }

  test("substr") {
    runQueryAndCompare(s"select l_orderkey, substr(l_comment, 1) " +
      s"from lineitem limit $LENGTH") { checkLengthAndPlan }
    runQueryAndCompare(s"select l_orderkey, substr(l_comment, 1, 3) " +
      s"from lineitem limit $LENGTH") { checkLengthAndPlan }
    runQueryAndCompare(s"select l_orderkey, substr(null, 1) " +
      s"from lineitem limit $LENGTH") { checkLengthAndPlan }
    runQueryAndCompare(s"select l_orderkey, substr(null, 1, 3) " +
      s"from lineitem limit $LENGTH") { checkLengthAndPlan }
    runQueryAndCompare(s"select l_orderkey, substr(l_comment, null) " +
      s"from lineitem limit $LENGTH") { checkLengthAndPlan }
    runQueryAndCompare(s"select l_orderkey, substr(l_comment, null, 3) " +
      s"from lineitem limit $LENGTH") { checkLengthAndPlan }
=======
    this.checkLengthAndPlan(df, 5)
  }

  test("ascii") {
    runQueryAndCompare("select l_orderkey, ascii(l_comment) " +
      "from lineitem limit 5") { checkLengthAndPlan }

    runQueryAndCompare("select l_orderkey, ascii(null) " +
      "from lineitem limit 5") { checkLengthAndPlan }
  }

  test("concat") {
    runQueryAndCompare("select l_orderkey, concat(l_comment, 'hello') " +
      "from lineitem limit 5") { checkLengthAndPlan }
    runQueryAndCompare("select l_orderkey, concat(l_comment, 'hello', 'world') " +
      "from lineitem limit 5") { checkLengthAndPlan }
  }

  test("instr") {
    runQueryAndCompare("select l_orderkey, instr(l_comment, 'h') " +
      "from lineitem limit 5") { checkLengthAndPlan }
    runQueryAndCompare("select l_orderkey, instr(l_comment, null) " +
      "from lineitem limit 5") { checkLengthAndPlan }
    runQueryAndCompare("select l_orderkey, instr(null, 'h') " +
      "from lineitem limit 5") { checkLengthAndPlan }
  }

  test("length") {
    runQueryAndCompare("select l_orderkey, length(l_comment) " +
      "from lineitem limit 5") { checkLengthAndPlan }
    runQueryAndCompare("select l_orderkey, length(null) " +
      "from lineitem limit 5") { checkLengthAndPlan }
  }

  test("lower") {
    runQueryAndCompare("select l_orderkey, lower(l_comment) " +
      "from lineitem limit 5") { checkLengthAndPlan }
    runQueryAndCompare("select l_orderkey, lower(null) " +
      "from lineitem limit 5") { checkLengthAndPlan }
  }

  test("upper") {
    runQueryAndCompare("select l_orderkey, upper(l_comment) " +
      "from lineitem limit 5") { checkLengthAndPlan }
    runQueryAndCompare("select l_orderkey, upper(null) " +
      "from lineitem limit 5") { checkLengthAndPlan }
  }

  test("like") {
    runQueryAndCompare("select l_orderkey, like(l_comment, '%a%') " +
      "from lineitem limit 5") { checkLengthAndPlan }
    runQueryAndCompare("select l_orderkey, like(l_comment, ' ') " +
      "from lineitem limit 5") { checkLengthAndPlan }
    runQueryAndCompare("select l_orderkey, like(null, '%a%') " +
      "from lineitem limit 5") { checkLengthAndPlan }
    runQueryAndCompare("select l_orderkey, l_comment " +
      "from lineitem where l_comment like '%a%' limit 5") { checkLengthAndPlan }
    runQueryAndCompare("select l_orderkey, like(l_comment, ' ') " +
      "from lineitem where l_comment like ''  limit 5") { _ => }
    runQueryAndCompare("select l_orderkey, like(null, '%a%') " +
      "from lineitem where l_comment like '%$$$##@@#&&' limit 5") { _ => }
  }

  test("rlike") {
    runQueryAndCompare("select l_orderkey, l_comment, rlike(l_comment, 'a*') " +
      "from lineitem limit 5") { checkLengthAndPlan }
    runQueryAndCompare("select l_orderkey, rlike(l_comment, ' ') " +
      "from lineitem limit 5") { checkLengthAndPlan }
    runQueryAndCompare("select l_orderkey, rlike(null, '%a%') " +
      "from lineitem limit 5") { checkLengthAndPlan }
    runQueryAndCompare("select l_orderkey, l_comment " +
      "from lineitem where l_comment rlike '%a%' limit 5") { _ => }
    runQueryAndCompare("select l_orderkey, like(l_comment, ' ') " +
      "from lineitem where l_comment rlike ''  limit 5") { _ => }
    runQueryAndCompare("select l_orderkey, like(null, '%a%') " +
      "from lineitem where l_comment rlike '%$$$##@@#&&' limit 5") { _ => }
  }

  test("regexp_extract") {
    runQueryAndCompare("select l_orderkey, regexp_extract(l_comment, '([a-z])', 1) " +
      "from lineitem limit 5") { checkLengthAndPlan }
    runQueryAndCompare("select l_orderkey, regexp_extract(null, '([a-z])', 1) " +
      "from lineitem limit 5") { checkLengthAndPlan }
  }

  test("replace") {
    runQueryAndCompare("select l_orderkey, replace(l_comment, ' ', 'hello') " +
      "from lineitem limit 5") { checkLengthAndPlan }
    runQueryAndCompare("select l_orderkey, replace(l_comment, 'ha') " +
      "from lineitem limit 5") { checkLengthAndPlan }
    runQueryAndCompare("select l_orderkey, replace(l_comment, ' ', null) " +
      "from lineitem limit 5") { checkLengthAndPlan }
    runQueryAndCompare("select l_orderkey, replace(l_comment, null, 'hello') " +
      "from lineitem limit 5") { checkLengthAndPlan }
  }

  test("split") {
    val df = runQueryAndCompare("select l_orderkey, split(l_comment, 'h', 3) " +
      "from lineitem limit 5") { _ => }
    assert(df.collect().length == 5)
>>>>>>> 883c622f
  }

  test("substring") {
    runQueryAndCompare(s"select l_orderkey, substring(l_comment, 1) " +
      s"from lineitem limit $LENGTH") { checkLengthAndPlan }
    runQueryAndCompare(s"select l_orderkey, substring(l_comment, 1, 3) " +
      s"from lineitem limit $LENGTH") { checkLengthAndPlan }
    runQueryAndCompare(s"select l_orderkey, substring(null, 1) " +
      s"from lineitem limit $LENGTH") { checkLengthAndPlan }
    runQueryAndCompare(s"select l_orderkey, substring(null, 1, 3) " +
      s"from lineitem limit $LENGTH") { checkLengthAndPlan }
    runQueryAndCompare(s"select l_orderkey, substring(l_comment, null) " +
      s"from lineitem limit $LENGTH") { checkLengthAndPlan }
    runQueryAndCompare(s"select l_orderkey, substring(l_comment, null, 3) " +
      s"from lineitem limit $LENGTH") { checkLengthAndPlan }
  }
}<|MERGE_RESOLUTION|>--- conflicted
+++ resolved
@@ -26,7 +26,7 @@
   override protected val backend: String = "velox"
   override protected val resourcePath: String = "/tpch-data-parquet-velox"
   override protected val fileFormat: String = "parquet"
-  
+
   final val LENGTH = 1000
 
   override def beforeAll(): Unit = {
@@ -46,7 +46,6 @@
   }
 
   def checkLengthAndPlan(df: DataFrame) {
-<<<<<<< HEAD
     this.checkLengthAndPlan(df, LENGTH)
   }
 
@@ -269,108 +268,6 @@
       s"from lineitem limit $LENGTH") { checkLengthAndPlan }
     runQueryAndCompare(s"select l_orderkey, substr(l_comment, null, 3) " +
       s"from lineitem limit $LENGTH") { checkLengthAndPlan }
-=======
-    this.checkLengthAndPlan(df, 5)
-  }
-
-  test("ascii") {
-    runQueryAndCompare("select l_orderkey, ascii(l_comment) " +
-      "from lineitem limit 5") { checkLengthAndPlan }
-
-    runQueryAndCompare("select l_orderkey, ascii(null) " +
-      "from lineitem limit 5") { checkLengthAndPlan }
-  }
-
-  test("concat") {
-    runQueryAndCompare("select l_orderkey, concat(l_comment, 'hello') " +
-      "from lineitem limit 5") { checkLengthAndPlan }
-    runQueryAndCompare("select l_orderkey, concat(l_comment, 'hello', 'world') " +
-      "from lineitem limit 5") { checkLengthAndPlan }
-  }
-
-  test("instr") {
-    runQueryAndCompare("select l_orderkey, instr(l_comment, 'h') " +
-      "from lineitem limit 5") { checkLengthAndPlan }
-    runQueryAndCompare("select l_orderkey, instr(l_comment, null) " +
-      "from lineitem limit 5") { checkLengthAndPlan }
-    runQueryAndCompare("select l_orderkey, instr(null, 'h') " +
-      "from lineitem limit 5") { checkLengthAndPlan }
-  }
-
-  test("length") {
-    runQueryAndCompare("select l_orderkey, length(l_comment) " +
-      "from lineitem limit 5") { checkLengthAndPlan }
-    runQueryAndCompare("select l_orderkey, length(null) " +
-      "from lineitem limit 5") { checkLengthAndPlan }
-  }
-
-  test("lower") {
-    runQueryAndCompare("select l_orderkey, lower(l_comment) " +
-      "from lineitem limit 5") { checkLengthAndPlan }
-    runQueryAndCompare("select l_orderkey, lower(null) " +
-      "from lineitem limit 5") { checkLengthAndPlan }
-  }
-
-  test("upper") {
-    runQueryAndCompare("select l_orderkey, upper(l_comment) " +
-      "from lineitem limit 5") { checkLengthAndPlan }
-    runQueryAndCompare("select l_orderkey, upper(null) " +
-      "from lineitem limit 5") { checkLengthAndPlan }
-  }
-
-  test("like") {
-    runQueryAndCompare("select l_orderkey, like(l_comment, '%a%') " +
-      "from lineitem limit 5") { checkLengthAndPlan }
-    runQueryAndCompare("select l_orderkey, like(l_comment, ' ') " +
-      "from lineitem limit 5") { checkLengthAndPlan }
-    runQueryAndCompare("select l_orderkey, like(null, '%a%') " +
-      "from lineitem limit 5") { checkLengthAndPlan }
-    runQueryAndCompare("select l_orderkey, l_comment " +
-      "from lineitem where l_comment like '%a%' limit 5") { checkLengthAndPlan }
-    runQueryAndCompare("select l_orderkey, like(l_comment, ' ') " +
-      "from lineitem where l_comment like ''  limit 5") { _ => }
-    runQueryAndCompare("select l_orderkey, like(null, '%a%') " +
-      "from lineitem where l_comment like '%$$$##@@#&&' limit 5") { _ => }
-  }
-
-  test("rlike") {
-    runQueryAndCompare("select l_orderkey, l_comment, rlike(l_comment, 'a*') " +
-      "from lineitem limit 5") { checkLengthAndPlan }
-    runQueryAndCompare("select l_orderkey, rlike(l_comment, ' ') " +
-      "from lineitem limit 5") { checkLengthAndPlan }
-    runQueryAndCompare("select l_orderkey, rlike(null, '%a%') " +
-      "from lineitem limit 5") { checkLengthAndPlan }
-    runQueryAndCompare("select l_orderkey, l_comment " +
-      "from lineitem where l_comment rlike '%a%' limit 5") { _ => }
-    runQueryAndCompare("select l_orderkey, like(l_comment, ' ') " +
-      "from lineitem where l_comment rlike ''  limit 5") { _ => }
-    runQueryAndCompare("select l_orderkey, like(null, '%a%') " +
-      "from lineitem where l_comment rlike '%$$$##@@#&&' limit 5") { _ => }
-  }
-
-  test("regexp_extract") {
-    runQueryAndCompare("select l_orderkey, regexp_extract(l_comment, '([a-z])', 1) " +
-      "from lineitem limit 5") { checkLengthAndPlan }
-    runQueryAndCompare("select l_orderkey, regexp_extract(null, '([a-z])', 1) " +
-      "from lineitem limit 5") { checkLengthAndPlan }
-  }
-
-  test("replace") {
-    runQueryAndCompare("select l_orderkey, replace(l_comment, ' ', 'hello') " +
-      "from lineitem limit 5") { checkLengthAndPlan }
-    runQueryAndCompare("select l_orderkey, replace(l_comment, 'ha') " +
-      "from lineitem limit 5") { checkLengthAndPlan }
-    runQueryAndCompare("select l_orderkey, replace(l_comment, ' ', null) " +
-      "from lineitem limit 5") { checkLengthAndPlan }
-    runQueryAndCompare("select l_orderkey, replace(l_comment, null, 'hello') " +
-      "from lineitem limit 5") { checkLengthAndPlan }
-  }
-
-  test("split") {
-    val df = runQueryAndCompare("select l_orderkey, split(l_comment, 'h', 3) " +
-      "from lineitem limit 5") { _ => }
-    assert(df.collect().length == 5)
->>>>>>> 883c622f
   }
 
   test("substring") {
