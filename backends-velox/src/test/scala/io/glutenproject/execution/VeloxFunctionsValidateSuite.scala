/*
 * Licensed to the Apache Software Foundation (ASF) under one or more
 * contributor license agreements.  See the NOTICE file distributed with
 * this work for additional information regarding copyright ownership.
 * The ASF licenses this file to You under the Apache License, Version 2.0
 * (the "License"); you may not use this file except in compliance with
 * the License.  You may obtain a copy of the License at
 *
 *    http://www.apache.org/licenses/LICENSE-2.0
 *
 * Unless required by applicable law or agreed to in writing, software
 * distributed under the License is distributed on an "AS IS" BASIS,
 * WITHOUT WARRANTIES OR CONDITIONS OF ANY KIND, either express or implied.
 * See the License for the specific language governing permissions and
 * limitations under the License.
 */
package io.glutenproject.execution

import org.apache.spark.SparkConf
import org.apache.spark.sql.Row
import org.apache.spark.sql.catalyst.optimizer.{ConstantFolding, NullPropagation}
import org.apache.spark.sql.types._

import java.nio.file.Files

import scala.collection.JavaConverters._

class VeloxFunctionsValidateSuite extends VeloxWholeStageTransformerSuite {

  override protected val resourcePath: String = "/tpch-data-parquet-velox"
  override protected val fileFormat: String = "parquet"
  override protected val backend: String = "velox"

  private var parquetPath: String = _

  import testImplicits._

  override protected def sparkConf: SparkConf = {
    super.sparkConf
      .set("spark.shuffle.manager", "org.apache.spark.shuffle.sort.ColumnarShuffleManager")
      .set("spark.sql.files.maxPartitionBytes", "1g")
      .set("spark.sql.shuffle.partitions", "1")
      .set("spark.memory.offHeap.size", "2g")
      .set("spark.unsafe.exceptionOnMemoryLeak", "true")
      .set("spark.sql.autoBroadcastJoinThreshold", "-1")
      .set("spark.sql.sources.useV1SourceList", "avro")
      .set(
        "spark.sql.optimizer.excludedRules",
        ConstantFolding.ruleName + "," +
          NullPropagation.ruleName)
  }

  override def beforeAll(): Unit = {
    super.beforeAll()
    createTPCHNotNullTables()

    val lfile = Files.createTempFile("", ".parquet").toFile
    lfile.deleteOnExit()
    parquetPath = lfile.getAbsolutePath

    val schema = StructType(
      Array(
        StructField("double_field1", DoubleType, true),
        StructField("int_field1", IntegerType, true),
        StructField("string_field1", StringType, true)
      ))
    val rowData = Seq(
      Row(1.025, 1, "{\"a\":\"b\"}"),
      Row(1.035, 2, null),
      Row(1.045, 3, null)
    )

    var dfParquet = spark.createDataFrame(rowData.asJava, schema)
    dfParquet
      .coalesce(1)
      .write
      .format("parquet")
      .mode("overwrite")
      .parquet(parquetPath)

    spark.catalog.createTable("datatab", parquetPath, fileFormat)
  }

  test("Test bit_count function") {
    runQueryAndCompare("SELECT bit_count(l_partkey) from lineitem limit 1") {
      checkOperatorMatch[ProjectExecTransformer]
    }
  }

  test("Test bit_get function") {
    runQueryAndCompare("SELECT bit_get(l_partkey, 0) from lineitem limit 1") {
      checkOperatorMatch[ProjectExecTransformer]
    }
  }

  test("Test chr function") {
    runQueryAndCompare("SELECT chr(l_orderkey + 64) from lineitem limit 1") {
      checkOperatorMatch[ProjectExecTransformer]
    }
  }

  test("Test abs function") {
    runQueryAndCompare("SELECT abs(l_orderkey) from lineitem limit 1") {
      checkOperatorMatch[ProjectExecTransformer]
    }
  }

  test("Test ceil function") {
    runQueryAndCompare("SELECT ceil(cast(l_orderkey as long)) from lineitem limit 1") {
      checkOperatorMatch[ProjectExecTransformer]
    }
  }

  test("Test floor function") {
    runQueryAndCompare("SELECT floor(cast(l_orderkey as long)) from lineitem limit 1") {
      checkOperatorMatch[ProjectExecTransformer]
    }
  }

  test("Test Exp function") {
    runQueryAndCompare("SELECT exp(l_orderkey) from lineitem limit 1") {
      checkOperatorMatch[ProjectExecTransformer]
    }
  }

  test("Test Power function") {
    runQueryAndCompare("SELECT power(l_orderkey, 2) from lineitem limit 1") {
      checkOperatorMatch[ProjectExecTransformer]
    }
  }

  test("Test Pmod function") {
    runQueryAndCompare("SELECT pmod(cast(l_orderkey as int), 3) from lineitem limit 1") {
      checkOperatorMatch[ProjectExecTransformer]
    }
  }

  ignore("Test round function") {
    runQueryAndCompare(
      "SELECT round(cast(l_orderkey as int), 2)" +
        "from lineitem limit 1") {
      checkOperatorMatch[ProjectExecTransformer]
    }
  }

  test("Test greatest function") {
    runQueryAndCompare(
      "SELECT greatest(l_orderkey, l_orderkey)" +
        "from lineitem limit 1") {
      checkOperatorMatch[ProjectExecTransformer]
    }
  }

  test("Test least function") {
    runQueryAndCompare(
      "SELECT least(l_orderkey, l_orderkey)" +
        "from lineitem limit 1") {
      checkOperatorMatch[ProjectExecTransformer]
    }
  }

  test("Test hash function") {
    runQueryAndCompare("SELECT hash(l_orderkey) from lineitem limit 1") {
      checkOperatorMatch[ProjectExecTransformer]
    }
  }

  test("Test get_json_object datatab function") {
    runQueryAndCompare(
      "SELECT get_json_object(string_field1, '$.a') " +
        "from datatab limit 1;") {
      checkOperatorMatch[ProjectExecTransformer]
    }
  }

  test("Test get_json_object lineitem function") {
    runQueryAndCompare(
      "SELECT l_orderkey, get_json_object('{\"a\":\"b\"}', '$.a') " +
        "from lineitem limit 1;") {
      checkOperatorMatch[ProjectExecTransformer]
    }
  }

  ignore("json_array_length") {
    runQueryAndCompare(
      s"select *, json_array_length(string_field1) " +
        s"from datatab limit 5")(checkOperatorMatch[ProjectExecTransformer])
    runQueryAndCompare(
      s"select l_orderkey, json_array_length('[1,2,3,4]') " +
        s"from lineitem limit 5")(checkOperatorMatch[ProjectExecTransformer])
    runQueryAndCompare(
      s"select l_orderkey, json_array_length(null) " +
        s"from lineitem limit 5")(checkOperatorMatch[ProjectExecTransformer])
  }

  test("Test acos function") {
    runQueryAndCompare("SELECT acos(l_orderkey) from lineitem limit 1") {
      checkOperatorMatch[ProjectExecTransformer]
    }
  }

  test("Test asin function") {
    runQueryAndCompare("SELECT asin(l_orderkey) from lineitem limit 1") {
      checkOperatorMatch[ProjectExecTransformer]
    }
  }

  test("Test atan function") {
    runQueryAndCompare("SELECT atan(l_orderkey) from lineitem limit 1") {
      checkOperatorMatch[ProjectExecTransformer]
    }
  }

  ignore("Test atan2 function datatab") {
    runQueryAndCompare("SELECT atan2(double_field1, 0) from datatab limit 1") {
      checkOperatorMatch[ProjectExecTransformer]
    }
  }

  test("Test ceiling function") {
    runQueryAndCompare("SELECT ceiling(cast(l_orderkey as long)) from lineitem limit 1") {
      checkOperatorMatch[ProjectExecTransformer]
    }
  }

  test("Test cos function") {
    runQueryAndCompare("SELECT cos(l_orderkey) from lineitem limit 1") {
      checkOperatorMatch[ProjectExecTransformer]
    }
  }

  test("Test cosh function") {
    runQueryAndCompare("SELECT cosh(l_orderkey) from lineitem limit 1") {
      checkOperatorMatch[ProjectExecTransformer]
    }
  }

  test("Test degrees function") {
    runQueryAndCompare("SELECT degrees(l_orderkey) from lineitem limit 1") {
      checkOperatorMatch[ProjectExecTransformer]
    }
  }

  test("Test log10 function") {
    runQueryAndCompare("SELECT log10(l_orderkey) from lineitem limit 1") {
      checkOperatorMatch[ProjectExecTransformer]
    }
  }

  test("Test shiftleft function") {
    val df = runQueryAndCompare("SELECT shiftleft(int_field1, 1) from datatab limit 1") {
      checkOperatorMatch[ProjectExecTransformer]
    }
  }

  test("Test shiftright function") {
    val df = runQueryAndCompare("SELECT shiftright(int_field1, 1) from datatab limit 1") {
      checkOperatorMatch[ProjectExecTransformer]
    }
  }

  test("date_add") {
    withTempPath {
      path =>
        Seq(
          (java.sql.Date.valueOf("2022-03-11"), 1: Integer),
          (java.sql.Date.valueOf("2022-03-12"), 2: Integer),
          (java.sql.Date.valueOf("2022-03-13"), 3: Integer),
          (java.sql.Date.valueOf("2022-03-14"), 4: Integer),
          (java.sql.Date.valueOf("2022-03-15"), 5: Integer),
          (java.sql.Date.valueOf("2022-03-16"), 6: Integer)
        )
          .toDF("a", "b")
          .write
          .parquet(path.getCanonicalPath)

        spark.read.parquet(path.getCanonicalPath).createOrReplaceTempView("view")

        runQueryAndCompare("SELECT date_add(a, b) from view") {
          checkOperatorMatch[ProjectExecTransformer]
        }
    }
  }

  test("date_diff") {
    withTempPath {
      path =>
        Seq(
          (java.sql.Date.valueOf("2022-03-11"), java.sql.Date.valueOf("2022-02-11")),
          (java.sql.Date.valueOf("2022-03-12"), java.sql.Date.valueOf("2022-01-12")),
          (java.sql.Date.valueOf("2022-09-13"), java.sql.Date.valueOf("2022-05-12")),
          (java.sql.Date.valueOf("2022-07-14"), java.sql.Date.valueOf("2022-03-12")),
          (java.sql.Date.valueOf("2022-06-15"), java.sql.Date.valueOf("2022-01-12")),
          (java.sql.Date.valueOf("2022-05-16"), java.sql.Date.valueOf("2022-06-12"))
        )
          .toDF("a", "b")
          .write
          .parquet(path.getCanonicalPath)

        spark.read.parquet(path.getCanonicalPath).createOrReplaceTempView("view")

        runQueryAndCompare("SELECT datediff(a, b) from view") {
          checkOperatorMatch[ProjectExecTransformer]
        }
    }
  }

  test("array_aggregate") {
    withTempPath {
      path =>
        Seq[Seq[Integer]](
          Seq(1, 9, 8, 7),
          Seq(5, null, 8, 9, 7, 2),
          Seq.empty,
          null
        )
          .toDF("i")
          .write
          .parquet(path.getCanonicalPath)

        spark.read.parquet(path.getCanonicalPath).createOrReplaceTempView("array_tbl")

        runQueryAndCompare(
          "select aggregate(i, 0, (acc, x) -> acc + x," +
            " acc -> acc * 3) as v from array_tbl;") {
          checkOperatorMatch[ProjectExecTransformer]
        }
    }
    withTempPath {
      path =>
        Seq(
          (1, Array[Int](1, 2, 3)),
          (5, Array[Int](4, 5, 6))
        )
          .toDF("x", "ys")
          .write
          .parquet(path.getCanonicalPath)

        spark.read.parquet(path.getCanonicalPath).createOrReplaceTempView("array_tbl")

        runQueryAndCompare("select aggregate(ys, 0, (y, a) -> y + a + x) as v from array_tbl;") {
          checkOperatorMatch[ProjectExecTransformer]
        }
    }
  }

  test("map extract - getmapvalue") {
    withTempPath {
      path =>
        Seq(
          Map[Int, Int](1 -> 100, 2 -> 200),
          Map[Int, Int](),
          Map[Int, Int](1 -> 100, 2 -> 200, 3 -> 300),
          null
        )
          .toDF("i")
          .write
          .parquet(path.getCanonicalPath)

        spark.read.parquet(path.getCanonicalPath).createOrReplaceTempView("map_tbl")

        runQueryAndCompare("select i[\"1\"] from map_tbl") {
          checkOperatorMatch[ProjectExecTransformer]
        }
    }
  }

  test("test map_entries function") {
    withTempPath {
      path =>
        Seq(
          Map[Int, String](1 -> null, 2 -> "200"),
          Map[Int, String](1 -> "100", 2 -> "200", 3 -> "300"),
          null
        )
          .toDF("i")
          .write
          .parquet(path.getCanonicalPath)

        spark.read.parquet(path.getCanonicalPath).createOrReplaceTempView("map_tbl")

        runQueryAndCompare("select map_entries(i) from map_tbl") {
          checkOperatorMatch[ProjectExecTransformer]
        }
    }
  }

  test("test map_keys function") {
    withTempPath {
      path =>
        Seq(
          Map[Int, String](1 -> null, 2 -> "200"),
          Map[Int, String](1 -> "100", 2 -> "200", 3 -> "300"),
          null
        )
          .toDF("i")
          .write
          .parquet(path.getCanonicalPath)

        spark.read.parquet(path.getCanonicalPath).createOrReplaceTempView("map_tbl")

        runQueryAndCompare("select map_keys(i) from map_tbl") {
          checkOperatorMatch[ProjectExecTransformer]
        }
    }
  }

  test("test map_values function") {
    withTempPath {
      path =>
        Seq(
          Map[Int, String](1 -> null, 2 -> "200"),
          Map[Int, String](1 -> "100", 2 -> "200", 3 -> "300"),
          null
        )
          .toDF("i")
          .write
          .parquet(path.getCanonicalPath)

        spark.read.parquet(path.getCanonicalPath).createOrReplaceTempView("map_tbl")

        runQueryAndCompare("select map_values(i) from map_tbl") {
          checkOperatorMatch[ProjectExecTransformer]
        }
    }
  }

  test("Test isnan function") {
    runQueryAndCompare(
      "SELECT isnan(l_orderkey), isnan(cast('NaN' as double)), isnan(0.0F/0.0F)" +
        " from lineitem limit 1") {
      checkOperatorMatch[ProjectExecTransformer]
    }
  }

  test("Test nanvl function") {
    runQueryAndCompare("""SELECT nanvl(cast('nan' as float), 1f),
                         | nanvl(l_orderkey, cast('null' as double)),
                         | nanvl(cast('null' as double), l_orderkey),
                         | nanvl(l_orderkey, l_orderkey / 0.0d),
                         | nanvl(cast('nan' as float), l_orderkey)
                         | from lineitem limit 1""".stripMargin) {
      checkOperatorMatch[ProjectExecTransformer]
    }
  }

<<<<<<< HEAD
  test("Test spark_partition_id function") {
    runQueryAndCompare("""SELECT spark_partition_id(), l_orderkey
=======
  test("Test monotonically_increasing_id function") {
    runQueryAndCompare("""SELECT monotonically_increasing_id(), l_orderkey
>>>>>>> 51e1428c
                         | from lineitem limit 1""".stripMargin) {
      checkOperatorMatch[ProjectExecTransformer]
    }
  }

  test("Test hex function") {
    runQueryAndCompare("SELECT hex(l_partkey), hex(l_shipmode) FROM lineitem limit 1") {
      checkOperatorMatch[ProjectExecTransformer]
    }
  }

  test("Test unhex function") {
    runQueryAndCompare("SELECT unhex(hex(l_shipmode)) FROM lineitem limit 1") {
      checkOperatorMatch[ProjectExecTransformer]
    }
  }
}<|MERGE_RESOLUTION|>--- conflicted
+++ resolved
@@ -444,13 +444,15 @@
     }
   }
 
-<<<<<<< HEAD
+  test("Test monotonically_increasing_id function") {
+    runQueryAndCompare("""SELECT monotonically_increasing_id(), l_orderkey
+                         | from lineitem limit 1""".stripMargin) {
+      checkOperatorMatch[ProjectExecTransformer]
+    }
+  }
+
   test("Test spark_partition_id function") {
     runQueryAndCompare("""SELECT spark_partition_id(), l_orderkey
-=======
-  test("Test monotonically_increasing_id function") {
-    runQueryAndCompare("""SELECT monotonically_increasing_id(), l_orderkey
->>>>>>> 51e1428c
                          | from lineitem limit 1""".stripMargin) {
       checkOperatorMatch[ProjectExecTransformer]
     }
