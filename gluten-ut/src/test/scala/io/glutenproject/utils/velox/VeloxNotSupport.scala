--- conflicted
+++ resolved
@@ -47,11 +47,8 @@
     simpleClassName[MiscExpressionsSuite],
     simpleClassName[NondeterministicSuite],
     simpleClassName[RandomSuite],
-<<<<<<< HEAD
-    simpleClassName[ComplexTypeSuite]
-=======
+    simpleClassName[ComplexTypeSuite],
     simpleClassName[ArithmeticExpressionSuite],
     simpleClassName[ConditionalExpressionSuite]
->>>>>>> d4c6dce1
   )
 }