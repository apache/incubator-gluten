--- conflicted
+++ resolved
@@ -22,21 +22,7 @@
 class GlutenDataFrameJoinSuite extends DataFrameJoinSuite with GlutenSQLTestsTrait {
 
   override def testNameBlackList: Seq[String] = Seq(
-<<<<<<< HEAD
     "broadcast join hint using Dataset.hint",
     "Supports multi-part names for broadcast hint resolution"
-=======
-    "join - sorted columns not in join's outputSet",
-    "join - join using multiple columns and specifying join type",
-    "broadcast join hint using broadcast function",
-    "process outer join results using the non-nullable columns in the join input",
-    "SPARK-16991: Full outer join followed by inner join produces wrong results",
-    // there is issue when executing this test case with velox backend
-    "SPARK-24690 enables star schema detection even if CBO disabled",
-    "Supports multi-part names for broadcast hint resolution",
-    "SPARK-34527: Resolve common columns from USING JOIN",
-    "SPARK-39376: Hide duplicated columns in star expansion of subquery alias from USING JOIN",
-    "SPARK-17685: WholeStageCodegenExec throws IndexOutOfBoundsException"
->>>>>>> cc6d264c
   )
 }