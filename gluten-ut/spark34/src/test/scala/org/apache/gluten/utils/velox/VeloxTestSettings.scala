--- conflicted
+++ resolved
@@ -1187,17 +1187,9 @@
   enableSuite[GlutenResolveDefaultColumnsSuite]
   enableSuite[GlutenSubqueryHintPropagationSuite]
   enableSuite[GlutenUrlFunctionsSuite]
-<<<<<<< HEAD
-
-=======
-  enableSuite[GlutenFileMetadataStructRowIndexSuite]
-    // Row index metadata column support in Velox isn't ready yet, refer velox-9147
-    .exclude("reading _tmp_metadata_row_index - not present in a table")
-    .exclude("reading _tmp_metadata_row_index - present in a table")
   enableSuite[GlutenParquetRowIndexSuite]
     .excludeByPrefix("row index generation")
     .excludeByPrefix("invalid row index column type")
->>>>>>> a53ecc4a
   override def getSQLQueryTestSettings: SQLQueryTestSettings = VeloxSQLQueryTestSettings
 }
 // scalastyle:on line.size.limit