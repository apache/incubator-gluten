--- conflicted
+++ resolved
@@ -249,17 +249,50 @@
     }
   }
 
-<<<<<<< HEAD
-  testGluten("from_utc_timestamp with literal zone") {
-=======
   testGluten("to_utc_timestamp with literal zone") {
->>>>>>> 3acf2727
     val df = Seq(
       (Timestamp.valueOf("2015-07-24 00:00:00"), "2015-07-24 00:00:00"),
       (Timestamp.valueOf("2015-07-25 00:00:00"), "2015-07-25 00:00:00")
     ).toDF("a", "b")
     checkAnswer(
-<<<<<<< HEAD
+      df.select(to_utc_timestamp(col("a"), "America/Los_Angeles")),
+      Seq(
+        Row(Timestamp.valueOf("2015-07-24 07:00:00")),
+        Row(Timestamp.valueOf("2015-07-25 07:00:00")))
+    )
+    checkAnswer(
+      df.select(to_utc_timestamp(col("b"), "America/Los_Angeles")),
+      Seq(
+        Row(Timestamp.valueOf("2015-07-24 07:00:00")),
+        Row(Timestamp.valueOf("2015-07-25 07:00:00")))
+    )
+  }
+
+  testGluten("to_utc_timestamp with column zone") {
+    val df = Seq(
+      (Timestamp.valueOf("2015-07-24 00:00:00"), "2015-07-24 00:00:00", "America/Los_Angeles"),
+      (Timestamp.valueOf("2015-07-25 00:00:00"), "2015-07-25 00:00:00", "Europe/Paris")
+    ).toDF("a", "b", "c")
+    checkAnswer(
+      df.select(to_utc_timestamp(col("a"), col("c"))),
+      Seq(
+        Row(Timestamp.valueOf("2015-07-24 07:00:00")),
+        Row(Timestamp.valueOf("2015-07-24 22:00:00")))
+    )
+    checkAnswer(
+      df.select(to_utc_timestamp(col("b"), col("c"))),
+      Seq(
+        Row(Timestamp.valueOf("2015-07-24 07:00:00")),
+        Row(Timestamp.valueOf("2015-07-24 22:00:00")))
+    )
+  }
+
+  testGluten("from_utc_timestamp with literal zone") {
+    val df = Seq(
+      (Timestamp.valueOf("2015-07-24 00:00:00"), "2015-07-24 00:00:00"),
+      (Timestamp.valueOf("2015-07-25 00:00:00"), "2015-07-25 00:00:00")
+    ).toDF("a", "b")
+    checkAnswer(
       df.select(from_utc_timestamp(col("a"), "America/Los_Angeles")),
       Seq(
         Row(Timestamp.valueOf("2015-07-23 17:00:00")),
@@ -289,37 +322,6 @@
       Seq(
         Row(Timestamp.valueOf("2015-07-24 02:00:00")),
         Row(Timestamp.valueOf("2015-07-24 17:00:00")))
-=======
-      df.select(to_utc_timestamp(col("a"), "America/Los_Angeles")),
-      Seq(
-        Row(Timestamp.valueOf("2015-07-24 07:00:00")),
-        Row(Timestamp.valueOf("2015-07-25 07:00:00")))
-    )
-    checkAnswer(
-      df.select(to_utc_timestamp(col("b"), "America/Los_Angeles")),
-      Seq(
-        Row(Timestamp.valueOf("2015-07-24 07:00:00")),
-        Row(Timestamp.valueOf("2015-07-25 07:00:00")))
-    )
-  }
-
-  testGluten("to_utc_timestamp with column zone") {
-    val df = Seq(
-      (Timestamp.valueOf("2015-07-24 00:00:00"), "2015-07-24 00:00:00", "America/Los_Angeles"),
-      (Timestamp.valueOf("2015-07-25 00:00:00"), "2015-07-25 00:00:00", "Europe/Paris")
-    ).toDF("a", "b", "c")
-    checkAnswer(
-      df.select(to_utc_timestamp(col("a"), col("c"))),
-      Seq(
-        Row(Timestamp.valueOf("2015-07-24 07:00:00")),
-        Row(Timestamp.valueOf("2015-07-24 22:00:00")))
-    )
-    checkAnswer(
-      df.select(to_utc_timestamp(col("b"), col("c"))),
-      Seq(
-        Row(Timestamp.valueOf("2015-07-24 07:00:00")),
-        Row(Timestamp.valueOf("2015-07-24 22:00:00")))
->>>>>>> 3acf2727
     )
   }
 }