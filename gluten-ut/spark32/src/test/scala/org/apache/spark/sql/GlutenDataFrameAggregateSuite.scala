/*
 * Licensed to the Apache Software Foundation (ASF) under one or more
 * contributor license agreements.  See the NOTICE file distributed with
 * this work for additional information regarding copyright ownership.
 * The ASF licenses this file to You under the Apache License, Version 2.0
 * (the "License"); you may not use this file except in compliance with
 * the License.  You may obtain a copy of the License at
 *
 *    http://www.apache.org/licenses/LICENSE-2.0
 *
 * Unless required by applicable law or agreed to in writing, software
 * distributed under the License is distributed on an "AS IS" BASIS,
 * WITHOUT WARRANTIES OR CONDITIONS OF ANY KIND, either express or implied.
 * See the License for the specific language governing permissions and
 * limitations under the License.
 */
package org.apache.spark.sql

import io.glutenproject.execution.HashAggregateExecBaseTransformer

import org.apache.spark.sql.execution.aggregate.SortAggregateExec
import org.apache.spark.sql.functions._
import org.apache.spark.sql.test.SQLTestData.DecimalData

class GlutenDataFrameAggregateSuite extends DataFrameAggregateSuite with GlutenSQLTestsTrait {

  import testImplicits._

  // blackTestNameList is defined in ClickHouseNotSupport

  test(GlutenTestConstants.GLUTEN_TEST + "count") {
    // agg with no input col
    assert(testData2.count() === testData2.rdd.map(_ => 1).count())

    checkAnswer(
      testData2.agg(count($"a"), sum_distinct($"a")), // non-partial
      Row(6, 6.0))
  }

  test(GlutenTestConstants.GLUTEN_TEST + "null count") {
    checkAnswer(testData3.groupBy($"a").agg(count($"b")), Seq(Row(1, 0), Row(2, 1)))

    checkAnswer(testData3.groupBy($"a").agg(count($"a" + $"b")), Seq(Row(1, 0), Row(2, 1)))

    checkAnswer(
      testData3
        .agg(count($"a"), count($"b"), count(lit(1)), count_distinct($"a"), count_distinct($"b")),
      Row(2, 1, 2, 2, 1))

    // [wishlist] does not support sum distinct
//    checkAnswer(
//      testData3.agg(count($"b"), count_distinct($"b"), sum_distinct($"b")), // non-partial
//      Row(1, 1, 2)
//    )
  }

  test(GlutenTestConstants.GLUTEN_TEST + "groupBy") {
    checkAnswer(testData2.groupBy("a").agg(sum($"b")), Seq(Row(1, 3), Row(2, 3), Row(3, 3)))
    checkAnswer(testData2.groupBy("a").agg(sum($"b").as("totB")).agg(sum($"totB")), Row(9))
    checkAnswer(testData2.groupBy("a").agg(count("*")), Row(1, 2) :: Row(2, 2) :: Row(3, 2) :: Nil)
    checkAnswer(
      testData2.groupBy("a").agg(Map("*" -> "count")),
      Row(1, 2) :: Row(2, 2) :: Row(3, 2) :: Nil)
    checkAnswer(
      testData2.groupBy("a").agg(Map("b" -> "sum")),
      Row(1, 3) :: Row(2, 3) :: Row(3, 3) :: Nil)

    val df1 = Seq(("a", 1, 0, "b"), ("b", 2, 4, "c"), ("a", 2, 3, "d"))
      .toDF("key", "value1", "value2", "rest")

    checkAnswer(df1.groupBy("key").min(), df1.groupBy("key").min("value1", "value2").collect())
    checkAnswer(df1.groupBy("key").min("value2"), Seq(Row("a", 0), Row("b", 4)))

    // [wishlist] does not support decimal
//    checkAnswer(
//      decimalData.groupBy("a").agg(sum("b")),
//      Seq(Row(new java.math.BigDecimal(1), new java.math.BigDecimal(3)),
//        Row(new java.math.BigDecimal(2), new java.math.BigDecimal(3)),
//        Row(new java.math.BigDecimal(3), new java.math.BigDecimal(3)))
//    )
//
//    val decimalDataWithNulls = spark.sparkContext.parallelize(
//      DecimalData(1, 1) ::
//        DecimalData(1, null) ::
//        DecimalData(2, 1) ::
//        DecimalData(2, null) ::
//        DecimalData(3, 1) ::
//        DecimalData(3, 2) ::
//        DecimalData(null, 2) :: Nil).toDF()
//    checkAnswer(
//      decimalDataWithNulls.groupBy("a").agg(sum("b")),
//      Seq(Row(new java.math.BigDecimal(1), new java.math.BigDecimal(1)),
//        Row(new java.math.BigDecimal(2), new java.math.BigDecimal(1)),
//        Row(new java.math.BigDecimal(3), new java.math.BigDecimal(3)),
//        Row(null, new java.math.BigDecimal(2)))
//    )
  }

  test(GlutenTestConstants.GLUTEN_TEST + "average") {

    checkAnswer(testData2.agg(avg($"a"), mean($"a")), Row(2.0, 2.0))

    checkAnswer(
      testData2.agg(avg($"a"), sum_distinct($"a")), // non-partial and test deprecated version
      Row(2.0, 6.0) :: Nil)

    // [wishlist] does not support decimal
//    checkAnswer(
//      decimalData.agg(avg($"a")),
//      Row(new java.math.BigDecimal(2)))
//
//    checkAnswer(
//      decimalData.agg(avg($"a"), sum_distinct($"a")), // non-partial
//      Row(new java.math.BigDecimal(2), new java.math.BigDecimal(6)) :: Nil)
//
//    checkAnswer(
//      decimalData.agg(avg($"a" cast DecimalType(10, 2))),
//      Row(new java.math.BigDecimal(2)))
//    // non-partial
//    checkAnswer(
//      decimalData.agg(
//        avg($"a" cast DecimalType(10, 2)), sum_distinct($"a" cast DecimalType(10, 2))),
//      Row(new java.math.BigDecimal(2), new java.math.BigDecimal(6)) :: Nil)
  }

  ignore("gluten SPARK-32038: NormalizeFloatingNumbers should work on distinct aggregate") {
    withTempView("view") {
      Seq(
        ("mithunr", Float.NaN),
        ("mithunr", Float.NaN),
        ("mithunr", Float.NaN),
        ("abellina", 1.0f),
        ("abellina", 2.0f)).toDF("uid", "score").createOrReplaceTempView("view")

      val df = spark.sql("select uid, count(distinct score) from view group by 1 order by 1 asc")
      checkAnswer(df, Row("abellina", 2) :: Row("mithunr", 1) :: Nil)
    }
  }

  test(GlutenTestConstants.GLUTEN_TEST + "variance") {
    checkAnswer(
      testData2.agg(var_samp($"a"), var_pop($"a"), variance($"a")),
      Row(0.8, 2.0 / 3.0, 0.8))
    checkAnswer(testData2.agg(var_samp("a"), var_pop("a"), variance("a")), Row(0.8, 2.0 / 3.0, 0.8))
  }

  test("aggregation with filter") {
    Seq(
      ("mithunr", 12.3f, 5.0f, true, 9.4f),
      ("mithunr", 15.5f, 4.0f, false, 19.9f),
      ("mithunr", 19.8f, 3.0f, false, 35.6f),
      ("abellina", 20.1f, 2.0f, true, 98.0f),
      ("abellina", 20.1f, 1.0f, true, 0.5f),
      ("abellina", 23.6f, 2.0f, true, 3.9f)
    )
      .toDF("uid", "time", "score", "pass", "rate")
      .createOrReplaceTempView("view")
    var df = spark.sql("select count(score) filter (where pass) from view group by time")
    checkAnswer(df, Row(1) :: Row(0) :: Row(0) :: Row(2) :: Row(1) :: Nil)

    df = spark.sql("select count(score) filter (where pass) from view")
    checkAnswer(df, Row(4) :: Nil)

    df = spark.sql("select count(score) filter (where rate > 20) from view group by time")
    checkAnswer(df, Row(0) :: Row(0) :: Row(1) :: Row(1) :: Row(0) :: Nil)

    df = spark.sql("select count(score) filter (where rate > 20) from view")
    checkAnswer(df, Row(2) :: Nil)
  }

  test(GlutenTestConstants.GLUTEN_TEST + "extend with cast expression") {
    checkAnswer(
      decimalData.agg(
        sum($"a".cast("double")),
        avg($"b".cast("double")),
        count_distinct($"a"),
        count_distinct($"b")),
      Row(12.0, 1.5, 3, 2))
  }

  // This test is applicable to velox backend. For CH backend, the replacement is disabled.
  test(
    GlutenTestConstants.GLUTEN_TEST
      + "use gluten hash agg to replace vanilla spark sort agg") {

    withSQLConf(("spark.gluten.sql.columnar.force.hashagg", "false")) {
      Seq("A", "B", "C", "D").toDF("col1").createOrReplaceTempView("t1")
      // SortAggregateExec is expected to be used for string type input.
      val df = spark.sql("select max(col1) from t1")
      checkAnswer(df, Row("D") :: Nil)
      assert(find(df.queryExecution.executedPlan)(_.isInstanceOf[SortAggregateExec]).isDefined)
    }

    withSQLConf(("spark.gluten.sql.columnar.force.hashagg", "true")) {
      Seq("A", "B", "C", "D").toDF("col1").createOrReplaceTempView("t1")
      val df = spark.sql("select max(col1) from t1")
      checkAnswer(df, Row("D") :: Nil)
      // Sort agg is expected to be replaced by gluten's hash agg.
      assert(
        find(df.queryExecution.executedPlan)(
          _.isInstanceOf[HashAggregateExecBaseTransformer]).isDefined)
    }
  }

<<<<<<< HEAD
  test("gluten issues 3221") {
    val df = spark.sparkContext
      .parallelize(DecimalData(-32.82, 1)
        :: Nil)
      .toDF()
    df.createOrReplaceTempView("decimal_negative")

    checkAnswer(df.agg(sum($"a".cast("double"))), Row(-32.82))
=======
  test("gluten 3213") {
    Seq(
      (
        "c1",
        "c2",
        "c3",
        "c4",
        "c5",
        "c6",
        "c7",
        "c8",
        "c9",
        "c10",
        "c11",
        "c12",
        "c13",
        "c14",
        "c15",
        "c16",
        null)
    )
      .toDF(
        "c1",
        "c2",
        "c3",
        "c4",
        "c5",
        "c6",
        "c7",
        "c8",
        "c9",
        "c10",
        "c11",
        "c12",
        "c13",
        "c14",
        "c15",
        "c16",
        "c17")
      .createOrReplaceTempView("view")

    val df = spark.sql(
      "select min(c1),max(c1),min(c2),max(c2),min(c3),max(c3),min(c4),max(c4)," +
        "min(c5),max(c5),min(c6),max(c6),min(c7),max(c7),min(c8),max(c8)," +
        "min(c9),max(c9),min(c10),max(c10),min(c11),max(c11),min(c12),max(c12)," +
        "min(c13),max(c13),min(c14),max(c14),min(c15),max(c15),min(c16),max(c16)," +
        "min(c17) from view"
    )
    checkAnswer(
      df,
      Row(
        "c1",
        "c1",
        "c2",
        "c2",
        "c3",
        "c3",
        "c4",
        "c4",
        "c5",
        "c5",
        "c6",
        "c6",
        "c7",
        "c7",
        "c8",
        "c8",
        "c9",
        "c9",
        "c10",
        "c10",
        "c11",
        "c11",
        "c12",
        "c12",
        "c13",
        "c13",
        "c14",
        "c14",
        "c15",
        "c15",
        "c16",
        "c16",
        null
      ) :: Nil
    )
>>>>>>> aaf33d57
  }

}<|MERGE_RESOLUTION|>--- conflicted
+++ resolved
@@ -202,7 +202,6 @@
     }
   }
 
-<<<<<<< HEAD
   test("gluten issues 3221") {
     val df = spark.sparkContext
       .parallelize(DecimalData(-32.82, 1)
@@ -211,7 +210,8 @@
     df.createOrReplaceTempView("decimal_negative")
 
     checkAnswer(df.agg(sum($"a".cast("double"))), Row(-32.82))
-=======
+  }
+    
   test("gluten 3213") {
     Seq(
       (
@@ -298,7 +298,6 @@
         null
       ) :: Nil
     )
->>>>>>> aaf33d57
   }
 
 }