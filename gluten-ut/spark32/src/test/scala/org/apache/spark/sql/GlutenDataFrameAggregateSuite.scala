/*
 * Licensed to the Apache Software Foundation (ASF) under one or more
 * contributor license agreements.  See the NOTICE file distributed with
 * this work for additional information regarding copyright ownership.
 * The ASF licenses this file to You under the Apache License, Version 2.0
 * (the "License"); you may not use this file except in compliance with
 * the License.  You may obtain a copy of the License at
 *
 *    http://www.apache.org/licenses/LICENSE-2.0
 *
 * Unless required by applicable law or agreed to in writing, software
 * distributed under the License is distributed on an "AS IS" BASIS,
 * WITHOUT WARRANTIES OR CONDITIONS OF ANY KIND, either express or implied.
 * See the License for the specific language governing permissions and
 * limitations under the License.
 */
package org.apache.spark.sql

import io.glutenproject.execution.HashAggregateExecBaseTransformer

import org.apache.spark.sql.execution.aggregate.SortAggregateExec
import org.apache.spark.sql.functions._
import org.apache.spark.sql.test.SQLTestData.DecimalData

class GlutenDataFrameAggregateSuite extends DataFrameAggregateSuite with GlutenSQLTestsTrait {

  import testImplicits._

  // blackTestNameList is defined in ClickHouseNotSupport

  test(GlutenTestConstants.GLUTEN_TEST + "count") {
    // agg with no input col
    assert(testData2.count() === testData2.rdd.map(_ => 1).count())

    checkAnswer(
      testData2.agg(count($"a"), sum_distinct($"a")), // non-partial
      Row(6, 6.0))
  }

  test(GlutenTestConstants.GLUTEN_TEST + "null count") {
    checkAnswer(testData3.groupBy($"a").agg(count($"b")), Seq(Row(1, 0), Row(2, 1)))

    checkAnswer(testData3.groupBy($"a").agg(count($"a" + $"b")), Seq(Row(1, 0), Row(2, 1)))

    checkAnswer(
      testData3
        .agg(count($"a"), count($"b"), count(lit(1)), count_distinct($"a"), count_distinct($"b")),
      Row(2, 1, 2, 2, 1))

    // [wishlist] does not support sum distinct
//    checkAnswer(
//      testData3.agg(count($"b"), count_distinct($"b"), sum_distinct($"b")), // non-partial
//      Row(1, 1, 2)
//    )
  }

  test(GlutenTestConstants.GLUTEN_TEST + "groupBy") {
    checkAnswer(testData2.groupBy("a").agg(sum($"b")), Seq(Row(1, 3), Row(2, 3), Row(3, 3)))
    checkAnswer(testData2.groupBy("a").agg(sum($"b").as("totB")).agg(sum($"totB")), Row(9))
    checkAnswer(testData2.groupBy("a").agg(count("*")), Row(1, 2) :: Row(2, 2) :: Row(3, 2) :: Nil)
    checkAnswer(
      testData2.groupBy("a").agg(Map("*" -> "count")),
      Row(1, 2) :: Row(2, 2) :: Row(3, 2) :: Nil)
    checkAnswer(
      testData2.groupBy("a").agg(Map("b" -> "sum")),
      Row(1, 3) :: Row(2, 3) :: Row(3, 3) :: Nil)

    val df1 = Seq(("a", 1, 0, "b"), ("b", 2, 4, "c"), ("a", 2, 3, "d"))
      .toDF("key", "value1", "value2", "rest")

    checkAnswer(df1.groupBy("key").min(), df1.groupBy("key").min("value1", "value2").collect())
    checkAnswer(df1.groupBy("key").min("value2"), Seq(Row("a", 0), Row("b", 4)))

    // [wishlist] does not support decimal
//    checkAnswer(
//      decimalData.groupBy("a").agg(sum("b")),
//      Seq(Row(new java.math.BigDecimal(1), new java.math.BigDecimal(3)),
//        Row(new java.math.BigDecimal(2), new java.math.BigDecimal(3)),
//        Row(new java.math.BigDecimal(3), new java.math.BigDecimal(3)))
//    )
//
//    val decimalDataWithNulls = spark.sparkContext.parallelize(
//      DecimalData(1, 1) ::
//        DecimalData(1, null) ::
//        DecimalData(2, 1) ::
//        DecimalData(2, null) ::
//        DecimalData(3, 1) ::
//        DecimalData(3, 2) ::
//        DecimalData(null, 2) :: Nil).toDF()
//    checkAnswer(
//      decimalDataWithNulls.groupBy("a").agg(sum("b")),
//      Seq(Row(new java.math.BigDecimal(1), new java.math.BigDecimal(1)),
//        Row(new java.math.BigDecimal(2), new java.math.BigDecimal(1)),
//        Row(new java.math.BigDecimal(3), new java.math.BigDecimal(3)),
//        Row(null, new java.math.BigDecimal(2)))
//    )
  }

  test(GlutenTestConstants.GLUTEN_TEST + "average") {

    checkAnswer(testData2.agg(avg($"a"), mean($"a")), Row(2.0, 2.0))

    checkAnswer(
      testData2.agg(avg($"a"), sum_distinct($"a")), // non-partial and test deprecated version
      Row(2.0, 6.0) :: Nil)

    // [wishlist] does not support decimal
//    checkAnswer(
//      decimalData.agg(avg($"a")),
//      Row(new java.math.BigDecimal(2)))
//
//    checkAnswer(
//      decimalData.agg(avg($"a"), sum_distinct($"a")), // non-partial
//      Row(new java.math.BigDecimal(2), new java.math.BigDecimal(6)) :: Nil)
//
//    checkAnswer(
//      decimalData.agg(avg($"a" cast DecimalType(10, 2))),
//      Row(new java.math.BigDecimal(2)))
//    // non-partial
//    checkAnswer(
//      decimalData.agg(
//        avg($"a" cast DecimalType(10, 2)), sum_distinct($"a" cast DecimalType(10, 2))),
//      Row(new java.math.BigDecimal(2), new java.math.BigDecimal(6)) :: Nil)
  }

  ignore("gluten SPARK-32038: NormalizeFloatingNumbers should work on distinct aggregate") {
    withTempView("view") {
      Seq(
        ("mithunr", Float.NaN),
        ("mithunr", Float.NaN),
        ("mithunr", Float.NaN),
        ("abellina", 1.0f),
        ("abellina", 2.0f)).toDF("uid", "score").createOrReplaceTempView("view")

      val df = spark.sql("select uid, count(distinct score) from view group by 1 order by 1 asc")
      checkAnswer(df, Row("abellina", 2) :: Row("mithunr", 1) :: Nil)
    }
  }

  test(GlutenTestConstants.GLUTEN_TEST + "variance") {
    checkAnswer(
      testData2.agg(var_samp($"a"), var_pop($"a"), variance($"a")),
      Row(0.8, 2.0 / 3.0, 0.8))
    checkAnswer(testData2.agg(var_samp("a"), var_pop("a"), variance("a")), Row(0.8, 2.0 / 3.0, 0.8))
  }

  test("aggregation with filter") {
    Seq(
      ("mithunr", 12.3f, 5.0f, true, 9.4f),
      ("mithunr", 15.5f, 4.0f, false, 19.9f),
      ("mithunr", 19.8f, 3.0f, false, 35.6f),
      ("abellina", 20.1f, 2.0f, true, 98.0f),
      ("abellina", 20.1f, 1.0f, true, 0.5f),
      ("abellina", 23.6f, 2.0f, true, 3.9f)
    )
      .toDF("uid", "time", "score", "pass", "rate")
      .createOrReplaceTempView("view")
    var df = spark.sql("select count(score) filter (where pass) from view group by time")
    checkAnswer(df, Row(1) :: Row(0) :: Row(0) :: Row(2) :: Row(1) :: Nil)

    df = spark.sql("select count(score) filter (where pass) from view")
    checkAnswer(df, Row(4) :: Nil)

    df = spark.sql("select count(score) filter (where rate > 20) from view group by time")
    checkAnswer(df, Row(0) :: Row(0) :: Row(1) :: Row(1) :: Row(0) :: Nil)

    df = spark.sql("select count(score) filter (where rate > 20) from view")
    checkAnswer(df, Row(2) :: Nil)
  }

  test(GlutenTestConstants.GLUTEN_TEST + "extend with cast expression") {
    checkAnswer(
      decimalData.agg(
        sum($"a".cast("double")),
        avg($"b".cast("double")),
        count_distinct($"a"),
        count_distinct($"b")),
      Row(12.0, 1.5, 3, 2))
  }

  // This test is applicable to velox backend. For CH backend, the replacement is disabled.
  test(
    GlutenTestConstants.GLUTEN_TEST
      + "use gluten hash agg to replace vanilla spark sort agg") {

    withSQLConf(("spark.gluten.sql.columnar.force.hashagg", "false")) {
      Seq("A", "B", "C", "D").toDF("col1").createOrReplaceTempView("t1")
      // SortAggregateExec is expected to be used for string type input.
      val df = spark.sql("select max(col1) from t1")
      checkAnswer(df, Row("D") :: Nil)
      assert(find(df.queryExecution.executedPlan)(_.isInstanceOf[SortAggregateExec]).isDefined)
    }

    withSQLConf(("spark.gluten.sql.columnar.force.hashagg", "true")) {
      Seq("A", "B", "C", "D").toDF("col1").createOrReplaceTempView("t1")
      val df = spark.sql("select max(col1) from t1")
      checkAnswer(df, Row("D") :: Nil)
      // Sort agg is expected to be replaced by gluten's hash agg.
      assert(
        find(df.queryExecution.executedPlan)(
          _.isInstanceOf[HashAggregateExecBaseTransformer]).isDefined)
    }
  }

  test("gluten issues 3221") {
    val df = spark.sparkContext
      .parallelize(DecimalData(-32.82, 1)
        :: Nil)
      .toDF()
    df.createOrReplaceTempView("decimal_negative")

    checkAnswer(df.agg(sum($"a".cast("double"))), Row(-32.82))
  }
<<<<<<< HEAD
=======
    
  test("gluten 3213") {
    Seq(
      (
        "c1",
        "c2",
        "c3",
        "c4",
        "c5",
        "c6",
        "c7",
        "c8",
        "c9",
        "c10",
        "c11",
        "c12",
        "c13",
        "c14",
        "c15",
        "c16",
        null)
    )
      .toDF(
        "c1",
        "c2",
        "c3",
        "c4",
        "c5",
        "c6",
        "c7",
        "c8",
        "c9",
        "c10",
        "c11",
        "c12",
        "c13",
        "c14",
        "c15",
        "c16",
        "c17")
      .createOrReplaceTempView("view")

    val df = spark.sql(
      "select min(c1),max(c1),min(c2),max(c2),min(c3),max(c3),min(c4),max(c4)," +
        "min(c5),max(c5),min(c6),max(c6),min(c7),max(c7),min(c8),max(c8)," +
        "min(c9),max(c9),min(c10),max(c10),min(c11),max(c11),min(c12),max(c12)," +
        "min(c13),max(c13),min(c14),max(c14),min(c15),max(c15),min(c16),max(c16)," +
        "min(c17) from view"
    )
    checkAnswer(
      df,
      Row(
        "c1",
        "c1",
        "c2",
        "c2",
        "c3",
        "c3",
        "c4",
        "c4",
        "c5",
        "c5",
        "c6",
        "c6",
        "c7",
        "c7",
        "c8",
        "c8",
        "c9",
        "c9",
        "c10",
        "c10",
        "c11",
        "c11",
        "c12",
        "c12",
        "c13",
        "c13",
        "c14",
        "c14",
        "c15",
        "c15",
        "c16",
        "c16",
        null
      ) :: Nil
    )
  }

>>>>>>> 542123e3
}<|MERGE_RESOLUTION|>--- conflicted
+++ resolved
@@ -211,9 +211,7 @@
 
     checkAnswer(df.agg(sum($"a".cast("double"))), Row(-32.82))
   }
-<<<<<<< HEAD
-=======
-    
+
   test("gluten 3213") {
     Seq(
       (
@@ -302,5 +300,4 @@
     )
   }
 
->>>>>>> 542123e3
 }