/*
 * Licensed to the Apache Software Foundation (ASF) under one or more
 * contributor license agreements.  See the NOTICE file distributed with
 * this work for additional information regarding copyright ownership.
 * The ASF licenses this file to You under the Apache License, Version 2.0
 * (the "License"); you may not use this file except in compliance with
 * the License.  You may obtain a copy of the License at
 *
 *    http://www.apache.org/licenses/LICENSE-2.0
 *
 * Unless required by applicable law or agreed to in writing, software
 * distributed under the License is distributed on an "AS IS" BASIS,
 * WITHOUT WARRANTIES OR CONDITIONS OF ANY KIND, either express or implied.
 * See the License for the specific language governing permissions and
 * limitations under the License.
 */
package org.apache.gluten.utils.clickhouse

import org.apache.gluten.utils.{BackendTestSettings, SQLQueryTestSettings}

import org.apache.spark.GlutenSortShuffleSuite
import org.apache.spark.sql._
import org.apache.spark.sql.catalyst.expressions._
import org.apache.spark.sql.connector._
import org.apache.spark.sql.errors.{GlutenQueryCompilationErrorsDSv2Suite, GlutenQueryCompilationErrorsSuite, GlutenQueryExecutionErrorsSuite, GlutenQueryParsingErrorsSuite}
import org.apache.spark.sql.execution._
import org.apache.spark.sql.execution.adaptive.clickhouse.ClickHouseAdaptiveQueryExecSuite
import org.apache.spark.sql.execution.datasources._
import org.apache.spark.sql.execution.datasources.binaryfile.GlutenBinaryFileFormatSuite
import org.apache.spark.sql.execution.datasources.csv.{GlutenCSVLegacyTimeParserSuite, GlutenCSVv1Suite, GlutenCSVv2Suite}
import org.apache.spark.sql.execution.datasources.exchange.GlutenValidateRequirementsSuite
import org.apache.spark.sql.execution.datasources.json.{GlutenJsonLegacyTimeParserSuite, GlutenJsonV1Suite, GlutenJsonV2Suite}
import org.apache.spark.sql.execution.datasources.orc._
import org.apache.spark.sql.execution.datasources.parquet._
import org.apache.spark.sql.execution.datasources.text.{GlutenTextV1Suite, GlutenTextV2Suite}
import org.apache.spark.sql.execution.datasources.v2.{GlutenDataSourceV2StrategySuite, GlutenFileTableSuite, GlutenV2PredicateSuite}
import org.apache.spark.sql.execution.exchange.GlutenEnsureRequirementsSuite
import org.apache.spark.sql.execution.joins._
import org.apache.spark.sql.extension.{GlutenCollapseProjectExecTransformerSuite, GlutenCustomerExtensionSuite, GlutenSessionExtensionSuite}
import org.apache.spark.sql.gluten.GlutenFallbackSuite
import org.apache.spark.sql.hive.execution.GlutenHiveSQLQueryCHSuite
import org.apache.spark.sql.sources._

// Some settings' line length exceeds 100
// scalastyle:off line.size.limit

class ClickHouseTestSettings extends BackendTestSettings {

  enableSuite[ClickHouseAdaptiveQueryExecSuite]
    .includeAllGlutenTests()
    .includeByPrefix(
      "SPARK-29906",
      "SPARK-30291",
      "SPARK-30403",
      "SPARK-30719",
      "SPARK-31384",
      "SPARK-31658",
      "SPARK-32649",
      "SPARK-34533",
      "SPARK-34781",
      "SPARK-35585",
      "SPARK-32932",
      "SPARK-33494",
      "SPARK-33933",
      "SPARK-31220",
      "SPARK-35874",
      "SPARK-39551"
    )
    .include(
      "Union/Except/Intersect queries",
      "Subquery de-correlation in Union queries",
      "force apply AQE",
      "tree string output",
      "control a plan explain mode in listener vis SQLConf",
      "AQE should set active session during execution",
      "No deadlock in UI update",
      "SPARK-35455: Unify empty relation optimization between normal and AQE optimizer - multi join"
    )
  enableSuite[FallbackStrategiesSuite]
  enableSuite[GlutenApproxCountDistinctForIntervalsQuerySuite]
    .excludeCH("test ApproxCountDistinctForIntervals with large number of endpoints")
  enableSuite[GlutenApproximatePercentileQuerySuite]
    // requires resource files from Vanilla spark jar
    .exclude("SPARK-32908: maximum target error in percentile_approx")
  enableSuite[GlutenArithmeticExpressionSuite]
    .exclude("SPARK-45786: Decimal multiply, divide, remainder, quot")
    .excludeCH("% (Remainder)")
    .excludeCH("SPARK-17617: % (Remainder) double % double on super big double")
    .excludeCH("pmod")
  enableSuite[GlutenBinaryFileFormatSuite]
    // Exception.
    .exclude("column pruning - non-readable file")
  enableSuite[GlutenBitmapExpressionsQuerySuite]
  enableSuite[GlutenBitwiseExpressionsSuite]
  enableSuite[GlutenBloomFilterAggregateQuerySuite]
    .excludeCH("Test bloom_filter_agg and might_contain")
  enableSuite[GlutenBloomFilterAggregateQuerySuiteCGOff]
    .excludeCH("Test bloom_filter_agg and might_contain")
  enableSuite[GlutenBroadcastExchangeSuite]
  enableSuite[GlutenBroadcastJoinSuite]
    .includeCH("Shouldn't change broadcast join buildSide if user clearly specified")
    .includeCH("Shouldn't bias towards build right if user didn't specify")
    .includeCH("SPARK-23192: broadcast hint should be retained after using the cached data")
    .includeCH("broadcast join where streamed side's output partitioning is HashPartitioning")
  enableSuite[GlutenBucketedReadWithoutHiveSupportSuite]
    // Exclude the following suite for plan changed from SMJ to SHJ.
    .exclude("avoid shuffle when join 2 bucketed tables")
    .exclude("avoid shuffle and sort when sort columns are a super set of join keys")
    .exclude("only shuffle one side when join bucketed table and non-bucketed table")
    .exclude("only shuffle one side when 2 bucketed tables have different bucket number")
    .exclude("only shuffle one side when 2 bucketed tables have different bucket keys")
    .exclude("shuffle when join keys are not equal to bucket keys")
    .exclude("shuffle when join 2 bucketed tables with bucketing disabled")
    .exclude("check sort and shuffle when bucket and sort columns are join keys")
    .exclude("only sort one side when sort columns are different")
    .exclude("only sort one side when sort columns are same but their ordering is different")
    .exclude("SPARK-17698 Join predicates should not contain filter clauses")
    .exclude("SPARK-19122 Re-order join predicates if they match with the child's" +
      " output partitioning")
    .exclude("SPARK-19122 No re-ordering should happen if set of join columns != set of child's " +
      "partitioning columns")
    .exclude("SPARK-29655 Read bucketed tables obeys spark.sql.shuffle.partitions")
    .exclude("SPARK-32767 Bucket join should work if SHUFFLE_PARTITIONS larger than bucket number")
    .exclude("bucket coalescing eliminates shuffle")
    .exclude("bucket coalescing is not satisfied")
    // DISABLED: GLUTEN-4893 Vanilla UT checks scan operator by exactly matching the class type
    .exclude("disable bucketing when the output doesn't contain all bucketing columns")
    .excludeByPrefix("bucket coalescing is applied when join expressions match")
  enableSuite[GlutenBucketedWriteWithoutHiveSupportSuite]
    .includeCH("write bucketed data")
    .includeCH("write bucketed data with sortBy")
    .includeCH("write bucketed data without partitionBy")
    .includeCH("write bucketed data without partitionBy with sortBy")
    .includeCH("write bucketed data with bucketing disabled")
  enableSuite[GlutenBucketingUtilsSuite]
  enableSuite[GlutenCSVLegacyTimeParserSuite]
    // file cars.csv include null string, Arrow not support to read
    .exclude("DDL test with schema")
    .exclude("save csv")
    .exclude("save csv with compression codec option")
    .exclude("save csv with empty fields with user defined empty values")
    .exclude("save csv with quote")
    .exclude("SPARK-13543 Write the output as uncompressed via option()")
    // Arrow not support corrupt record
    .exclude("SPARK-27873: disabling enforceSchema should not fail columnNameOfCorruptRecord")
    .exclude("DDL test with tab separated file")
    .exclude("DDL test parsing decimal type")
    .exclude("test with tab delimiter and double quote")
    // varchar
    .exclude("SPARK-48241: CSV parsing failure with char/varchar type columns")
    .excludeCH("simple csv test")
    .excludeCH("simple csv test with calling another function to load")
    .excludeCH("simple csv test with type inference")
    .excludeCH("test with alternative delimiter and quote")
    .excludeCH("SPARK-24540: test with multiple character delimiter (comma space)")
    .excludeCH("SPARK-24540: test with multiple (crazy) character delimiter")
    .excludeCH("test different encoding")
    .excludeCH("crlf line separators in multiline mode")
    .excludeCH("test aliases sep and encoding for delimiter and charset")
    .excludeCH("test for DROPMALFORMED parsing mode")
    .excludeCH("test for blank column names on read and select columns")
    .excludeCH("test for FAILFAST parsing mode")
    .excludeCH("test for tokens more than the fields in the schema")
    .excludeCH("test with null quote character")
    .excludeCH("save csv with quote escaping, using charToEscapeQuoteEscaping option")
    .excludeCH("commented lines in CSV data")
    .excludeCH("inferring schema with commented lines in CSV data")
    .excludeCH("inferring timestamp types via custom date format")
    .excludeCH("load date types via custom date format")
    .excludeCH("nullable fields with user defined null value of \"null\"")
    .excludeCH("empty fields with user defined empty values")
    .excludeCH("old csv data source name works")
    .excludeCH("nulls, NaNs and Infinity values can be parsed")
    .excludeCH("SPARK-15585 turn off quotations")
    .excludeCH("Write timestamps correctly in ISO8601 format by default")
    .excludeCH("Write dates correctly in ISO8601 format by default")
    .excludeCH("Roundtrip in reading and writing timestamps")
    .excludeCH("SPARK-37326: Write and infer TIMESTAMP_LTZ values with a non-default pattern")
    .excludeCH("SPARK-37326: Timestamp type inference for a mix of TIMESTAMP_NTZ and TIMESTAMP_LTZ")
    .excludeCH("Write dates correctly with dateFormat option")
    .excludeCH("Write timestamps correctly with timestampFormat option")
    .excludeCH("Write timestamps correctly with timestampFormat option and timeZone option")
    .excludeCH("SPARK-18699 put malformed records in a `columnNameOfCorruptRecord` field")
    .excludeCH("Enabling/disabling ignoreCorruptFiles")
    .excludeCH("SPARK-19610: Parse normal multi-line CSV files")
    .excludeCH("SPARK-38523: referring to the corrupt record column")
    .excludeCH(
      "SPARK-17916: An empty string should not be coerced to null when nullValue is passed.")
    .excludeCH(
      "SPARK-25241: An empty string should not be coerced to null when emptyValue is passed.")
    .excludeCH("SPARK-24329: skip lines with comments, and one or multiple whitespaces")
    .excludeCH("SPARK-23786: Checking column names against schema in the multiline mode")
    .excludeCH("SPARK-23786: Checking column names against schema in the per-line mode")
    .excludeCH("SPARK-23786: Ignore column name case if spark.sql.caseSensitive is false")
    .excludeCH("SPARK-23786: warning should be printed if CSV header doesn't conform to schema")
    .excludeCH("SPARK-25134: check header on parsing of dataset with projection and column pruning")
    .excludeCH("SPARK-24676 project required data from parsed data when columnPruning disabled")
    .excludeCH("encoding in multiLine mode")
    .excludeCH("Support line separator - default value \\r, \\r\\n and \\n")
    .excludeCH("Support line separator in UTF-8 #0")
    .excludeCH("Support line separator in UTF-16BE #1")
    .excludeCH("Support line separator in ISO-8859-1 #2")
    .excludeCH("Support line separator in UTF-32LE #3")
    .excludeCH("Support line separator in UTF-8 #4")
    .excludeCH("Support line separator in UTF-32BE #5")
    .excludeCH("Support line separator in CP1251 #6")
    .excludeCH("Support line separator in UTF-16LE #8")
    .excludeCH("Support line separator in UTF-32BE #9")
    .excludeCH("Support line separator in US-ASCII #10")
    .excludeCH("Support line separator in utf-32le #11")
    .excludeCH("lineSep with 2 chars when multiLine set to true")
    .excludeCH("lineSep with 2 chars when multiLine set to false")
    .excludeCH("SPARK-26208: write and read empty data to csv file with headers")
    .excludeCH("Do not reuse last good value for bad input field")
    .excludeCH("SPARK-29101 test count with DROPMALFORMED mode")
    .excludeCH("return correct results when data columns overlap with partition columns")
    .excludeCH("filters push down - malformed input in PERMISSIVE mode")
    .excludeCH("case sensitivity of filters references")
    .excludeCH("SPARK-33566: configure UnescapedQuoteHandling to parse unescaped quotes and unescaped delimiter data correctly")
    .excludeCH("SPARK-36831: Support reading and writing ANSI intervals")
    .excludeCH("SPARK-39731: Correctly parse dates and timestamps with yyyyMMdd pattern")
    .excludeCH("SPARK-39731: Handle date and timestamp parsing fallback")
    .excludeCH("SPARK-40215: enable parsing fallback for CSV in CORRECTED mode with a SQL config")
    .excludeCH("SPARK-40496: disable parsing fallback when the date/timestamp format is provided")
    .excludeCH("SPARK-42335: Pass the comment option through to univocity if users set it explicitly in CSV dataSource")
    .excludeCH("SPARK-46862: column pruning in the multi-line mode")
  enableSuite[GlutenCSVReadSchemaSuite]
  enableSuite[GlutenCSVv1Suite]
    // file cars.csv include null string, Arrow not support to read
    .exclude("DDL test with schema")
    .exclude("save csv")
    .exclude("save csv with compression codec option")
    .exclude("save csv with empty fields with user defined empty values")
    .exclude("save csv with quote")
    .exclude("SPARK-13543 Write the output as uncompressed via option()")
    .exclude("DDL test with tab separated file")
    .exclude("DDL test parsing decimal type")
    .exclude("test with tab delimiter and double quote")
    // Arrow not support corrupt record
    .exclude("SPARK-27873: disabling enforceSchema should not fail columnNameOfCorruptRecord")
    // varchar
    .exclude("SPARK-48241: CSV parsing failure with char/varchar type columns")
    .excludeCH("simple csv test")
    .excludeCH("simple csv test with calling another function to load")
    .excludeCH("simple csv test with type inference")
    .excludeCH("test with alternative delimiter and quote")
    .excludeCH("SPARK-24540: test with multiple character delimiter (comma space)")
    .excludeCH("SPARK-24540: test with multiple (crazy) character delimiter")
    .excludeCH("test different encoding")
    .excludeCH("crlf line separators in multiline mode")
    .excludeCH("test aliases sep and encoding for delimiter and charset")
    .excludeCH("test for DROPMALFORMED parsing mode")
    .excludeCH("test for blank column names on read and select columns")
    .excludeCH("test for FAILFAST parsing mode")
    .excludeCH("test for tokens more than the fields in the schema")
    .excludeCH("test with null quote character")
    .excludeCH("save csv with quote escaping, using charToEscapeQuoteEscaping option")
    .excludeCH("commented lines in CSV data")
    .excludeCH("inferring schema with commented lines in CSV data")
    .excludeCH("inferring timestamp types via custom date format")
    .excludeCH("load date types via custom date format")
    .excludeCH("nullable fields with user defined null value of \"null\"")
    .excludeCH("empty fields with user defined empty values")
    .excludeCH("old csv data source name works")
    .excludeCH("nulls, NaNs and Infinity values can be parsed")
    .excludeCH("SPARK-15585 turn off quotations")
    .excludeCH("Write timestamps correctly in ISO8601 format by default")
    .excludeCH("Write dates correctly in ISO8601 format by default")
    .excludeCH("Roundtrip in reading and writing timestamps")
    .excludeCH("SPARK-37326: Write and infer TIMESTAMP_LTZ values with a non-default pattern")
    .excludeCH("SPARK-37326: Timestamp type inference for a column with TIMESTAMP_NTZ values")
    .excludeCH("SPARK-37326: Timestamp type inference for a mix of TIMESTAMP_NTZ and TIMESTAMP_LTZ")
    .excludeCH("Write dates correctly with dateFormat option")
    .excludeCH("Write timestamps correctly with timestampFormat option")
    .excludeCH("Write timestamps correctly with timestampFormat option and timeZone option")
    .excludeCH("SPARK-18699 put malformed records in a `columnNameOfCorruptRecord` field")
    .excludeCH("Enabling/disabling ignoreCorruptFiles")
    .excludeCH("SPARK-19610: Parse normal multi-line CSV files")
    .excludeCH("SPARK-38523: referring to the corrupt record column")
    .excludeCH(
      "SPARK-17916: An empty string should not be coerced to null when nullValue is passed.")
    .excludeCH(
      "SPARK-25241: An empty string should not be coerced to null when emptyValue is passed.")
    .excludeCH("SPARK-24329: skip lines with comments, and one or multiple whitespaces")
    .excludeCH("SPARK-23786: Checking column names against schema in the multiline mode")
    .excludeCH("SPARK-23786: Checking column names against schema in the per-line mode")
    .excludeCH("SPARK-23786: Ignore column name case if spark.sql.caseSensitive is false")
    .excludeCH("SPARK-23786: warning should be printed if CSV header doesn't conform to schema")
    .excludeCH("SPARK-25134: check header on parsing of dataset with projection and column pruning")
    .excludeCH("SPARK-24676 project required data from parsed data when columnPruning disabled")
    .excludeCH("encoding in multiLine mode")
    .excludeCH("Support line separator - default value \\r, \\r\\n and \\n")
    .excludeCH("Support line separator in UTF-8 #0")
    .excludeCH("Support line separator in UTF-16BE #1")
    .excludeCH("Support line separator in ISO-8859-1 #2")
    .excludeCH("Support line separator in UTF-32LE #3")
    .excludeCH("Support line separator in UTF-8 #4")
    .excludeCH("Support line separator in UTF-32BE #5")
    .excludeCH("Support line separator in CP1251 #6")
    .excludeCH("Support line separator in UTF-16LE #8")
    .excludeCH("Support line separator in UTF-32BE #9")
    .excludeCH("Support line separator in US-ASCII #10")
    .excludeCH("Support line separator in utf-32le #11")
    .excludeCH("lineSep with 2 chars when multiLine set to true")
    .excludeCH("lineSep with 2 chars when multiLine set to false")
    .excludeCH("SPARK-26208: write and read empty data to csv file with headers")
    .excludeCH("Do not reuse last good value for bad input field")
    .excludeCH("SPARK-29101 test count with DROPMALFORMED mode")
    .excludeCH("return correct results when data columns overlap with partition columns")
    .excludeCH("filters push down - malformed input in PERMISSIVE mode")
    .excludeCH("case sensitivity of filters references")
    .excludeCH("SPARK-33566: configure UnescapedQuoteHandling to parse unescaped quotes and unescaped delimiter data correctly")
    .excludeCH("SPARK-36831: Support reading and writing ANSI intervals")
    .excludeCH("SPARK-39469: Infer schema for columns with all dates")
    .excludeCH("SPARK-40474: Infer schema for columns with a mix of dates and timestamp")
    .excludeCH("SPARK-39731: Correctly parse dates and timestamps with yyyyMMdd pattern")
    .excludeCH("SPARK-39731: Handle date and timestamp parsing fallback")
    .excludeCH("SPARK-40215: enable parsing fallback for CSV in CORRECTED mode with a SQL config")
    .excludeCH("SPARK-40496: disable parsing fallback when the date/timestamp format is provided")
    .excludeCH("SPARK-42335: Pass the comment option through to univocity if users set it explicitly in CSV dataSource")
    .excludeCH("SPARK-46862: column pruning in the multi-line mode")
  enableSuite[GlutenCSVv2Suite]
    .exclude("Gluten - test for FAILFAST parsing mode")
    // Rule org.apache.spark.sql.execution.datasources.v2.V2ScanRelationPushDown in batch
    // Early Filter and Projection Push-Down generated an invalid plan
    .exclude("SPARK-26208: write and read empty data to csv file with headers")
    // file cars.csv include null string, Arrow not support to read
    .exclude("old csv data source name works")
    .exclude("DDL test with schema")
    .exclude("save csv")
    .exclude("save csv with compression codec option")
    .exclude("save csv with empty fields with user defined empty values")
    .exclude("save csv with quote")
    .exclude("SPARK-13543 Write the output as uncompressed via option()")
    .exclude("DDL test with tab separated file")
    .exclude("DDL test parsing decimal type")
    .exclude("test with tab delimiter and double quote")
    // Arrow not support corrupt record
    .exclude("SPARK-27873: disabling enforceSchema should not fail columnNameOfCorruptRecord")
    // varchar
    .exclude("SPARK-48241: CSV parsing failure with char/varchar type columns")
    .excludeCH("SPARK-36831: Support reading and writing ANSI intervals")
  enableSuite[GlutenCTEHintSuite]
  enableSuite[GlutenCTEInlineSuiteAEOff]
  enableSuite[GlutenCTEInlineSuiteAEOn]
  enableSuite[GlutenCachedTableSuite]
    .exclude("A cached table preserves the partitioning and ordering of its cached SparkPlan")
    .includeCH("InMemoryRelation statistics")
    // Extra ColumnarToRow is needed to transform vanilla columnar data to gluten columnar data.
    .includeCH("SPARK-37369: Avoid redundant ColumnarToRow transition on InMemoryTableScan")
    .excludeCH("Gluten - InMemoryRelation statistics")
  enableSuite[GlutenCastSuite]
    .exclude(
      "Process Infinity, -Infinity, NaN in case insensitive manner" // +inf not supported in folly.
    )
    // Set timezone through config.
    .exclude("data type casting")
    .excludeCH("null cast")
    .excludeCH("cast string to date")
    .excludeCH("cast string to timestamp")
    .excludeCH("SPARK-22825 Cast array to string")
    .excludeCH("SPARK-33291: Cast array with null elements to string")
    .excludeCH("SPARK-22973 Cast map to string")
    .excludeCH("SPARK-22981 Cast struct to string")
    .excludeCH("SPARK-33291: Cast struct with null elements to string")
    .excludeCH("SPARK-35111: Cast string to year-month interval")
    .excludeCH("Gluten - data type casting")
  enableSuite[GlutenCoalesceShufflePartitionsSuite]
    .excludeByPrefix("determining the number of reducers")
    .excludeCH("SPARK-46590 adaptive query execution works correctly with broadcast join and union")
    .excludeCH("SPARK-46590 adaptive query execution works correctly with cartesian join and union")
    .excludeCH("SPARK-24705 adaptive query execution works correctly when exchange reuse enabled")
    .excludeCH("Do not reduce the number of shuffle partition for repartition")
    .excludeCH("Union two datasets with different pre-shuffle partition number")
    .excludeCH("SPARK-34790: enable IO encryption in AQE partition coalescing")
    .excludeCH("Gluten - determining the number of reducers: aggregate operator(minNumPostShufflePartitions: 5)")
    .excludeCH(
      "Gluten - determining the number of reducers: join operator(minNumPostShufflePartitions: 5)")
    .excludeCH(
      "Gluten - determining the number of reducers: complex query 1(minNumPostShufflePartitions: 5)")
    .excludeCH(
      "Gluten - determining the number of reducers: complex query 2(minNumPostShufflePartitions: 5)")
    .excludeCH("Gluten - determining the number of reducers: plan already partitioned(minNumPostShufflePartitions: 5)")
    .excludeCH("Gluten - determining the number of reducers: aggregate operator")
    .excludeCH("Gluten - determining the number of reducers: join operator")
    .excludeCH("Gluten - determining the number of reducers: complex query 1")
    .excludeCH("Gluten - determining the number of reducers: complex query 2")
    .excludeCH("Gluten - determining the number of reducers: plan already partitioned")
  enableSuite[GlutenCollapseProjectExecTransformerSuite]
    .excludeCH("Gluten - Support ProjectExecTransformer collapse")
  enableSuite[GlutenCollectionExpressionsSuite]
    // Rewrite in Gluten to replace Seq with Array
    .exclude("Shuffle")
    .excludeGlutenTest("Shuffle")
    .excludeCH("Sequence of numbers")
    .excludeCH("Array Insert")
    .excludeCH("SPARK-36753: ArrayExcept should handle duplicated Double.NaN and Float.Nan")
    .excludeCH(
      "SPARK-36740: ArrayMin/ArrayMax/SortArray should handle NaN greater than non-NaN value")
    .excludeCH("SPARK-42401: Array insert of null value (explicit)")
    .excludeCH("SPARK-42401: Array insert of null value (implicit)")
  enableSuite[GlutenColumnExpressionSuite]
    // Velox raise_error('errMsg') throws a velox_user_error exception with the message 'errMsg'.
    // The final caught Spark exception's getCause().getMessage() contains 'errMsg' but does not
    // equal 'errMsg' exactly. The following two tests will be skipped and overridden in Gluten.
    .includeCH("raise_error")
    .includeCH("assert_true")
    .excludeCH("withField should add field with no name")
    .excludeCH("withField should replace all fields with given name in struct")
    .excludeCH("withField user-facing examples")
    .excludeCH("dropFields should drop field with no name in struct")
    .excludeCH("dropFields should drop all fields with given name in struct")
  enableSuite[GlutenComplexTypeSuite]
  enableSuite[GlutenComplexTypesSuite]
  enableSuite[GlutenConditionalExpressionSuite]
    .excludeCH("case when")
  enableSuite[GlutenConfigBehaviorSuite]
    // Will be fixed by cleaning up ColumnarShuffleExchangeExec.
    .exclude("SPARK-22160 spark.sql.execution.rangeExchange.sampleSizePerPartition")
  enableSuite[GlutenCountMinSketchAggQuerySuite]
  enableSuite[GlutenCreateTableAsSelectSuite]
    .exclude("CREATE TABLE USING AS SELECT based on the file without write permission")
    .exclude("create a table, drop it and create another one with the same name")
  enableSuite[GlutenCsvFunctionsSuite]
  enableSuite[GlutenCustomerExtensionSuite]
  enableSuite[GlutenDDLSourceLoadSuite]
  enableSuite[GlutenDSV2CharVarcharTestSuite]
  enableSuite[GlutenDSV2SQLInsertTestSuite]
  enableSuite[GlutenDataFrameAggregateSuite]
    // Test for vanilla spark codegen, not apply for Gluten
    .exclude("SPARK-43876: Enable fast hashmap for distinct queries")
    .exclude(
      "SPARK-26021: NaN and -0.0 in grouping expressions", // NaN case
      // incorrect result, distinct NaN case
      "SPARK-32038: NormalizeFloatingNumbers should work on distinct aggregate",
      // Replaced with another test.
      "SPARK-19471: AggregationIterator does not initialize the generated result projection" +
        " before using it"
    )
    .includeCH(
      "zero moments", // [velox does not return NaN]
      // Velox's collect_list / collect_set are by design declarative aggregate so plan check
      // for ObjectHashAggregateExec will fail.
      "SPARK-22223: ObjectHashAggregate should not introduce unnecessary shuffle",
      "SPARK-31620: agg with subquery (whole-stage-codegen = true)",
      "SPARK-31620: agg with subquery (whole-stage-codegen = false)"
    )
    .excludeCH("linear regression")
    .excludeCH("collect functions")
    .excludeCH("collect functions structs")
    .excludeCH("SPARK-17641: collect functions should not collect null values")
    .excludeCH("collect functions should be able to cast to array type with no null values")
    .excludeCH("SPARK-45599: Neither 0.0 nor -0.0 should be dropped when computing percentile")
    .excludeCH("SPARK-34716: Support ANSI SQL intervals by the aggregate function `sum`")
    .excludeCH("SPARK-34837: Support ANSI SQL intervals by the aggregate function `avg`")
    .excludeCH("SPARK-35412: groupBy of year-month/day-time intervals should work")
    .excludeCH("SPARK-36054: Support group by TimestampNTZ column")
  enableSuite[GlutenDataFrameAsOfJoinSuite]
  enableSuite[GlutenDataFrameComplexTypeSuite]
  enableSuite[GlutenDataFrameFunctionsSuite]
    // blocked by Velox-5768
    .exclude("aggregate function - array for primitive type containing null")
    .exclude("aggregate function - array for non-primitive type")
    // Rewrite this test because Velox sorts rows by key for primitive data types, which disrupts the original row sequence.
    .includeCH("map_zip_with function - map of primitive types")
    .excludeCH("map with arrays")
    .excludeCH("flatten function")
    .excludeCH("SPARK-41233: array prepend")
    .excludeCH("array_insert functions")
    .excludeCH("aggregate function - array for primitive type not containing null")
    .excludeCH("transform keys function - primitive data types")
    .excludeCH("transform values function - test primitive data types")
    .excludeCH("transform values function - test empty")
    .excludeCH("SPARK-14393: values generated by non-deterministic functions shouldn't change after coalesce or union")
    .excludeCH("mask function")
  enableSuite[GlutenDataFrameHintSuite]
  enableSuite[GlutenDataFrameImplicitsSuite]
  enableSuite[GlutenDataFrameJoinSuite]
    .excludeCH("SPARK-32693: Compare two dataframes with same schema except nullable property")
  enableSuite[GlutenDataFrameNaFunctionsSuite]
    .includeCH(
      // NaN case
      "replace nan with float",
      "replace nan with double"
    )
  enableSuite[GlutenDataFramePivotSuite]
    // substring issue
    .includeCH("pivot with column definition in groupby")
    // array comparison not supported for values that contain nulls
    .includeCH(
      "pivot with null and aggregate type not supported by PivotFirst returns correct result")
    .excludeCH("SPARK-38133: Grouping by TIMESTAMP_NTZ should not corrupt results")
  enableSuite[GlutenDataFrameRangeSuite]
    .excludeCH("SPARK-20430 Initialize Range parameters in a driver side")
    .excludeByPrefix("Cancelling stage in a query with Range")
  enableSuite[GlutenDataFrameSelfJoinSuite]
  enableSuite[GlutenDataFrameSessionWindowingSuite]
    .excludeCH("simple session window with record at window start")
    .excludeCH("session window groupBy statement")
    .excludeCH("session window groupBy with multiple keys statement")
    .excludeCH("session window groupBy with multiple keys statement - two distinct")
    .excludeCH(
      "session window groupBy with multiple keys statement - keys overlapped with sessions")
    .excludeCH("SPARK-36465: filter out events with negative/zero gap duration")
    .excludeCH("SPARK-36724: Support timestamp_ntz as a type of time column for SessionWindow")
  enableSuite[GlutenDataFrameSetOperationsSuite]
    .exclude("SPARK-37371: UnionExec should support columnar if all children support columnar")
    // Result depends on the implementation for nondeterministic expression rand.
    // Not really an issue.
    .exclude("SPARK-10740: handle nondeterministic expressions correctly for set operations")
    .excludeCH("union should union DataFrames with UDTs (SPARK-13410)")
    .excludeCH(
      "SPARK-35756: unionByName support struct having same col names but different sequence")
    .excludeCH("SPARK-36673: Only merge nullability for Unions of struct")
    .excludeCH("SPARK-36797: Union should resolve nested columns as top-level columns")
  enableSuite[GlutenDataFrameStatSuite]
    .excludeCH("SPARK-30532 stat functions to understand fully-qualified column name")
    .excludeCH("special crosstab elements (., '', null, ``)")
  enableSuite[GlutenDataFrameSuite]
    // Rewrite these tests because it checks Spark's physical operators.
    .excludeByPrefix("SPARK-22520", "reuse exchange")
    .exclude(
      /**
       * Rewrite these tests because the rdd partition is equal to the configuration
       * "spark.sql.shuffle.partitions".
       */
      "repartitionByRange",
      // Rewrite this test because the describe functions creates unmatched plan.
      "describe",
      // decimal failed ut.
      "SPARK-22271: mean overflows and returns null for some decimal variables",
      // Result depends on the implementation for nondeterministic expression rand.
      // Not really an issue.
      "SPARK-9083: sort with non-deterministic expressions"
    )
    .includeCH(
      // Mismatch when max NaN and infinite value
      "NaN is greater than all other non-NaN numeric values",
      "distributeBy and localSort"
    )
    // test for sort node not present but gluten uses shuffle hash join
    .exclude("SPARK-41048: Improve output partitioning and ordering with AQE cache")
    // Rewrite this test since it checks the physical operator which is changed in Gluten
    .includeCH("SPARK-27439: Explain result should match collected result after view change")
    .excludeCH("SPARK-28067: Aggregate sum should not return wrong results for decimal overflow")
    .excludeCH("SPARK-35955: Aggregate avg should not return wrong results for decimal overflow")
    .excludeCH("summary")
    .excludeCH(
      "SPARK-8608: call `show` on local DataFrame with random columns should return same value")
<<<<<<< HEAD
    .exclude("SPARK-8609: local DataFrame with random columns should return same value after sort")
    .exclude("SPARK-9083: sort with non-deterministic expressions")
    .exclude("SPARK-10316: respect non-deterministic expressions in PhysicalOperation")
    .exclude("distributeBy and localSort")
    .exclude("reuse exchange")
    .exclude("SPARK-22271: mean overflows and returns null for some decimal variables")
    .exclude("SPARK-22520: support code generation for large CaseWhen")
    .exclude("SPARK-24165: CaseWhen/If - nullability of nested types")
    .exclude("SPARK-27671: Fix analysis exception when casting null in nested field in struct")
    .exclude("summary")
    .excludeGlutenTest("distributeBy and localSort")
    .excludeGlutenTest("describe")
    .excludeGlutenTest("Allow leading/trailing whitespace in string before casting")
    .excludeGlutenTest(
      "SPARK-27439: Explain result should match collected result after view change - re-write")
=======
    .excludeCH(
      "SPARK-8609: local DataFrame with random columns should return same value after sort")
    .excludeCH("SPARK-10316: respect non-deterministic expressions in PhysicalOperation")
    .excludeCH("Uuid expressions should produce same results at retries in the same DataFrame")
    .excludeCH("Gluten - repartitionByRange")
    .excludeCH("Gluten - describe")
    .excludeCH("Gluten - Allow leading/trailing whitespace in string before casting")
>>>>>>> eac27853
  enableSuite[GlutenDataFrameTimeWindowingSuite]
    .excludeCH("simple tumbling window with record at window start")
    .excludeCH("SPARK-21590: tumbling window using negative start time")
    .excludeCH("tumbling window groupBy statement")
    .excludeCH("tumbling window groupBy statement with startTime")
    .excludeCH("SPARK-21590: tumbling window groupBy statement with negative startTime")
    .excludeCH("sliding window grouping")
    .excludeCH("time window joins")
    .excludeCH("millisecond precision sliding windows")
  enableSuite[GlutenDataFrameToSchemaSuite]
    .excludeCH("struct value: compatible field nullability")
    .excludeCH("map value: reorder inner fields by name")
  enableSuite[GlutenDataFrameTungstenSuite]
  enableSuite[GlutenDataFrameWindowFramesSuite]
    // Local window fixes are not added.
    .exclude("range between should accept int/long values as boundary")
    .includeCH("unbounded preceding/following range between with aggregation")
    .includeCH("sliding range between with aggregation")
    .exclude("store and retrieve column stats in different time zones")
    .excludeCH("rows between should accept int/long values as boundary")
    .excludeCH("reverse preceding/following range between with aggregation")
    .excludeCH(
      "SPARK-41793: Incorrect result for window frames defined by a range clause on large decimals")
  enableSuite[GlutenDataFrameWindowFunctionsSuite]
    // does not support `spark.sql.legacy.statisticalAggregate=true` (null -> NAN)
    .exclude("corr, covar_pop, stddev_pop functions in specific window")
    .exclude("covar_samp, var_samp (variance), stddev_samp (stddev) functions in specific window")
    // does not support spill
    .exclude("Window spill with more than the inMemoryThreshold and spillThreshold")
    .exclude("SPARK-21258: complex object in combination with spilling")
    // rewrite `WindowExec -> WindowExecTransformer`
    .exclude(
      "SPARK-38237: require all cluster keys for child required distribution for window query")
    .excludeCH("SPARK-13860: corr, covar_pop, stddev_pop functions in specific window LEGACY_STATISTICAL_AGGREGATE off")
    .excludeCH("SPARK-13860: covar_samp, var_samp (variance), stddev_samp (stddev) functions in specific window LEGACY_STATISTICAL_AGGREGATE off")
    .excludeCH("lead/lag with ignoreNulls")
    .excludeCH("SPARK-37099: Insert window group limit node for top-k computation")
    .excludeCH("Gluten - corr, covar_pop, stddev_pop functions in specific window")
  enableSuite[GlutenDataFrameWriterV2Suite]
  enableSuite[GlutenDataSourceStrategySuite]
  enableSuite[GlutenDataSourceSuite]
  enableSuite[GlutenDataSourceV2DataFrameSessionCatalogSuite]
  enableSuite[GlutenDataSourceV2DataFrameSuite]
  enableSuite[GlutenDataSourceV2FunctionSuite]
    .excludeCH("view should use captured catalog and namespace for function lookup")
    .excludeCH("aggregate function: lookup int average")
    .excludeCH("aggregate function: lookup long average")
    .excludeCH("aggregate function: lookup double average in Java")
    .excludeCH("aggregate function: lookup int average w/ expression")
    .excludeCH("SPARK-35390: aggregate function w/ type coercion")
  enableSuite[GlutenDataSourceV2SQLSessionCatalogSuite]
  enableSuite[GlutenDataSourceV2SQLSuiteV1Filter]
    .excludeCH("DeleteFrom with v2 filtering: fail if has subquery")
    .excludeCH("DeleteFrom with v2 filtering: delete with unsupported predicates")
    .excludeCH("SPARK-33652: DeleteFrom should refresh caches referencing the table")
    .excludeCH("DeleteFrom: - delete with invalid predicate")
  enableSuite[GlutenDataSourceV2SQLSuiteV2Filter]
    .excludeCH("DeleteFrom with v2 filtering: fail if has subquery")
    .excludeCH("DeleteFrom with v2 filtering: delete with unsupported predicates")
    .excludeCH("SPARK-33652: DeleteFrom should refresh caches referencing the table")
  enableSuite[GlutenDataSourceV2StrategySuite]
  enableSuite[GlutenDataSourceV2Suite]
    // Rewrite the following tests in GlutenDataSourceV2Suite.
    .exclude("partitioning reporting")
    .exclude("ordering and partitioning reporting")
  enableSuite[GlutenDatasetAggregatorSuite]
  enableSuite[GlutenDatasetCacheSuite]
  enableSuite[GlutenDatasetOptimizationSuite]
  enableSuite[GlutenDatasetPrimitiveSuite]
  enableSuite[GlutenDatasetSerializerRegistratorSuite]
  enableSuite[GlutenDatasetSuite]
    // Rewrite the following two tests in GlutenDatasetSuite.
    .exclude("dropDuplicates: columns with same column name")
    .exclude("groupBy.as")
    .exclude("dropDuplicates")
    .exclude("select 2, primitive and tuple")
    .exclude("SPARK-16853: select, case class and tuple")
    // TODO: SPARK-16995 may dead loop!!
    .exclude("SPARK-16995: flat mapping on Dataset containing a column created with lit/expr")
    .exclude("SPARK-24762: typed agg on Option[Product] type")
    .exclude("SPARK-40407: repartition should not result in severe data skew")
    .exclude("SPARK-40660: Switch to XORShiftRandom to distribute elements")
  enableSuite[GlutenDatasetUnpivotSuite]
  enableSuite[GlutenDateExpressionsSuite]
    // Has exception in fallback execution when we use resultDF.collect in evaluation.
    .exclude("TIMESTAMP_MICROS")
    // Replaced by a gluten test to pass timezone through config.
    .exclude("unix_timestamp")
    // Replaced by a gluten test to pass timezone through config.
    .exclude("to_unix_timestamp")
    // Replaced by a gluten test to pass timezone through config.
    .exclude("Hour")
    // Unsupported format: yyyy-MM-dd HH:mm:ss.SSS
    .exclude("SPARK-33498: GetTimestamp,UnixTimestamp,ToUnixTimestamp with parseError")
    // Replaced by a gluten test to pass timezone through config.
    .exclude("DateFormat")
    // Legacy mode is not supported, assuming this mode is not commonly used.
    .exclude("to_timestamp exception mode")
    // Replaced by a gluten test to pass timezone through config.
    .exclude("from_unixtime")
    // https://github.com/facebookincubator/velox/pull/10563/files#diff-140dc50e6dac735f72d29014da44b045509df0dd1737f458de1fe8cfd33d8145
    .excludeGlutenTest("from_unixtime")
    .excludeCH("DayOfYear")
    .excludeCH("Quarter")
    .excludeCH("Month")
    .excludeCH("Day / DayOfMonth")
    .excludeCH("DayOfWeek")
    .excludeCH("WeekDay")
    .excludeCH("WeekOfYear")
    .excludeCH("add_months")
    .excludeCH("months_between")
    .excludeCH("TruncDate")
    .excludeCH("unsupported fmt fields for trunc/date_trunc results null")
    .excludeCH("to_utc_timestamp")
    .excludeCH("from_utc_timestamp")
    .excludeCH("SPARK-31896: Handle am-pm timestamp parsing when hour is missing")
    .excludeCH("UNIX_SECONDS")
    .excludeCH("TIMESTAMP_SECONDS")
  enableSuite[GlutenDateFunctionsSuite]
    // The below two are replaced by two modified versions.
    .exclude("unix_timestamp")
    .exclude("to_unix_timestamp")
    // Unsupported datetime format: specifier X is not supported by velox.
    .exclude("to_timestamp with microseconds precision")
    // Legacy mode is not supported, assuming this mode is not commonly used.
    .exclude("SPARK-30668: use legacy timestamp parser in to_timestamp")
    // Legacy mode is not supported and velox getTimestamp function does not throw
    // exception when format is "yyyy-dd-aa".
    .exclude("function to_date")
    .excludeCH("SPARK-30766: date_trunc of old timestamps to hours and days")
    .excludeCH("SPARK-30793: truncate timestamps before the epoch to seconds and minutes")
    .excludeCH("try_to_timestamp")
    .excludeCH("Gluten - to_unix_timestamp")
  enableSuite[GlutenDecimalExpressionSuite]
  enableSuite[GlutenDecimalPrecisionSuite]
  enableSuite[GlutenDeleteFromTableSuite]
  enableSuite[GlutenDeltaBasedDeleteFromTableSuite]
  enableSuite[GlutenDeltaBasedMergeIntoTableSuite]
  enableSuite[GlutenDeltaBasedMergeIntoTableUpdateAsDeleteAndInsertSuite]
  enableSuite[GlutenDeltaBasedUpdateAsDeleteAndInsertTableSuite]
    // FIXME: complex type result mismatch
    .includeCH("update nested struct fields")
    .includeCH("update char/varchar columns")
  enableSuite[GlutenDeltaBasedUpdateTableSuite]
  enableSuite[GlutenDeprecatedAPISuite]
  enableSuite[GlutenDisableUnnecessaryBucketedScanWithoutHiveSupportSuite]
    .disable(
      "DISABLED: GLUTEN-4893 Vanilla UT checks scan operator by exactly matching the class type")
  enableSuite[GlutenDisableUnnecessaryBucketedScanWithoutHiveSupportSuiteAE]
  enableSuite[GlutenDynamicPartitionPruningV1SuiteAEOff]
    .excludeGlutenTest("Subquery reuse across the whole plan")
  enableSuite[GlutenDynamicPartitionPruningV1SuiteAEOffDisableScan]
  enableSuite[GlutenDynamicPartitionPruningV1SuiteAEOn]
  enableSuite[GlutenDynamicPartitionPruningV1SuiteAEOnDisableScan]
  enableSuite[GlutenDynamicPartitionPruningV2SuiteAEOff]
  enableSuite[GlutenDynamicPartitionPruningV2SuiteAEOffDisableScan]
  enableSuite[GlutenDynamicPartitionPruningV2SuiteAEOn]
  enableSuite[GlutenDynamicPartitionPruningV2SuiteAEOnDisableScan]
  enableSuite[GlutenEmptyInSuite]
    .excludeCH("IN with empty list")
  enableSuite[GlutenEnsureRequirementsSuite]
  enableSuite[GlutenExchangeSuite]
    // ColumnarShuffleExchangeExec does not support doExecute() method
    .exclude("shuffling UnsafeRows in exchange")
    // ColumnarShuffleExchangeExec does not support SORT_BEFORE_REPARTITION
    .exclude("SPARK-23207: Make repartition() generate consistent output")
    // This test will re-run in GlutenExchangeSuite with shuffle partitions > 1
    .exclude("Exchange reuse across the whole plan")
  enableSuite[GlutenExistenceJoinSuite]
    .excludeCH("test single condition (equal) for left semi join using ShuffledHashJoin (whole-stage-codegen off)")
    .excludeCH("test single condition (equal) for left semi join using ShuffledHashJoin (whole-stage-codegen on)")
    .excludeCH("test single condition (equal) for left semi join using SortMergeJoin (whole-stage-codegen off)")
    .excludeCH("test single condition (equal) for left semi join using SortMergeJoin (whole-stage-codegen on)")
    .excludeCH("test single unique condition (equal) for left semi join using ShuffledHashJoin (whole-stage-codegen off)")
    .excludeCH("test single unique condition (equal) for left semi join using ShuffledHashJoin (whole-stage-codegen on)")
    .excludeCH("test single unique condition (equal) for left semi join using BroadcastHashJoin (whole-stage-codegen off)")
    .excludeCH("test single unique condition (equal) for left semi join using BroadcastHashJoin (whole-stage-codegen on)")
    .excludeCH("test single unique condition (equal) for left semi join using SortMergeJoin (whole-stage-codegen off)")
    .excludeCH("test single unique condition (equal) for left semi join using SortMergeJoin (whole-stage-codegen on)")
    .excludeCH("test single unique condition (equal) for left semi join using BroadcastNestedLoopJoin build left")
    .excludeCH("test single unique condition (equal) for left semi join using BroadcastNestedLoopJoin build right (whole-stage-codegen off)")
    .excludeCH("test single unique condition (equal) for left semi join using BroadcastNestedLoopJoin build right (whole-stage-codegen on)")
    .excludeCH("test composed condition (equal & non-equal) for left semi join using ShuffledHashJoin (whole-stage-codegen off)")
    .excludeCH("test composed condition (equal & non-equal) for left semi join using ShuffledHashJoin (whole-stage-codegen on)")
    .excludeCH("test composed condition (equal & non-equal) for left semi join using SortMergeJoin (whole-stage-codegen off)")
    .excludeCH("test composed condition (equal & non-equal) for left semi join using SortMergeJoin (whole-stage-codegen on)")
    .excludeCH("test single condition (equal) for left anti join using ShuffledHashJoin (whole-stage-codegen off)")
    .excludeCH("test single condition (equal) for left anti join using ShuffledHashJoin (whole-stage-codegen on)")
    .excludeCH("test single condition (equal) for left anti join using SortMergeJoin (whole-stage-codegen off)")
    .excludeCH("test single condition (equal) for left anti join using SortMergeJoin (whole-stage-codegen on)")
    .excludeCH("test single unique condition (equal) for left anti join using ShuffledHashJoin (whole-stage-codegen off)")
    .excludeCH("test single unique condition (equal) for left anti join using ShuffledHashJoin (whole-stage-codegen on)")
    .excludeCH("test single unique condition (equal) for left anti join using BroadcastHashJoin (whole-stage-codegen off)")
    .excludeCH("test single unique condition (equal) for left anti join using BroadcastHashJoin (whole-stage-codegen on)")
    .excludeCH("test single unique condition (equal) for left anti join using SortMergeJoin (whole-stage-codegen off)")
    .excludeCH("test single unique condition (equal) for left anti join using SortMergeJoin (whole-stage-codegen on)")
    .excludeCH("test single unique condition (equal) for left anti join using BroadcastNestedLoopJoin build left")
    .excludeCH("test single unique condition (equal) for left anti join using BroadcastNestedLoopJoin build right (whole-stage-codegen off)")
    .excludeCH("test single unique condition (equal) for left anti join using BroadcastNestedLoopJoin build right (whole-stage-codegen on)")
    .excludeCH("test composed condition (equal & non-equal) test for left anti join using ShuffledHashJoin (whole-stage-codegen off)")
    .excludeCH("test composed condition (equal & non-equal) test for left anti join using ShuffledHashJoin (whole-stage-codegen on)")
    .excludeCH("test composed condition (equal & non-equal) test for left anti join using SortMergeJoin (whole-stage-codegen off)")
    .excludeCH("test composed condition (equal & non-equal) test for left anti join using SortMergeJoin (whole-stage-codegen on)")
    .excludeCH("test composed unique condition (both non-equal) for left anti join using ShuffledHashJoin (whole-stage-codegen off)")
    .excludeCH("test composed unique condition (both non-equal) for left anti join using ShuffledHashJoin (whole-stage-codegen on)")
    .excludeCH("test composed unique condition (both non-equal) for left anti join using SortMergeJoin (whole-stage-codegen off)")
    .excludeCH("test composed unique condition (both non-equal) for left anti join using SortMergeJoin (whole-stage-codegen on)")
  enableSuite[GlutenExpressionsSchemaSuite]
  enableSuite[GlutenExternalCommandRunnerSuite]
  enableSuite[GlutenExtraStrategiesSuite]
  enableSuite[GlutenFallbackSuite]
    .excludeCH("Gluten - test fallback event")
  enableSuite[GlutenFileBasedDataSourceSuite]
    // test data path is jar path, rewrite
    .exclude("Option recursiveFileLookup: disable partition inferring")
    // gluten executor exception cannot get in driver, rewrite
    .exclude("Spark native readers should respect spark.sql.caseSensitive - parquet")
    // shuffle_partitions config is different, rewrite
    .excludeByPrefix("SPARK-22790")
    // plan is different cause metric is different, rewrite
    .excludeByPrefix("SPARK-25237")
    // error msg from velox is different & reader options is not supported, rewrite
    .exclude("Enabling/disabling ignoreMissingFiles using parquet")
    .exclude("Enabling/disabling ignoreMissingFiles using orc")
    .exclude("Spark native readers should respect spark.sql.caseSensitive - orc")
    .includeCH("Return correct results when data columns overlap with partition columns")
    .includeCH("Return correct results when data columns overlap with partition " +
      "columns (nested data)")
    .exclude("SPARK-31116: Select nested schema with case insensitive mode")
    // exclude as original metric not correct when task offloaded to velox
    .exclude("SPARK-37585: test input metrics for DSV2 with output limits")
    // DISABLED: GLUTEN-4893 Vanilla UT checks scan operator by exactly matching the class type
    .exclude("File source v2: support passing data filters to FileScan without partitionFilters")
    // DISABLED: GLUTEN-4893 Vanilla UT checks scan operator by exactly matching the class type
    .exclude("File source v2: support partition pruning")
    // DISABLED: GLUTEN-4893 Vanilla UT checks scan operator by exactly matching the class type
    .exclude("SPARK-41017: filter pushdown with nondeterministic predicates")
    .excludeCH("SPARK-23072 Write and read back unicode column names - csv")
    .excludeCH("Enabling/disabling ignoreMissingFiles using csv")
    .excludeCH("SPARK-30362: test input metrics for DSV2")
    .excludeCH("SPARK-35669: special char in CSV header with filter pushdown")
    .excludeCH("Gluten - Spark native readers should respect spark.sql.caseSensitive - parquet")
    .excludeCH("Gluten - SPARK-25237 compute correct input metrics in FileScanRDD")
    .excludeCH("Gluten - Enabling/disabling ignoreMissingFiles using orc")
    .excludeCH("Gluten - Enabling/disabling ignoreMissingFiles using parquet")
  enableSuite[GlutenFileDataSourceV2FallBackSuite]
    // DISABLED: GLUTEN-4893 Vanilla UT checks scan operator by exactly matching the class type
    .exclude("Fallback Parquet V2 to V1")
  enableSuite[GlutenFileFormatWriterSuite]
    // TODO: fix "empty file should be skipped while write to file"
    .excludeCH("empty file should be skipped while write to file")
  enableSuite[GlutenFileIndexSuite]
  enableSuite[GlutenFileMetadataStructSuite]
  enableSuite[GlutenFileScanSuite]
  enableSuite[GlutenFileSourceCharVarcharTestSuite]
    .includeCH("length check for input string values: nested in array")
    .includeCH("length check for input string values: nested in array")
    .includeCH("length check for input string values: nested in map key")
    .includeCH("length check for input string values: nested in map value")
    .includeCH("length check for input string values: nested in both map key and value")
    .includeCH("length check for input string values: nested in array of struct")
    .includeCH("length check for input string values: nested in array of array")
  enableSuite[GlutenFileSourceCustomMetadataStructSuite]
  enableSuite[GlutenFileSourceSQLInsertTestSuite]
    .excludeCH("SPARK-33474: Support typed literals as partition spec values")
    .excludeCH(
      "SPARK-34556: checking duplicate static partition columns should respect case sensitive conf")
  enableSuite[GlutenFileSourceStrategySuite]
    // Plan comparison.
    .exclude("partitioned table - after scan filters")
    .excludeCH("unpartitioned table, single partition")
    .excludeCH("SPARK-32019: Add spark.sql.files.minPartitionNum config")
    .excludeCH(
      "SPARK-32352: Partially push down support data filter if it mixed in partition filters")
    .excludeCH("SPARK-44021: Test spark.sql.files.maxPartitionNum works as expected")
  enableSuite[GlutenFileTableSuite]
  enableSuite[GlutenFilteredScanSuite]
  enableSuite[GlutenFiltersSuite]
  enableSuite[GlutenGeneratorFunctionSuite]
    .exclude("SPARK-45171: Handle evaluated nondeterministic expression")
    .excludeCH("single explode_outer")
    .excludeCH("single posexplode_outer")
    .excludeCH("explode_outer and other columns")
    .excludeCH("aliased explode_outer")
    .excludeCH("explode_outer on map")
    .excludeCH("explode_outer on map with aliases")
    .excludeCH("SPARK-40963: generator output has correct nullability")
    .excludeCH("Gluten - SPARK-45171: Handle evaluated nondeterministic expression")
  enableSuite[GlutenGroupBasedDeleteFromTableSuite]
  enableSuite[GlutenGroupBasedMergeIntoTableSuite]
  enableSuite[GlutenHadoopFileLinesReaderSuite]
  enableSuite[GlutenHashExpressionsSuite]
    .excludeCH("sha2")
    .excludeCH("SPARK-30633: xxHash with different type seeds")
  enableSuite[GlutenHeaderCSVReadSchemaSuite]
    .excludeCH("append column at the end")
    .excludeCH("hide column at the end")
    .excludeCH("change column type from byte to short/int/long")
    .excludeCH("change column type from short to int/long")
    .excludeCH("change column type from int to long")
    .excludeCH("read byte, int, short, long together")
    .excludeCH("change column type from float to double")
    .excludeCH("read float and double together")
    .excludeCH("change column type from float to decimal")
    .excludeCH("change column type from double to decimal")
    .excludeCH("read float, double, decimal together")
    .excludeCH("read as string")
  enableSuite[GlutenHigherOrderFunctionsSuite]
    .excludeCH("ArraySort")
    .excludeCH("ArrayAggregate")
    .excludeCH("TransformKeys")
    .excludeCH("TransformValues")
    .excludeCH("SPARK-39419: ArraySort should throw an exception when the comparator returns null")
  enableSuite[GlutenHiveSQLQueryCHSuite]
  enableSuite[GlutenInjectRuntimeFilterSuite]
    // FIXME: yan
    .includeCH("Merge runtime bloom filters")
  enableSuite[GlutenInnerJoinSuiteForceShjOff]
    .excludeCH(
      "inner join, one match per row using ShuffledHashJoin (build=left) (whole-stage-codegen off)")
    .excludeCH(
      "inner join, one match per row using ShuffledHashJoin (build=left) (whole-stage-codegen on)")
    .excludeCH(
      "inner join, one match per row using ShuffledHashJoin (build=right) (whole-stage-codegen off)")
    .excludeCH(
      "inner join, one match per row using ShuffledHashJoin (build=right) (whole-stage-codegen on)")
    .excludeCH("inner join, one match per row using SortMergeJoin (whole-stage-codegen off)")
    .excludeCH("inner join, one match per row using SortMergeJoin (whole-stage-codegen on)")
    .excludeCH(
      "inner join, multiple matches using ShuffledHashJoin (build=left) (whole-stage-codegen off)")
    .excludeCH(
      "inner join, multiple matches using ShuffledHashJoin (build=left) (whole-stage-codegen on)")
    .excludeCH(
      "inner join, multiple matches using ShuffledHashJoin (build=right) (whole-stage-codegen off)")
    .excludeCH(
      "inner join, multiple matches using ShuffledHashJoin (build=right) (whole-stage-codegen on)")
    .excludeCH("inner join, multiple matches using SortMergeJoin (whole-stage-codegen off)")
    .excludeCH("inner join, multiple matches using SortMergeJoin (whole-stage-codegen on)")
    .excludeCH(
      "inner join, null safe using ShuffledHashJoin (build=left) (whole-stage-codegen off)")
    .excludeCH("inner join, null safe using ShuffledHashJoin (build=left) (whole-stage-codegen on)")
    .excludeCH(
      "inner join, null safe using ShuffledHashJoin (build=right) (whole-stage-codegen off)")
    .excludeCH(
      "inner join, null safe using ShuffledHashJoin (build=right) (whole-stage-codegen on)")
    .excludeCH("inner join, null safe using SortMergeJoin (whole-stage-codegen off)")
    .excludeCH("inner join, null safe using SortMergeJoin (whole-stage-codegen on)")
    .excludeCH("SPARK-15822 - test structs as keys using BroadcastHashJoin (build=left) (whole-stage-codegen off)")
    .excludeCH("SPARK-15822 - test structs as keys using BroadcastHashJoin (build=left) (whole-stage-codegen on)")
    .excludeCH("SPARK-15822 - test structs as keys using BroadcastHashJoin (build=right) (whole-stage-codegen off)")
    .excludeCH("SPARK-15822 - test structs as keys using BroadcastHashJoin (build=right) (whole-stage-codegen on)")
    .excludeCH("SPARK-15822 - test structs as keys using ShuffledHashJoin (build=left) (whole-stage-codegen off)")
    .excludeCH("SPARK-15822 - test structs as keys using ShuffledHashJoin (build=left) (whole-stage-codegen on)")
    .excludeCH("SPARK-15822 - test structs as keys using ShuffledHashJoin (build=right) (whole-stage-codegen off)")
    .excludeCH("SPARK-15822 - test structs as keys using ShuffledHashJoin (build=right) (whole-stage-codegen on)")
    .excludeCH("SPARK-15822 - test structs as keys using SortMergeJoin (whole-stage-codegen off)")
    .excludeCH("SPARK-15822 - test structs as keys using SortMergeJoin (whole-stage-codegen on)")
    .excludeCH("SPARK-15822 - test structs as keys using CartesianProduct")
    .excludeCH("SPARK-15822 - test structs as keys using BroadcastNestedLoopJoin build left (whole-stage-codegen off)")
    .excludeCH("SPARK-15822 - test structs as keys using BroadcastNestedLoopJoin build left (whole-stage-codegen on)")
    .excludeCH("SPARK-15822 - test structs as keys using BroadcastNestedLoopJoin build right (whole-stage-codegen off)")
    .excludeCH("SPARK-15822 - test structs as keys using BroadcastNestedLoopJoin build right (whole-stage-codegen on)")
  enableSuite[GlutenInnerJoinSuiteForceShjOn]
    .excludeCH(
      "inner join, one match per row using ShuffledHashJoin (build=left) (whole-stage-codegen off)")
    .excludeCH(
      "inner join, one match per row using ShuffledHashJoin (build=left) (whole-stage-codegen on)")
    .excludeCH(
      "inner join, one match per row using ShuffledHashJoin (build=right) (whole-stage-codegen off)")
    .excludeCH(
      "inner join, one match per row using ShuffledHashJoin (build=right) (whole-stage-codegen on)")
    .excludeCH("inner join, one match per row using SortMergeJoin (whole-stage-codegen off)")
    .excludeCH("inner join, one match per row using SortMergeJoin (whole-stage-codegen on)")
    .excludeCH(
      "inner join, multiple matches using ShuffledHashJoin (build=left) (whole-stage-codegen off)")
    .excludeCH(
      "inner join, multiple matches using ShuffledHashJoin (build=left) (whole-stage-codegen on)")
    .excludeCH(
      "inner join, multiple matches using ShuffledHashJoin (build=right) (whole-stage-codegen off)")
    .excludeCH(
      "inner join, multiple matches using ShuffledHashJoin (build=right) (whole-stage-codegen on)")
    .excludeCH("inner join, multiple matches using SortMergeJoin (whole-stage-codegen off)")
    .excludeCH("inner join, multiple matches using SortMergeJoin (whole-stage-codegen on)")
    .excludeCH(
      "inner join, null safe using ShuffledHashJoin (build=left) (whole-stage-codegen off)")
    .excludeCH("inner join, null safe using ShuffledHashJoin (build=left) (whole-stage-codegen on)")
    .excludeCH(
      "inner join, null safe using ShuffledHashJoin (build=right) (whole-stage-codegen off)")
    .excludeCH(
      "inner join, null safe using ShuffledHashJoin (build=right) (whole-stage-codegen on)")
    .excludeCH("inner join, null safe using SortMergeJoin (whole-stage-codegen off)")
    .excludeCH("inner join, null safe using SortMergeJoin (whole-stage-codegen on)")
    .excludeCH("SPARK-15822 - test structs as keys using BroadcastHashJoin (build=left) (whole-stage-codegen off)")
    .excludeCH("SPARK-15822 - test structs as keys using BroadcastHashJoin (build=left) (whole-stage-codegen on)")
    .excludeCH("SPARK-15822 - test structs as keys using BroadcastHashJoin (build=right) (whole-stage-codegen off)")
    .excludeCH("SPARK-15822 - test structs as keys using BroadcastHashJoin (build=right) (whole-stage-codegen on)")
    .excludeCH("SPARK-15822 - test structs as keys using ShuffledHashJoin (build=left) (whole-stage-codegen off)")
    .excludeCH("SPARK-15822 - test structs as keys using ShuffledHashJoin (build=left) (whole-stage-codegen on)")
    .excludeCH("SPARK-15822 - test structs as keys using ShuffledHashJoin (build=right) (whole-stage-codegen off)")
    .excludeCH("SPARK-15822 - test structs as keys using ShuffledHashJoin (build=right) (whole-stage-codegen on)")
    .excludeCH("SPARK-15822 - test structs as keys using SortMergeJoin (whole-stage-codegen off)")
    .excludeCH("SPARK-15822 - test structs as keys using SortMergeJoin (whole-stage-codegen on)")
    .excludeCH("SPARK-15822 - test structs as keys using CartesianProduct")
    .excludeCH("SPARK-15822 - test structs as keys using BroadcastNestedLoopJoin build left (whole-stage-codegen off)")
    .excludeCH("SPARK-15822 - test structs as keys using BroadcastNestedLoopJoin build left (whole-stage-codegen on)")
    .excludeCH("SPARK-15822 - test structs as keys using BroadcastNestedLoopJoin build right (whole-stage-codegen off)")
    .excludeCH("SPARK-15822 - test structs as keys using BroadcastNestedLoopJoin build right (whole-stage-codegen on)")
  enableSuite[GlutenInsertSuite]
    // the native write staing dir is differnt with vanilla Spark for coustom partition paths
    .exclude("SPARK-35106: Throw exception when rename custom partition paths returns false")
    .exclude("Stop task set if FileAlreadyExistsException was thrown")
    // Rewrite: Additional support for file scan with default values has been added in Spark-3.4.
    // It appends the default value in record if it is not present while scanning.
    // Velox supports default values for new records but it does not backfill the
    // existing records and provides null for the existing ones.
    .exclude("INSERT rows, ALTER TABLE ADD COLUMNS with DEFAULTs, then SELECT them")
    .exclude("SPARK-39557 INSERT INTO statements with tables with array defaults")
    .exclude("SPARK-39557 INSERT INTO statements with tables with struct defaults")
    .exclude("SPARK-39557 INSERT INTO statements with tables with map defaults")
    .excludeCH("Gluten - insert partition table")
    .excludeCH("Gluten - remove v1writes sort and project")
    .excludeCH("Gluten - remove v1writes sort")
    .excludeCH("Gluten - do not remove non-v1writes sort and project")
    .excludeCH(
      "Gluten - SPARK-35106: Throw exception when rename custom partition paths returns false")
    .excludeCH(
      "Gluten - Do not fallback write files if output columns contain Spark internal metadata")
    .excludeCH("Gluten - Add metadata white list to allow native write files")
    .excludeCH("Gluten - INSERT rows, ALTER TABLE ADD COLUMNS with DEFAULTs, then SELECT them")
  enableSuite[GlutenIntervalExpressionsSuite]
  enableSuite[GlutenIntervalFunctionsSuite]
  enableSuite[GlutenJoinSuite]
    // exclude as it check spark plan
    .exclude("SPARK-36794: Ignore duplicated key when building relation for semi/anti hash join")
    .excludeCH(
      "SPARK-45882: BroadcastHashJoinExec propagate partitioning should respect CoalescedHashPartitioning")
  enableSuite[GlutenJsonExpressionsSuite]
    // https://github.com/apache/incubator-gluten/issues/8102
    .includeCH("$.store.book")
    .includeCH("$")
    .includeCH("$.store.book[0]")
    .includeCH("$.store.book[*]")
    .includeCH("$.store.book[*].category")
    .includeCH("$.store.book[*].isbn")
    .includeCH("$.store.book[*].reader")
    .includeCH("$.store.basket[*]")
    .includeCH("$.store.basket[*][0]")
    .includeCH("$.store.basket[0][*]")
    .includeCH("$.store.basket[*][*]")
    .exclude("$.store.basket[0][*].b")
    // Exception class different.
    .exclude("from_json - invalid data")
    .excludeCH("from_json - input=object, schema=array, output=array of single row")
    .excludeCH("from_json - input=empty object, schema=array, output=array of single row with null")
    .excludeCH("from_json - input=array of single object, schema=struct, output=single row")
    .excludeCH("from_json - input=array, schema=struct, output=single row")
    .excludeCH("from_json - input=empty array, schema=struct, output=single row with null")
    .excludeCH("from_json - input=empty object, schema=struct, output=single row with null")
    .excludeCH("SPARK-20549: from_json bad UTF-8")
    .excludeCH("from_json with timestamp")
    .excludeCH("to_json - struct")
    .excludeCH("to_json - array")
    .excludeCH("to_json - array with single empty row")
    .excludeCH("to_json with timestamp")
    .excludeCH("SPARK-21513: to_json support map[string, struct] to json")
    .excludeCH("SPARK-21513: to_json support map[struct, struct] to json")
    .excludeCH("parse date with locale")
    .excludeCH("parse decimals using locale")
  enableSuite[GlutenJsonFunctionsSuite]
    // * in get_json_object expression not supported in velox
    .exclude("SPARK-42782: Hive compatibility check for get_json_object")
    // Velox does not support single quotes in get_json_object function.
    .includeCH("function get_json_object - support single quotes")
    .excludeCH("from_json with option (allowComments)")
    .excludeCH("from_json with option (allowUnquotedFieldNames)")
    .excludeCH("from_json with option (allowSingleQuotes)")
    .excludeCH("from_json with option (allowNumericLeadingZeros)")
    .excludeCH("from_json with option (allowBackslashEscapingAnyCharacter)")
    .excludeCH("from_json with option (dateFormat)")
    .excludeCH("from_json with option (allowUnquotedControlChars)")
    .excludeCH("from_json with option (allowNonNumericNumbers)")
    .excludeCH("from_json missing columns")
    .excludeCH("from_json invalid json")
    .excludeCH("from_json array support")
    .excludeCH("to_json with option (timestampFormat)")
    .excludeCH("to_json with option (dateFormat)")
    .excludeCH("SPARK-19637 Support to_json in SQL")
    .excludeCH("pretty print - roundtrip from_json -> to_json")
    .excludeCH("from_json invalid json - check modes")
    .excludeCH("SPARK-36069: from_json invalid json schema - check field name and field value")
    .excludeCH("corrupt record column in the middle")
    .excludeCH("parse timestamps with locale")
    .excludeCH("SPARK-33134: return partial results only for root JSON objects")
    .excludeCH("SPARK-40646: return partial results for JSON arrays with objects")
    .excludeCH("SPARK-40646: return partial results for JSON maps")
    .excludeCH("SPARK-40646: return partial results for objects with values as JSON arrays")
    .excludeCH("SPARK-48863: parse object as an array with partial results enabled")
    .excludeCH("SPARK-33907: bad json input with json pruning optimization: GetStructField")
    .excludeCH("SPARK-33907: bad json input with json pruning optimization: GetArrayStructFields")
    .excludeCH("SPARK-33907: json pruning optimization with corrupt record field")
  enableSuite[GlutenJsonLegacyTimeParserSuite]
    .includeCH("Complex field and type inferring")
    .includeCH("SPARK-4228 DataFrame to JSON")
    .excludeCH("SPARK-37360: Write and infer TIMESTAMP_NTZ values with a non-default pattern")
    .excludeCH("SPARK-37360: Timestamp type inference for a column with TIMESTAMP_NTZ values")
    .excludeCH("SPARK-36830: Support reading and writing ANSI intervals")
  enableSuite[GlutenJsonReadSchemaSuite]
  enableSuite[GlutenJsonV1Suite]
    // FIXME: Array direct selection fails
    .includeCH("Complex field and type inferring")
    .includeCH("SPARK-4228 DataFrame to JSON")
    .excludeCH("SPARK-37360: Write and infer TIMESTAMP_NTZ values with a non-default pattern")
    .excludeCH("SPARK-37360: Timestamp type inference for a column with TIMESTAMP_NTZ values")
    .excludeCH("SPARK-36830: Support reading and writing ANSI intervals")
  enableSuite[GlutenJsonV2Suite]
    // exception test
    .exclude("SPARK-39731: Correctly parse dates and timestamps with yyyyMMdd pattern")
    .includeCH("Complex field and type inferring")
    .includeCH("SPARK-4228 DataFrame to JSON")
    .excludeCH("SPARK-37360: Write and infer TIMESTAMP_NTZ values with a non-default pattern")
    .excludeCH("SPARK-37360: Timestamp type inference for a column with TIMESTAMP_NTZ values")
    .excludeCH("SPARK-36830: Support reading and writing ANSI intervals")
  enableSuite[GlutenKeyGroupedPartitioningSuite]
    // NEW SUITE: disable as they check vanilla spark plan
    .exclude("partitioned join: number of buckets mismatch should trigger shuffle")
    .exclude("partitioned join: only one side reports partitioning")
    .exclude("partitioned join: join with two partition keys and different # of partition keys")
    // disable due to check for SMJ node
    .excludeByPrefix("SPARK-41413: partitioned join:")
    .excludeByPrefix("SPARK-42038: partially clustered:")
    .exclude("SPARK-44641: duplicated records when SPJ is not triggered")
    .excludeCH("Gluten - partitioned join: only one side reports partitioning")
    .excludeCH("Gluten - SPARK-41413: partitioned join: partition values from one side are subset of those from the other side")
    .excludeCH("Gluten - SPARK-41413: partitioned join: partition values from both sides overlaps")
    .excludeCH(
      "Gluten - SPARK-41413: partitioned join: non-overlapping partition values from both sides")
    .excludeCH("Gluten - SPARK-42038: partially clustered: with different partition keys and both sides partially clustered")
    .excludeCH("Gluten - SPARK-42038: partially clustered: with different partition keys and missing keys on left-hand side")
    .excludeCH("Gluten - SPARK-42038: partially clustered: with different partition keys and missing keys on right-hand side")
    .excludeCH("Gluten - SPARK-42038: partially clustered: left outer join")
    .excludeCH("Gluten - SPARK-42038: partially clustered: right outer join")
    .excludeCH("Gluten - SPARK-42038: partially clustered: full outer join is not applicable")
    .excludeCH("Gluten - SPARK-44641: duplicated records when SPJ is not triggered")
    .excludeCH(
      "Gluten - partitioned join: join with two partition keys and different # of partition keys")
  enableSuite[GlutenLateralColumnAliasSuite]
    .excludeCH("Lateral alias conflicts with table column - Project")
    .excludeCH("Lateral alias conflicts with table column - Aggregate")
    .excludeCH("Lateral alias of a complex type")
    .excludeCH("Lateral alias reference works with having and order by")
    .excludeCH("Lateral alias basics - Window on Project")
    .excludeCH("Lateral alias basics - Window on Aggregate")
  enableSuite[GlutenLiteralExpressionSuite]
    .exclude("default")
    // FIXME(yma11): ObjectType is not covered in RowEncoder/Serializer in vanilla spark
    .exclude("SPARK-37967: Literal.create support ObjectType")
  enableSuite[GlutenLocalBroadcastExchangeSuite]
    .excludeCH("SPARK-39983 - Broadcasted relation is not cached on the driver")
  enableSuite[GlutenLocalScanSuite]
  enableSuite[GlutenMathExpressionsSuite]
    // Spark round UT for round(3.1415,3) is not correct.
    .exclude("round/bround/floor/ceil")
    .excludeCH("tanh")
    .excludeCH("unhex")
    .excludeCH("atan2")
    .excludeCH("SPARK-42045: integer overflow in round/bround")
    .excludeCH("Gluten - round/bround/floor/ceil")
  enableSuite[GlutenMathFunctionsSuite]
  enableSuite[GlutenMergedOrcReadSchemaSuite]
    .includeCH("append column into middle")
    .includeCH("add a nested column at the end of the leaf struct column")
    .includeCH("add a nested column in the middle of the leaf struct column")
    .includeCH("add a nested column at the end of the middle struct column")
    .includeCH("add a nested column in the middle of the middle struct column")
    .includeCH("hide a nested column at the end of the leaf struct column")
    .includeCH("hide a nested column in the middle of the leaf struct column")
    .includeCH("hide a nested column at the end of the middle struct column")
    .includeCH("hide a nested column in the middle of the middle struct column")
    .includeCH("change column type from boolean to byte/short/int/long")
    .includeCH("change column type from byte to short/int/long")
    .includeCH("change column type from short to int/long")
    .includeCH("change column type from int to long")
    .includeCH("read byte, int, short, long together")
    .includeCH("change column type from float to double")
    .includeCH("read float and double together")
  enableSuite[GlutenMergedParquetReadSchemaSuite]
  enableSuite[GlutenMetadataCacheSuite]
    .exclude("SPARK-16336,SPARK-27961 Suggest fixing FileNotFoundException")
  enableSuite[GlutenMetadataColumnSuite]
    .excludeCH("SPARK-34923: propagate metadata columns through Sort")
    .excludeCH("SPARK-34923: propagate metadata columns through RepartitionBy")
    .excludeCH("SPARK-40149: select outer join metadata columns with DataFrame API")
    .excludeCH("SPARK-42683: Project a metadata column by its logical name - column not found")
  enableSuite[GlutenMiscExpressionsSuite]
  enableSuite[GlutenMiscFunctionsSuite]
  enableSuite[GlutenNestedDataSourceV1Suite]
  enableSuite[GlutenNestedDataSourceV2Suite]
  enableSuite[GlutenNondeterministicSuite]
    .exclude("MonotonicallyIncreasingID")
    .exclude("SparkPartitionID")
  enableSuite[GlutenNullExpressionsSuite]
  enableSuite[GlutenOrcCodecSuite]
  enableSuite[GlutenOrcColumnarBatchReaderSuite]
  enableSuite[GlutenOrcFilterSuite]
    .exclude("SPARK-32622: case sensitivity in predicate pushdown")
  enableSuite[GlutenOrcPartitionDiscoverySuite]
    .includeCH("read partitioned table - normal case")
    .includeCH("read partitioned table - with nulls")
  enableSuite[GlutenOrcReadSchemaSuite]
    .includeCH("append column into middle")
    .includeCH("hide column in the middle")
    .includeCH("change column position")
    .exclude("change column type from boolean to byte/short/int/long")
    .exclude("read as string")
    .exclude("change column type from byte to short/int/long")
    .exclude("change column type from short to int/long")
    .exclude("change column type from int to long")
    .exclude("read byte, int, short, long together")
    .exclude("change column type from float to double")
    .exclude("read float and double together")
    .exclude("change column type from float to decimal")
    .exclude("change column type from double to decimal")
    .exclude("read float, double, decimal together")
    .includeCH("add a nested column at the end of the leaf struct column")
    .includeCH("add a nested column in the middle of the leaf struct column")
    .includeCH("add a nested column at the end of the middle struct column")
    .includeCH("add a nested column in the middle of the middle struct column")
    .includeCH("hide a nested column at the end of the leaf struct column")
    .includeCH("hide a nested column in the middle of the leaf struct column")
    .includeCH("hide a nested column at the end of the middle struct column")
    .includeCH("hide a nested column in the middle of the middle struct column")
  enableSuite[GlutenOrcSourceSuite]
    // Rewrite to disable Spark's columnar reader.
    .exclude("SPARK-31238: compatibility with Spark 2.4 in reading dates")
    .exclude("SPARK-31238, SPARK-31423: rebasing dates in write")
    .exclude("SPARK-31284: compatibility with Spark 2.4 in reading timestamps")
    .exclude("SPARK-31284, SPARK-31423: rebasing timestamps in write")
    .includeCH("SPARK-34862: Support ORC vectorized reader for nested column")
    // Ignored to disable vectorized reading check.
    .exclude("SPARK-36594: ORC vectorized reader should properly check maximal number of fields")
    .includeCH("create temporary orc table")
    .includeCH("create temporary orc table as")
    .includeCH("appending insert")
    .includeCH("overwrite insert")
    .includeCH("SPARK-34897: Support reconcile schemas based on index after nested column pruning")
    .excludeGlutenTest("SPARK-31238: compatibility with Spark 2.4 in reading dates")
    .excludeGlutenTest("SPARK-31238, SPARK-31423: rebasing dates in write")
    .excludeGlutenTest("SPARK-34862: Support ORC vectorized reader for nested column")
    // exclude as struct not supported
    .includeCH("SPARK-36663: OrcUtils.toCatalystSchema should correctly handle a column name which consists of only numbers")
    .includeCH("SPARK-37812: Reuse result row when deserializing a struct")
    // rewrite
    .exclude("SPARK-36931: Support reading and writing ANSI intervals (spark.sql.orc.enableVectorizedReader=true, spark.sql.orc.enableNestedColumnVectorizedReader=true)")
    .exclude("SPARK-36931: Support reading and writing ANSI intervals (spark.sql.orc.enableVectorizedReader=true, spark.sql.orc.enableNestedColumnVectorizedReader=false)")
    .excludeCH("SPARK-36931: Support reading and writing ANSI intervals (spark.sql.orc.enableVectorizedReader=false, spark.sql.orc.enableNestedColumnVectorizedReader=true)")
    .excludeCH("SPARK-36931: Support reading and writing ANSI intervals (spark.sql.orc.enableVectorizedReader=false, spark.sql.orc.enableNestedColumnVectorizedReader=false)")
    .excludeCH("Gluten - SPARK-31284: compatibility with Spark 2.4 in reading timestamps")
    .excludeCH("Gluten - SPARK-31284, SPARK-31423: rebasing timestamps in write")
    .excludeCH("Gluten - SPARK-36931: Support reading and writing ANSI intervals (spark.sql.orc.enableVectorizedReader=false, spark.sql.orc.enableNestedColumnVectorizedReader=false)")
  enableSuite[GlutenOrcV1FilterSuite]
    .exclude("SPARK-32622: case sensitivity in predicate pushdown")
  enableSuite[GlutenOrcV1AggregatePushDownSuite]
    .includeCH("nested column: Count(nested sub-field) not push down")
  enableSuite[GlutenOrcV1PartitionDiscoverySuite]
    .includeCH("read partitioned table - normal case")
    .includeCH("read partitioned table - with nulls")
    .includeCH("read partitioned table - partition key included in orc file")
    .includeCH("read partitioned table - with nulls and partition keys are included in Orc file")
  enableSuite[GlutenOrcV1QuerySuite]
    // Rewrite to disable Spark's columnar reader.
    .includeCH("Simple selection form ORC table")
    .includeCH("simple select queries")
    .includeCH("overwriting")
    .includeCH("self-join")
    .includeCH("columns only referenced by pushed down filters should remain")
    .includeCH("SPARK-5309 strings stored using dictionary compression in orc")
    // For exception test.
    .exclude("SPARK-20728 Make ORCFileFormat configurable between sql/hive and sql/core")
    .includeCH("Read/write binary data")
    .includeCH("Read/write all types with non-primitive type")
    .includeCH("Creating case class RDD table")
    .includeCH("save and load case class RDD with `None`s as orc")
    .includeCH("SPARK-16610: Respect orc.compress (i.e., OrcConf.COMPRESS) when" +
      " compression is unset")
    .includeCH("Compression options for writing to an ORC file (SNAPPY, ZLIB and NONE)")
    .includeCH("appending")
    .includeCH("nested data - struct with array field")
    .includeCH("nested data - array of struct")
    .includeCH("SPARK-9170: Don't implicitly lowercase of user-provided columns")
    .includeCH("SPARK-10623 Enable ORC PPD")
    .includeCH("SPARK-14962 Produce correct results on array type with isnotnull")
    .includeCH("SPARK-15198 Support for pushing down filters for boolean types")
    .includeCH("Support for pushing down filters for decimal types")
    .includeCH("Support for pushing down filters for timestamp types")
    .includeCH("column nullability and comment - write and then read")
    .includeCH("Empty schema does not read data from ORC file")
    .includeCH("read from multiple orc input paths")
    .exclude("Enabling/disabling ignoreCorruptFiles")
    .includeCH("SPARK-27160 Predicate pushdown correctness on DecimalType for ORC")
    .includeCH("LZO compression options for writing to an ORC file")
    .includeCH("Schema discovery on empty ORC files")
    .includeCH("SPARK-21791 ORC should support column names with dot")
    .includeCH("SPARK-25579 ORC PPD should support column names with dot")
    .exclude("SPARK-34862: Support ORC vectorized reader for nested column")
    .includeCH("SPARK-37728: Reading nested columns with ORC vectorized reader should not")
    .exclude("SPARK-36594: ORC vectorized reader should properly check maximal number of fields")
    .includeCH("Read/write all timestamp types")
    .includeCH("SPARK-37463: read/write Timestamp ntz to Orc with different time zone")
    .includeCH("SPARK-39381: Make vectorized orc columar writer batch size configurable")
    .includeCH("SPARK-39830: Reading ORC table that requires type promotion may throw AIOOBE")
    .excludeCH("SPARK-37728: Reading nested columns with ORC vectorized reader should not cause ArrayIndexOutOfBoundsException")
  enableSuite[GlutenOrcV1SchemaPruningSuite]
    .includeCH(
      "Spark vectorized reader - without partition data column - select only top-level fields")
    .includeCH(
      "Spark vectorized reader - with partition data column - select only top-level fields")
    .includeCH("Spark vectorized reader - " +
      "without partition data column - select one deep nested complex field after join")
    .includeCH("Spark vectorized reader - " +
      "with partition data column - select one deep nested complex field after join")
    .includeCH("Spark vectorized reader - " +
      "without partition data column - select one deep nested complex field after outer join")
    .includeCH("Spark vectorized reader - " +
      "with partition data column - select one deep nested complex field after outer join")
    // Vectorized reading.
    .includeCH("Spark vectorized reader - without partition data column - " +
      "select only expressions without references")
    .includeCH("Spark vectorized reader - with partition data column - " +
      "select only expressions without references")
    .includeCH("Spark vectorized reader - without partition data column - select a single complex field with disabled nested schema pruning")
    .includeCH("Spark vectorized reader - with partition data column - select a single complex field with disabled nested schema pruning")
    .includeCH("Non-vectorized reader - without partition data column - select a single complex field with disabled nested schema pruning")
    .includeCH("Non-vectorized reader - with partition data column - select a single complex field with disabled nested schema pruning")
    .includeCH(
      "Spark vectorized reader - without partition data column - select a single complex field")
    .includeCH(
      "Spark vectorized reader - with partition data column - select a single complex field")
    .includeCH(
      "Non-vectorized reader - without partition data column - select a single complex field")
    .includeCH("Non-vectorized reader - with partition data column - select a single complex field")
    .includeCH("Spark vectorized reader - without partition data column - select a single complex field and its parent struct")
    .includeCH("Spark vectorized reader - with partition data column - select a single complex field and its parent struct")
    .includeCH("Non-vectorized reader - without partition data column - select a single complex field and its parent struct")
    .includeCH("Non-vectorized reader - with partition data column - select a single complex field and its parent struct")
    .includeCH("Spark vectorized reader - without partition data column - select a single complex field array and its parent struct array")
    .includeCH("Spark vectorized reader - with partition data column - select a single complex field array and its parent struct array")
    .includeCH("Non-vectorized reader - without partition data column - select a single complex field array and its parent struct array")
    .includeCH("Non-vectorized reader - with partition data column - select a single complex field array and its parent struct array")
    .includeCH("Spark vectorized reader - without partition data column - select a single complex field from a map entry and its parent map entry")
    .includeCH("Spark vectorized reader - with partition data column - select a single complex field from a map entry and its parent map entry")
    .includeCH("Non-vectorized reader - without partition data column - select a single complex field from a map entry and its parent map entry")
    .includeCH("Non-vectorized reader - with partition data column - select a single complex field from a map entry and its parent map entry")
    .includeCH("Spark vectorized reader - without partition data column - select a single complex field and the partition column")
    .includeCH("Spark vectorized reader - with partition data column - select a single complex field and the partition column")
    .includeCH("Non-vectorized reader - without partition data column - select a single complex field and the partition column")
    .includeCH("Non-vectorized reader - with partition data column - select a single complex field and the partition column")
    .includeCH("Spark vectorized reader - without partition data column - partial schema intersection - select missing subfield")
    .includeCH("Spark vectorized reader - with partition data column - partial schema intersection - select missing subfield")
    .includeCH("Non-vectorized reader - without partition data column - partial schema intersection - select missing subfield")
    .includeCH("Non-vectorized reader - with partition data column - partial schema intersection - select missing subfield")
    .includeCH(
      "Spark vectorized reader - without partition data column - no unnecessary schema pruning")
    .includeCH(
      "Spark vectorized reader - with partition data column - no unnecessary schema pruning")
    .includeCH(
      "Non-vectorized reader - without partition data column - no unnecessary schema pruning")
    .includeCH("Non-vectorized reader - with partition data column - no unnecessary schema pruning")
    .includeCH(
      "Spark vectorized reader - without partition data column - empty schema intersection")
    .includeCH("Spark vectorized reader - with partition data column - empty schema intersection")
    .includeCH("Non-vectorized reader - without partition data column - empty schema intersection")
    .includeCH("Non-vectorized reader - with partition data column - empty schema intersection")
    .includeCH("Spark vectorized reader - without partition data column - select a single complex field and is null expression in project")
    .includeCH("Spark vectorized reader - with partition data column - select a single complex field and is null expression in project")
    .includeCH("Non-vectorized reader - without partition data column - select a single complex field and is null expression in project")
    .includeCH("Non-vectorized reader - with partition data column - select a single complex field and is null expression in project")
    .includeCH("Spark vectorized reader - without partition data column - select nested field from a complex map key using map_keys")
    .includeCH("Spark vectorized reader - with partition data column - select nested field from a complex map key using map_keys")
    .includeCH("Non-vectorized reader - without partition data column - select nested field from a complex map key using map_keys")
    .includeCH("Non-vectorized reader - with partition data column - select nested field from a complex map key using map_keys")
    .includeCH("Spark vectorized reader - without partition data column - select nested field from a complex map value using map_values")
    .includeCH("Spark vectorized reader - with partition data column - select nested field from a complex map value using map_values")
    .includeCH("Non-vectorized reader - without partition data column - select nested field from a complex map value using map_values")
    .includeCH("Non-vectorized reader - with partition data column - select nested field from a complex map value using map_values")
    .includeCH("Spark vectorized reader - without partition data column - select explode of nested field of array of struct")
    .includeCH("Spark vectorized reader - with partition data column - select explode of nested field of array of struct")
    .includeCH("Non-vectorized reader - without partition data column - select explode of nested field of array of struct")
    .includeCH("Non-vectorized reader - with partition data column - select explode of nested field of array of struct")
    .includeCH("Non-vectorized reader - without partition data column - select one deep nested complex field after join")
    .includeCH("Non-vectorized reader - with partition data column - select one deep nested complex field after join")
    .includeCH("Non-vectorized reader - without partition data column - select one deep nested complex field after outer join")
    .includeCH("Non-vectorized reader - with partition data column - select one deep nested complex field after outer join")
    .includeCH("Spark vectorized reader - without partition data column - select nested field in aggregation function of Aggregate")
    .includeCH("Spark vectorized reader - with partition data column - select nested field in aggregation function of Aggregate")
    .includeCH("Non-vectorized reader - without partition data column - select nested field in aggregation function of Aggregate")
    .includeCH("Non-vectorized reader - with partition data column - select nested field in aggregation function of Aggregate")
    .includeCH("Spark vectorized reader - without partition data column - select nested field in window function")
    .includeCH("Spark vectorized reader - with partition data column - select nested field in window function")
    .includeCH("Non-vectorized reader - without partition data column - select nested field in window function")
    .includeCH(
      "Non-vectorized reader - with partition data column - select nested field in window function")
    .includeCH("Spark vectorized reader - without partition data column - select nested field in window function and then order by")
    .includeCH("Spark vectorized reader - with partition data column - select nested field in window function and then order by")
    .includeCH("Non-vectorized reader - without partition data column - select nested field in window function and then order by")
    .includeCH("Non-vectorized reader - with partition data column - select nested field in window function and then order by")
    .includeCH(
      "Spark vectorized reader - without partition data column - select nested field in Sort")
    .includeCH("Spark vectorized reader - with partition data column - select nested field in Sort")
    .includeCH(
      "Non-vectorized reader - without partition data column - select nested field in Sort")
    .includeCH("Non-vectorized reader - with partition data column - select nested field in Sort")
    .includeCH(
      "Spark vectorized reader - without partition data column - select nested field in Expand")
    .includeCH(
      "Spark vectorized reader - with partition data column - select nested field in Expand")
    .includeCH(
      "Non-vectorized reader - without partition data column - select nested field in Expand")
    .includeCH("Non-vectorized reader - with partition data column - select nested field in Expand")
    .includeCH("Spark vectorized reader - without partition data column - SPARK-32163: nested pruning should work even with cosmetic variations")
    .includeCH("Spark vectorized reader - with partition data column - SPARK-32163: nested pruning should work even with cosmetic variations")
    .includeCH("Non-vectorized reader - without partition data column - SPARK-32163: nested pruning should work even with cosmetic variations")
    .includeCH("Non-vectorized reader - with partition data column - SPARK-32163: nested pruning should work even with cosmetic variations")
    .includeCH("Spark vectorized reader - without partition data column - SPARK-38918: nested schema pruning with correlated subqueries")
    .includeCH("Spark vectorized reader - with partition data column - SPARK-38918: nested schema pruning with correlated subqueries")
    .includeCH("Non-vectorized reader - without partition data column - SPARK-38918: nested schema pruning with correlated subqueries")
    .includeCH("Non-vectorized reader - with partition data column - SPARK-38918: nested schema pruning with correlated subqueries")
    .includeCH("Case-sensitive parser - mixed-case schema - select with exact column names")
    .exclude("Case-insensitive parser - mixed-case schema - select with exact column names")
    .exclude("Case-insensitive parser - mixed-case schema - select with lowercase column names")
    .exclude(
      "Case-insensitive parser - mixed-case schema - select with different-case column names")
    .exclude("Case-insensitive parser - mixed-case schema - subquery filter with different-case column names")
    .includeCH("Spark vectorized reader - without partition data column - SPARK-34963: extract case-insensitive struct field from array")
    .includeCH("Spark vectorized reader - with partition data column - SPARK-34963: extract case-insensitive struct field from array")
    .includeCH("Non-vectorized reader - without partition data column - SPARK-34963: extract case-insensitive struct field from array")
    .includeCH("Non-vectorized reader - with partition data column - SPARK-34963: extract case-insensitive struct field from array")
    .includeCH("Spark vectorized reader - without partition data column - SPARK-34963: extract case-insensitive struct field from struct")
    .includeCH("Spark vectorized reader - with partition data column - SPARK-34963: extract case-insensitive struct field from struct")
    .includeCH("Non-vectorized reader - without partition data column - SPARK-34963: extract case-insensitive struct field from struct")
    .includeCH("Non-vectorized reader - with partition data column - SPARK-34963: extract case-insensitive struct field from struct")
    .exclude("SPARK-36352: Spark should check result plan's output schema name")
    .includeCH("Spark vectorized reader - without partition data column - SPARK-38977: schema pruning with correlated EXISTS subquery")
    .includeCH("Spark vectorized reader - with partition data column - SPARK-38977: schema pruning with correlated EXISTS subquery")
    .includeCH("Non-vectorized reader - without partition data column - SPARK-38977: schema pruning with correlated EXISTS subquery")
    .includeCH("Non-vectorized reader - with partition data column - SPARK-38977: schema pruning with correlated EXISTS subquery")
    .includeCH("Spark vectorized reader - without partition data column - SPARK-38977: schema pruning with correlated NOT EXISTS subquery")
    .includeCH("Spark vectorized reader - with partition data column - SPARK-38977: schema pruning with correlated NOT EXISTS subquery")
    .includeCH("Non-vectorized reader - without partition data column - SPARK-38977: schema pruning with correlated NOT EXISTS subquery")
    .includeCH("Non-vectorized reader - with partition data column - SPARK-38977: schema pruning with correlated NOT EXISTS subquery")
    .includeCH("Spark vectorized reader - without partition data column - SPARK-38977: schema pruning with correlated IN subquery")
    .includeCH("Spark vectorized reader - with partition data column - SPARK-38977: schema pruning with correlated IN subquery")
    .includeCH("Non-vectorized reader - without partition data column - SPARK-38977: schema pruning with correlated IN subquery")
    .includeCH("Non-vectorized reader - with partition data column - SPARK-38977: schema pruning with correlated IN subquery")
    .includeCH("Spark vectorized reader - without partition data column - SPARK-38977: schema pruning with correlated NOT IN subquery")
    .includeCH("Spark vectorized reader - with partition data column - SPARK-38977: schema pruning with correlated NOT IN subquery")
    .includeCH("Non-vectorized reader - without partition data column - SPARK-38977: schema pruning with correlated NOT IN subquery")
    .includeCH("Non-vectorized reader - with partition data column - SPARK-38977: schema pruning with correlated NOT IN subquery")
    .excludeCH(
      "Case-insensitive parser - mixed-case schema - filter with different-case column names")
    .excludeCH("Spark vectorized reader - without partition data column - SPARK-40033: Schema pruning support through element_at")
    .excludeCH("Spark vectorized reader - with partition data column - SPARK-40033: Schema pruning support through element_at")
    .excludeCH("Non-vectorized reader - without partition data column - SPARK-40033: Schema pruning support through element_at")
    .excludeCH("Non-vectorized reader - with partition data column - SPARK-40033: Schema pruning support through element_at")
  enableSuite[GlutenOrcV2AggregatePushDownSuite]
    .includeCH("nested column: Max(top level column) not push down")
    .includeCH("nested column: Count(nested sub-field) not push down")
  enableSuite[GlutenOrcV2QuerySuite]
    .includeCH("Read/write binary data")
    .includeCH("Read/write all types with non-primitive type")
    // Rewrite to disable Spark's columnar reader.
    .includeCH("Simple selection form ORC table")
    .includeCH("Creating case class RDD table")
    .includeCH("save and load case class RDD with `None`s as orc")
    .includeCH(
      "SPARK-16610: Respect orc.compress (i.e., OrcConf.COMPRESS) when compression is unset")
    .includeCH("Compression options for writing to an ORC file (SNAPPY, ZLIB and NONE)")
    .includeCH("appending")
    .includeCH("nested data - struct with array field")
    .includeCH("nested data - array of struct")
    .includeCH("SPARK-9170: Don't implicitly lowercase of user-provided columns")
    .includeCH("SPARK-10623 Enable ORC PPD")
    .includeCH("SPARK-14962 Produce correct results on array type with isnotnull")
    .includeCH("SPARK-15198 Support for pushing down filters for boolean types")
    .includeCH("Support for pushing down filters for decimal types")
    .includeCH("Support for pushing down filters for timestamp types")
    .includeCH("column nullability and comment - write and then read")
    .includeCH("Empty schema does not read data from ORC file")
    .includeCH("read from multiple orc input paths")
    .exclude("Enabling/disabling ignoreCorruptFiles")
    .includeCH("SPARK-27160 Predicate pushdown correctness on DecimalType for ORC")
    .includeCH("LZO compression options for writing to an ORC file")
    .includeCH("Schema discovery on empty ORC files")
    .includeCH("SPARK-21791 ORC should support column names with dot")
    .includeCH("SPARK-25579 ORC PPD should support column names with dot")
    .exclude("SPARK-34862: Support ORC vectorized reader for nested column")
    .includeCH("SPARK-37728: Reading nested columns with ORC vectorized reader should not")
    .exclude("SPARK-36594: ORC vectorized reader should properly check maximal number of fields")
    .includeCH("Read/write all timestamp types")
    .includeCH("SPARK-37463: read/write Timestamp ntz to Orc with different time zone")
    .includeCH("SPARK-39381: Make vectorized orc columar writer batch size configurable")
    .includeCH("SPARK-39830: Reading ORC table that requires type promotion may throw AIOOBE")
    .includeCH("simple select queries")
    .includeCH("overwriting")
    .includeCH("self-join")
    .includeCH("columns only referenced by pushed down filters should remain")
    .includeCH("SPARK-5309 strings stored using dictionary compression in orc")
    // For exception test.
    .exclude("SPARK-20728 Make ORCFileFormat configurable between sql/hive and sql/core")
    .excludeCH("SPARK-37728: Reading nested columns with ORC vectorized reader should not cause ArrayIndexOutOfBoundsException")
  enableSuite[GlutenOrcV2SchemaPruningSuite]
    .includeCH(
      "Spark vectorized reader - without partition data column - select only top-level fields")
    .includeCH(
      "Spark vectorized reader - with partition data column - select only top-level fields")
    .includeCH("Spark vectorized reader - " +
      "without partition data column - select one deep nested complex field after join")
    .includeCH("Spark vectorized reader - " +
      "with partition data column - select one deep nested complex field after join")
    .includeCH("Spark vectorized reader - " +
      "without partition data column - select one deep nested complex field after outer join")
    .includeCH("Spark vectorized reader - " +
      "with partition data column - select one deep nested complex field after outer join")
    .includeCH("Spark vectorized reader - without partition data column - select a single complex field with disabled nested schema pruning")
    .includeCH("Spark vectorized reader - with partition data column - select a single complex field with disabled nested schema pruning")
    .includeCH("Non-vectorized reader - without partition data column - select a single complex field with disabled nested schema pruning")
    .includeCH("Non-vectorized reader - with partition data column - select a single complex field with disabled nested schema pruning")
    .includeCH(
      "Spark vectorized reader - without partition data column - select a single complex field")
    .includeCH(
      "Spark vectorized reader - with partition data column - select a single complex field")
    .includeCH(
      "Non-vectorized reader - without partition data column - select a single complex field")
    .includeCH("Non-vectorized reader - with partition data column - select a single complex field")
    .includeCH("Spark vectorized reader - without partition data column - select a single complex field and its parent struct")
    .includeCH("Spark vectorized reader - with partition data column - select a single complex field and its parent struct")
    .includeCH("Non-vectorized reader - without partition data column - select a single complex field and its parent struct")
    .includeCH("Non-vectorized reader - with partition data column - select a single complex field and its parent struct")
    .includeCH("Spark vectorized reader - without partition data column - select a single complex field array and its parent struct array")
    .includeCH("Spark vectorized reader - with partition data column - select a single complex field array and its parent struct array")
    .includeCH("Non-vectorized reader - without partition data column - select a single complex field array and its parent struct array")
    .includeCH("Non-vectorized reader - with partition data column - select a single complex field array and its parent struct array")
    .includeCH("Spark vectorized reader - without partition data column - select a single complex field from a map entry and its parent map entry")
    .includeCH("Spark vectorized reader - with partition data column - select a single complex field from a map entry and its parent map entry")
    .includeCH("Non-vectorized reader - without partition data column - select a single complex field from a map entry and its parent map entry")
    .includeCH("Non-vectorized reader - with partition data column - select a single complex field from a map entry and its parent map entry")
    .includeCH("Spark vectorized reader - without partition data column - select a single complex field and the partition column")
    .includeCH("Spark vectorized reader - with partition data column - select a single complex field and the partition column")
    .includeCH("Non-vectorized reader - without partition data column - select a single complex field and the partition column")
    .includeCH("Non-vectorized reader - with partition data column - select a single complex field and the partition column")
    .includeCH("Spark vectorized reader - without partition data column - partial schema intersection - select missing subfield")
    .includeCH("Spark vectorized reader - with partition data column - partial schema intersection - select missing subfield")
    .includeCH("Non-vectorized reader - without partition data column - partial schema intersection - select missing subfield")
    .includeCH("Non-vectorized reader - with partition data column - partial schema intersection - select missing subfield")
    .includeCH(
      "Spark vectorized reader - without partition data column - no unnecessary schema pruning")
    .includeCH(
      "Spark vectorized reader - with partition data column - no unnecessary schema pruning")
    .includeCH(
      "Non-vectorized reader - without partition data column - no unnecessary schema pruning")
    .includeCH("Non-vectorized reader - with partition data column - no unnecessary schema pruning")
    .includeCH(
      "Spark vectorized reader - without partition data column - empty schema intersection")
    .includeCH("Spark vectorized reader - with partition data column - empty schema intersection")
    .includeCH("Non-vectorized reader - without partition data column - empty schema intersection")
    .includeCH("Non-vectorized reader - with partition data column - empty schema intersection")
    .includeCH("Spark vectorized reader - without partition data column - select a single complex field and is null expression in project")
    .includeCH("Spark vectorized reader - with partition data column - select a single complex field and is null expression in project")
    .includeCH("Non-vectorized reader - without partition data column - select a single complex field and is null expression in project")
    .includeCH("Non-vectorized reader - with partition data column - select a single complex field and is null expression in project")
    .includeCH("Spark vectorized reader - without partition data column - select nested field from a complex map key using map_keys")
    .includeCH("Spark vectorized reader - with partition data column - select nested field from a complex map key using map_keys")
    .includeCH("Non-vectorized reader - without partition data column - select nested field from a complex map key using map_keys")
    .includeCH("Non-vectorized reader - with partition data column - select nested field from a complex map key using map_keys")
    .includeCH("Spark vectorized reader - without partition data column - select nested field from a complex map value using map_values")
    .includeCH("Spark vectorized reader - with partition data column - select nested field from a complex map value using map_values")
    .includeCH("Non-vectorized reader - without partition data column - select nested field from a complex map value using map_values")
    .includeCH("Non-vectorized reader - with partition data column - select nested field from a complex map value using map_values")
    .includeCH("Spark vectorized reader - without partition data column - select explode of nested field of array of struct")
    .includeCH("Spark vectorized reader - with partition data column - select explode of nested field of array of struct")
    .includeCH("Non-vectorized reader - without partition data column - select explode of nested field of array of struct")
    .includeCH("Non-vectorized reader - with partition data column - select explode of nested field of array of struct")
    .includeCH("Non-vectorized reader - without partition data column - select one deep nested complex field after join")
    .includeCH("Non-vectorized reader - with partition data column - select one deep nested complex field after join")
    .includeCH("Non-vectorized reader - without partition data column - select one deep nested complex field after outer join")
    .includeCH("Non-vectorized reader - with partition data column - select one deep nested complex field after outer join")
    .includeCH("Spark vectorized reader - without partition data column - select nested field in aggregation function of Aggregate")
    .includeCH("Spark vectorized reader - with partition data column - select nested field in aggregation function of Aggregate")
    .includeCH("Non-vectorized reader - without partition data column - select nested field in aggregation function of Aggregate")
    .includeCH("Non-vectorized reader - with partition data column - select nested field in aggregation function of Aggregate")
    .includeCH("Spark vectorized reader - without partition data column - select nested field in window function")
    .includeCH("Spark vectorized reader - with partition data column - select nested field in window function")
    .includeCH("Non-vectorized reader - without partition data column - select nested field in window function")
    .includeCH(
      "Non-vectorized reader - with partition data column - select nested field in window function")
    .includeCH("Spark vectorized reader - without partition data column - select nested field in window function and then order by")
    .includeCH("Spark vectorized reader - with partition data column - select nested field in window function and then order by")
    .includeCH("Non-vectorized reader - without partition data column - select nested field in window function and then order by")
    .includeCH("Non-vectorized reader - with partition data column - select nested field in window function and then order by")
    .includeCH(
      "Spark vectorized reader - without partition data column - select nested field in Sort")
    .includeCH("Spark vectorized reader - with partition data column - select nested field in Sort")
    .includeCH(
      "Non-vectorized reader - without partition data column - select nested field in Sort")
    .includeCH("Non-vectorized reader - with partition data column - select nested field in Sort")
    .includeCH(
      "Spark vectorized reader - without partition data column - select nested field in Expand")
    .includeCH(
      "Spark vectorized reader - with partition data column - select nested field in Expand")
    .includeCH(
      "Non-vectorized reader - without partition data column - select nested field in Expand")
    .includeCH("Non-vectorized reader - with partition data column - select nested field in Expand")
    .includeCH("Spark vectorized reader - without partition data column - SPARK-32163: nested pruning should work even with cosmetic variations")
    .includeCH("Spark vectorized reader - with partition data column - SPARK-32163: nested pruning should work even with cosmetic variations")
    .includeCH("Non-vectorized reader - without partition data column - SPARK-32163: nested pruning should work even with cosmetic variations")
    .includeCH("Non-vectorized reader - with partition data column - SPARK-32163: nested pruning should work even with cosmetic variations")
    .includeCH("Spark vectorized reader - without partition data column - SPARK-38918: nested schema pruning with correlated subqueries")
    .includeCH("Spark vectorized reader - with partition data column - SPARK-38918: nested schema pruning with correlated subqueries")
    .includeCH("Non-vectorized reader - without partition data column - SPARK-38918: nested schema pruning with correlated subqueries")
    .includeCH("Non-vectorized reader - with partition data column - SPARK-38918: nested schema pruning with correlated subqueries")
    .includeCH("Case-sensitive parser - mixed-case schema - select with exact column names")
    .exclude("Case-insensitive parser - mixed-case schema - select with exact column names")
    .exclude("Case-insensitive parser - mixed-case schema - select with lowercase column names")
    .exclude(
      "Case-insensitive parser - mixed-case schema - select with different-case column names")
    .exclude("Case-insensitive parser - mixed-case schema - subquery filter with different-case column names")
    .includeCH("Spark vectorized reader - without partition data column - SPARK-34963: extract case-insensitive struct field from array")
    .includeCH("Spark vectorized reader - with partition data column - SPARK-34963: extract case-insensitive struct field from array")
    .includeCH("Non-vectorized reader - without partition data column - SPARK-34963: extract case-insensitive struct field from array")
    .includeCH("Non-vectorized reader - with partition data column - SPARK-34963: extract case-insensitive struct field from array")
    .includeCH("Spark vectorized reader - without partition data column - SPARK-34963: extract case-insensitive struct field from struct")
    .includeCH("Spark vectorized reader - with partition data column - SPARK-34963: extract case-insensitive struct field from struct")
    .includeCH("Non-vectorized reader - without partition data column - SPARK-34963: extract case-insensitive struct field from struct")
    .includeCH("Non-vectorized reader - with partition data column - SPARK-34963: extract case-insensitive struct field from struct")
    .exclude("SPARK-36352: Spark should check result plan's output schema name")
    .includeCH("Spark vectorized reader - without partition data column - SPARK-38977: schema pruning with correlated EXISTS subquery")
    .includeCH("Spark vectorized reader - with partition data column - SPARK-38977: schema pruning with correlated EXISTS subquery")
    .includeCH("Non-vectorized reader - without partition data column - SPARK-38977: schema pruning with correlated EXISTS subquery")
    .includeCH("Non-vectorized reader - with partition data column - SPARK-38977: schema pruning with correlated EXISTS subquery")
    .includeCH("Spark vectorized reader - without partition data column - SPARK-38977: schema pruning with correlated NOT EXISTS subquery")
    .includeCH("Spark vectorized reader - with partition data column - SPARK-38977: schema pruning with correlated NOT EXISTS subquery")
    .includeCH("Non-vectorized reader - without partition data column - SPARK-38977: schema pruning with correlated NOT EXISTS subquery")
    .includeCH("Non-vectorized reader - with partition data column - SPARK-38977: schema pruning with correlated NOT EXISTS subquery")
    .includeCH("Spark vectorized reader - without partition data column - SPARK-38977: schema pruning with correlated IN subquery")
    .includeCH("Spark vectorized reader - with partition data column - SPARK-38977: schema pruning with correlated IN subquery")
    .includeCH("Non-vectorized reader - without partition data column - SPARK-38977: schema pruning with correlated IN subquery")
    .includeCH("Non-vectorized reader - with partition data column - SPARK-38977: schema pruning with correlated IN subquery")
    .includeCH("Spark vectorized reader - without partition data column - SPARK-38977: schema pruning with correlated NOT IN subquery")
    .includeCH("Spark vectorized reader - with partition data column - SPARK-38977: schema pruning with correlated NOT IN subquery")
    .includeCH("Non-vectorized reader - without partition data column - SPARK-38977: schema pruning with correlated NOT IN subquery")
    .includeCH("Non-vectorized reader - with partition data column - SPARK-38977: schema pruning with correlated NOT IN subquery")
    .excludeCH("Spark vectorized reader - without partition data column - select a single complex field and in where clause")
    .excludeCH("Spark vectorized reader - with partition data column - select a single complex field and in where clause")
    .excludeCH("Non-vectorized reader - without partition data column - select a single complex field and in where clause")
    .excludeCH("Non-vectorized reader - with partition data column - select a single complex field and in where clause")
    .excludeCH("Spark vectorized reader - without partition data column - select one complex field and having is null predicate on another complex field")
    .excludeCH("Spark vectorized reader - with partition data column - select one complex field and having is null predicate on another complex field")
    .excludeCH("Non-vectorized reader - without partition data column - select one complex field and having is null predicate on another complex field")
    .excludeCH("Non-vectorized reader - with partition data column - select one complex field and having is null predicate on another complex field")
    .excludeCH("Spark vectorized reader - without partition data column - SPARK-34638: nested column prune on generator output - case-sensitivity")
    .excludeCH("Spark vectorized reader - with partition data column - SPARK-34638: nested column prune on generator output - case-sensitivity")
    .excludeCH("Non-vectorized reader - without partition data column - SPARK-34638: nested column prune on generator output - case-sensitivity")
    .excludeCH("Non-vectorized reader - with partition data column - SPARK-34638: nested column prune on generator output - case-sensitivity")
    .excludeCH("Spark vectorized reader - without partition data column - select one deep nested complex field after repartition by expression")
    .excludeCH("Spark vectorized reader - with partition data column - select one deep nested complex field after repartition by expression")
    .excludeCH("Non-vectorized reader - without partition data column - select one deep nested complex field after repartition by expression")
    .excludeCH("Non-vectorized reader - with partition data column - select one deep nested complex field after repartition by expression")
    .excludeCH(
      "Case-insensitive parser - mixed-case schema - filter with different-case column names")
    .excludeCH("SPARK-37450: Prunes unnecessary fields from Explode for count aggregation")
    .excludeCH("Spark vectorized reader - without partition data column - SPARK-40033: Schema pruning support through element_at")
    .excludeCH("Spark vectorized reader - with partition data column - SPARK-40033: Schema pruning support through element_at")
    .excludeCH("Non-vectorized reader - without partition data column - SPARK-40033: Schema pruning support through element_at")
    .excludeCH("Non-vectorized reader - with partition data column - SPARK-40033: Schema pruning support through element_at")
  enableSuite[GlutenOuterJoinSuiteForceShjOff]
    .excludeCH("basic left outer join using ShuffledHashJoin (whole-stage-codegen off)")
    .excludeCH("basic left outer join using ShuffledHashJoin (whole-stage-codegen on)")
    .excludeCH("basic left outer join using SortMergeJoin (whole-stage-codegen off)")
    .excludeCH("basic left outer join using SortMergeJoin (whole-stage-codegen on)")
    .excludeCH("basic right outer join using ShuffledHashJoin (whole-stage-codegen off)")
    .excludeCH("basic right outer join using ShuffledHashJoin (whole-stage-codegen on)")
    .excludeCH("basic right outer join using SortMergeJoin (whole-stage-codegen off)")
    .excludeCH("basic right outer join using SortMergeJoin (whole-stage-codegen on)")
    .excludeCH("basic full outer join using ShuffledHashJoin (whole-stage-codegen off)")
    .excludeCH("basic full outer join using ShuffledHashJoin (whole-stage-codegen on)")
    .excludeCH("basic full outer join using SortMergeJoin (whole-stage-codegen off)")
    .excludeCH("basic full outer join using SortMergeJoin (whole-stage-codegen on)")
    .excludeCH("left outer join with unique keys using ShuffledHashJoin (whole-stage-codegen off)")
    .excludeCH("left outer join with unique keys using ShuffledHashJoin (whole-stage-codegen on)")
    .excludeCH("left outer join with unique keys using SortMergeJoin (whole-stage-codegen off)")
    .excludeCH("left outer join with unique keys using SortMergeJoin (whole-stage-codegen on)")
    .excludeCH("right outer join with unique keys using ShuffledHashJoin (whole-stage-codegen off)")
    .excludeCH("right outer join with unique keys using ShuffledHashJoin (whole-stage-codegen on)")
    .excludeCH("right outer join with unique keys using SortMergeJoin (whole-stage-codegen off)")
    .excludeCH("right outer join with unique keys using SortMergeJoin (whole-stage-codegen on)")
    .excludeCH("full outer join with unique keys using ShuffledHashJoin (whole-stage-codegen off)")
    .excludeCH("full outer join with unique keys using ShuffledHashJoin (whole-stage-codegen on)")
    .excludeCH("full outer join with unique keys using SortMergeJoin (whole-stage-codegen off)")
    .excludeCH("full outer join with unique keys using SortMergeJoin (whole-stage-codegen on)")
    .excludeCH("SPARK-32717: AQEOptimizer should respect excludedRules configuration")
  enableSuite[GlutenOuterJoinSuiteForceShjOn]
    .excludeCH("basic left outer join using ShuffledHashJoin (whole-stage-codegen off)")
    .excludeCH("basic left outer join using ShuffledHashJoin (whole-stage-codegen on)")
    .excludeCH("basic left outer join using SortMergeJoin (whole-stage-codegen off)")
    .excludeCH("basic left outer join using SortMergeJoin (whole-stage-codegen on)")
    .excludeCH("basic right outer join using ShuffledHashJoin (whole-stage-codegen off)")
    .excludeCH("basic right outer join using ShuffledHashJoin (whole-stage-codegen on)")
    .excludeCH("basic right outer join using SortMergeJoin (whole-stage-codegen off)")
    .excludeCH("basic right outer join using SortMergeJoin (whole-stage-codegen on)")
    .excludeCH("basic full outer join using ShuffledHashJoin (whole-stage-codegen off)")
    .excludeCH("basic full outer join using ShuffledHashJoin (whole-stage-codegen on)")
    .excludeCH("basic full outer join using SortMergeJoin (whole-stage-codegen off)")
    .excludeCH("basic full outer join using SortMergeJoin (whole-stage-codegen on)")
    .excludeCH("left outer join with unique keys using ShuffledHashJoin (whole-stage-codegen off)")
    .excludeCH("left outer join with unique keys using ShuffledHashJoin (whole-stage-codegen on)")
    .excludeCH("left outer join with unique keys using SortMergeJoin (whole-stage-codegen off)")
    .excludeCH("left outer join with unique keys using SortMergeJoin (whole-stage-codegen on)")
    .excludeCH("right outer join with unique keys using ShuffledHashJoin (whole-stage-codegen off)")
    .excludeCH("right outer join with unique keys using ShuffledHashJoin (whole-stage-codegen on)")
    .excludeCH("right outer join with unique keys using SortMergeJoin (whole-stage-codegen off)")
    .excludeCH("right outer join with unique keys using SortMergeJoin (whole-stage-codegen on)")
    .excludeCH("full outer join with unique keys using ShuffledHashJoin (whole-stage-codegen off)")
    .excludeCH("full outer join with unique keys using ShuffledHashJoin (whole-stage-codegen on)")
    .excludeCH("full outer join with unique keys using SortMergeJoin (whole-stage-codegen off)")
    .excludeCH("full outer join with unique keys using SortMergeJoin (whole-stage-codegen on)")
  enableSuite[GlutenParametersSuite]
  enableSuite[GlutenParquetCodecSuite]
    // codec not supported in native
    .includeCH("write and read - file source parquet - codec: lz4_raw")
    .includeCH("write and read - file source parquet - codec: lz4raw")
  enableSuite[GlutenParquetColumnIndexSuite]
    // Rewrite by just removing test timestamp.
    .exclude("test reading unaligned pages - test all types")
    .excludeCH("test reading unaligned pages - test all types (dict encode)")
  enableSuite[GlutenParquetCompressionCodecPrecedenceSuite]
  enableSuite[GlutenParquetDeltaByteArrayEncodingSuite]
  enableSuite[GlutenParquetDeltaEncodingInteger]
  enableSuite[GlutenParquetDeltaEncodingLong]
  enableSuite[GlutenParquetDeltaLengthByteArrayEncodingSuite]
  enableSuite[GlutenParquetEncodingSuite]
    // Velox does not support rle encoding, but it can pass when native writer enabled.
    .includeCH("parquet v2 pages - rle encoding for boolean value columns")
    .excludeCH("All Types Dictionary")
    .excludeCH("All Types Null")
  enableSuite[GlutenParquetFieldIdIOSuite]
  enableSuite[GlutenParquetFileFormatV1Suite]
    .excludeCH(
      "SPARK-36825, SPARK-36854: year-month/day-time intervals written and read as INT32/INT64")
  enableSuite[GlutenParquetFileFormatV2Suite]
    .excludeCH(
      "SPARK-36825, SPARK-36854: year-month/day-time intervals written and read as INT32/INT64")
  enableSuite[GlutenParquetFileMetadataStructRowIndexSuite]
  enableSuite[GlutenParquetIOSuite]
    // Velox doesn't write file metadata into parquet file.
    .includeCH("Write Spark version into Parquet metadata")
    // Exception.
    .exclude("SPARK-35640: read binary as timestamp should throw schema incompatible error")
    // Exception msg.
    .exclude("SPARK-35640: int as long should throw schema incompatible error")
    // Velox parquet reader not allow offset zero.
    .includeCH("SPARK-40128 read DELTA_LENGTH_BYTE_ARRAY encoded strings")
  enableSuite[GlutenParquetInteroperabilitySuite]
    .exclude("parquet timestamp conversion")
  enableSuite[GlutenParquetProtobufCompatibilitySuite]
    .excludeCH("struct with unannotated array")
  enableSuite[GlutenParquetReadSchemaSuite]
  enableSuite[GlutenParquetRebaseDatetimeV1Suite]
    // Velox doesn't write file metadata into parquet file.
    .excludeByPrefix("SPARK-33163, SPARK-37705: write the metadata keys")
    .excludeByPrefix("SPARK-33160, SPARK-37705: write the metadata key")
    // jar path and ignore PARQUET_REBASE_MODE_IN_READ, rewrite some
    .excludeByPrefix("SPARK-31159")
    .excludeByPrefix("SPARK-35427")
    .excludeCH("Gluten - SPARK-31159: rebasing dates in write")
  enableSuite[GlutenParquetRebaseDatetimeV2Suite]
    // Velox doesn't write file metadata into parquet file.
    .excludeByPrefix("SPARK-33163, SPARK-37705: write the metadata keys")
    .excludeByPrefix("SPARK-33160, SPARK-37705: write the metadata key")
    // jar path and ignore PARQUET_REBASE_MODE_IN_READ
    .excludeByPrefix("SPARK-31159")
    .excludeByPrefix("SPARK-35427")
  enableSuite[GlutenParquetRowIndexSuite]
    .excludeByPrefix("row index generation")
    .excludeByPrefix("invalid row index column type")
  enableSuite[GlutenParquetSchemaInferenceSuite]
  enableSuite[GlutenParquetSchemaSuite]
    // error message mismatch is accepted
    .exclude("schema mismatch failure error message for parquet reader")
    .exclude("schema mismatch failure error message for parquet vectorized reader")
    // [PATH_NOT_FOUND] Path does not exist:
    // file:/opt/spark331/sql/core/src/test/resources/test-data/timestamp-nanos.parquet
    // May require for newer spark.test.home
    .excludeByPrefix("SPARK-40819")
  enableSuite[GlutenParquetThriftCompatibilitySuite]
    // Rewrite for file locating.
    .exclude("Read Parquet file generated by parquet-thrift")
    .excludeCH("SPARK-10136 list of primitive list")
  enableSuite[GlutenParquetV1AggregatePushDownSuite]
  enableSuite[GlutenParquetV1FilterSuite]
    // Rewrite.
    .includeCH("SPARK-23852: Broken Parquet push-down for partially-written stats")
    // Rewrite for supported INT96 - timestamp.
    .exclude("filter pushdown - timestamp")
    .exclude("filter pushdown - date")
    // Exception bebaviour.
    .exclude("SPARK-25207: exception when duplicate fields in case-insensitive mode")
    // Ignore Spark's filter pushdown check.
    .exclude("Filters should be pushed down for vectorized Parquet reader at row group level")
    .exclude("SPARK-31026: Parquet predicate pushdown for fields having dots in the names")
    .exclude("Filters should be pushed down for Parquet readers at row group level")
    .exclude("SPARK-17091: Convert IN predicate to Parquet filter push-down")
    .exclude("Support Parquet column index")
    .exclude("SPARK-34562: Bloom filter push down")
    .includeCH("SPARK-16371 Do not push down filters when inner name and outer name are the same")
    .exclude("filter pushdown - StringPredicate")
    .excludeCH("filter pushdown - StringContains")
  // avoid Velox compile error
  enableSuite(
    "org.apache.gluten.execution.parquet.GlutenParquetV1FilterSuite2"
  )
    // Rewrite.
    .includeCH("SPARK-23852: Broken Parquet push-down for partially-written stats")
    // Rewrite for supported INT96 - timestamp.
    .exclude("filter pushdown - timestamp")
    .exclude("filter pushdown - date")
    // Exception bebaviour.
    .exclude("SPARK-25207: exception when duplicate fields in case-insensitive mode")
    // Ignore Spark's filter pushdown check.
    .exclude("Filters should be pushed down for vectorized Parquet reader at row group level")
    .exclude("SPARK-31026: Parquet predicate pushdown for fields having dots in the names")
    .exclude("Filters should be pushed down for Parquet readers at row group level")
    .exclude("SPARK-17091: Convert IN predicate to Parquet filter push-down")
    .exclude("Support Parquet column index")
    .exclude("SPARK-34562: Bloom filter push down")
    .includeCH("SPARK-16371 Do not push down filters when inner name and outer name are the same")
    .exclude("filter pushdown - StringPredicate")
    .excludeCH("filter pushdown - StringContains")
  enableSuite[GlutenParquetV1PartitionDiscoverySuite]
    .excludeCH("Various partition value types")
    .excludeCH("Various inferred partition value types")
    .excludeCH("Resolve type conflicts - decimals, dates and timestamps in partition column")
  enableSuite[GlutenParquetV1QuerySuite]
    .exclude("row group skipping doesn't overflow when reading into larger type")
    // Unsupport spark.sql.files.ignoreCorruptFiles.
    .exclude("Enabling/disabling ignoreCorruptFiles")
    // decimal failed ut
    .exclude("SPARK-34212 Parquet should read decimals correctly")
    // new added in spark-3.3 and need fix later, random failure may caused by memory free
    .includeCH("SPARK-39833: pushed filters with project without filter columns")
    .includeCH("SPARK-39833: pushed filters with count()")
    // Rewrite because the filter after datasource is not needed.
    .exclude(
      "SPARK-26677: negated null-safe equality comparison should not filter matched row groups")
  enableSuite[GlutenParquetV1SchemaPruningSuite]
    .excludeCH("Case-insensitive parser - mixed-case schema - select with exact column names")
    .excludeCH("Case-insensitive parser - mixed-case schema - select with lowercase column names")
    .excludeCH(
      "Case-insensitive parser - mixed-case schema - select with different-case column names")
    .excludeCH(
      "Case-insensitive parser - mixed-case schema - filter with different-case column names")
    .excludeCH(
      "Case-insensitive parser - mixed-case schema - subquery filter with different-case column names")
    .excludeCH("SPARK-36352: Spark should check result plan's output schema name")
    .excludeCH("Spark vectorized reader - without partition data column - SPARK-40033: Schema pruning support through element_at")
    .excludeCH("Spark vectorized reader - with partition data column - SPARK-40033: Schema pruning support through element_at")
    .excludeCH("Non-vectorized reader - without partition data column - SPARK-40033: Schema pruning support through element_at")
    .excludeCH("Non-vectorized reader - with partition data column - SPARK-40033: Schema pruning support through element_at")
  enableSuite[GlutenParquetV2AggregatePushDownSuite]
    // TODO: Timestamp columns stats will lost if using int64 in parquet writer.
    .includeCH("aggregate push down - different data types")
  enableSuite[GlutenParquetV2FilterSuite]
    // Rewrite.
    .includeCH("SPARK-23852: Broken Parquet push-down for partially-written stats")
    // Rewrite for supported INT96 - timestamp.
    .exclude("filter pushdown - timestamp")
    .exclude("filter pushdown - date")
    // Exception bebaviour.
    .exclude("SPARK-25207: exception when duplicate fields in case-insensitive mode")
    // Ignore Spark's filter pushdown check.
    .exclude("Filters should be pushed down for vectorized Parquet reader at row group level")
    .exclude("SPARK-31026: Parquet predicate pushdown for fields having dots in the names")
    .exclude("Filters should be pushed down for Parquet readers at row group level")
    .exclude("SPARK-17091: Convert IN predicate to Parquet filter push-down")
    .exclude("Support Parquet column index")
    .exclude("SPARK-34562: Bloom filter push down")
    .includeCH("SPARK-16371 Do not push down filters when inner name and outer name are the same")
    .exclude("filter pushdown - StringPredicate")
    .excludeCH("filter pushdown - StringContains")
    .excludeCH("SPARK-36866: filter pushdown - year-month interval")
    .excludeCH("Gluten - filter pushdown - date")
  enableSuite[GlutenParquetV2PartitionDiscoverySuite]
    .excludeCH("Various partition value types")
    .excludeCH("Various inferred partition value types")
    .excludeCH("Resolve type conflicts - decimals, dates and timestamps in partition column")
  enableSuite[GlutenParquetV2QuerySuite]
    .exclude("row group skipping doesn't overflow when reading into larger type")
    // Unsupport spark.sql.files.ignoreCorruptFiles.
    .exclude("Enabling/disabling ignoreCorruptFiles")
    // decimal failed ut
    .exclude("SPARK-34212 Parquet should read decimals correctly")
    // Rewrite because the filter after datasource is not needed.
    .exclude(
      "SPARK-26677: negated null-safe equality comparison should not filter matched row groups")
  enableSuite[GlutenParquetV2SchemaPruningSuite]
    .excludeCH("Spark vectorized reader - without partition data column - select a single complex field and in where clause")
    .excludeCH("Spark vectorized reader - with partition data column - select a single complex field and in where clause")
    .excludeCH("Non-vectorized reader - without partition data column - select a single complex field and in where clause")
    .excludeCH("Non-vectorized reader - with partition data column - select a single complex field and in where clause")
    .excludeCH("Spark vectorized reader - without partition data column - select one complex field and having is null predicate on another complex field")
    .excludeCH("Spark vectorized reader - with partition data column - select one complex field and having is null predicate on another complex field")
    .excludeCH("Non-vectorized reader - without partition data column - select one complex field and having is null predicate on another complex field")
    .excludeCH("Non-vectorized reader - with partition data column - select one complex field and having is null predicate on another complex field")
    .excludeCH("Spark vectorized reader - without partition data column - SPARK-34638: nested column prune on generator output - case-sensitivity")
    .excludeCH("Spark vectorized reader - with partition data column - SPARK-34638: nested column prune on generator output - case-sensitivity")
    .excludeCH("Non-vectorized reader - without partition data column - SPARK-34638: nested column prune on generator output - case-sensitivity")
    .excludeCH("Non-vectorized reader - with partition data column - SPARK-34638: nested column prune on generator output - case-sensitivity")
    .excludeCH("Spark vectorized reader - without partition data column - select one deep nested complex field after repartition by expression")
    .excludeCH("Spark vectorized reader - with partition data column - select one deep nested complex field after repartition by expression")
    .excludeCH("Non-vectorized reader - without partition data column - select one deep nested complex field after repartition by expression")
    .excludeCH("Non-vectorized reader - with partition data column - select one deep nested complex field after repartition by expression")
    .excludeCH("Case-insensitive parser - mixed-case schema - select with exact column names")
    .excludeCH("Case-insensitive parser - mixed-case schema - select with lowercase column names")
    .excludeCH(
      "Case-insensitive parser - mixed-case schema - select with different-case column names")
    .excludeCH(
      "Case-insensitive parser - mixed-case schema - filter with different-case column names")
    .excludeCH("Case-insensitive parser - mixed-case schema - subquery filter with different-case column names")
    .excludeCH("SPARK-36352: Spark should check result plan's output schema name")
    .excludeCH("SPARK-37450: Prunes unnecessary fields from Explode for count aggregation")
    .excludeCH("Spark vectorized reader - without partition data column - SPARK-40033: Schema pruning support through element_at")
    .excludeCH("Spark vectorized reader - with partition data column - SPARK-40033: Schema pruning support through element_at")
    .excludeCH("Non-vectorized reader - without partition data column - SPARK-40033: Schema pruning support through element_at")
    .excludeCH("Non-vectorized reader - with partition data column - SPARK-40033: Schema pruning support through element_at")
  enableSuite[GlutenParquetVectorizedSuite]
  enableSuite[GlutenPartitionedWriteSuite]
    .excludeCH("SPARK-37231, SPARK-37240: Dynamic writes/reads of ANSI interval partitions")
  enableSuite[GlutenPathFilterStrategySuite]
  enableSuite[GlutenPathFilterSuite]
  enableSuite[GlutenPathOptionSuite]
  enableSuite[GlutenPredicateSuite]
    .excludeCH("basic IN/INSET predicate test")
    .excludeCH("IN with different types")
    .excludeCH("IN/INSET: binary")
    .excludeCH("IN/INSET: struct")
    .excludeCH("IN/INSET: array")
    .excludeCH("BinaryComparison: lessThan")
    .excludeCH("BinaryComparison: LessThanOrEqual")
    .excludeCH("BinaryComparison: GreaterThan")
    .excludeCH("BinaryComparison: GreaterThanOrEqual")
    .excludeCH("EqualTo on complex type")
    .excludeCH("SPARK-32764: compare special double/float values")
    .excludeCH("SPARK-32110: compare special double/float values in struct")
  enableSuite[GlutenProcessingTimeSuite]
  enableSuite[GlutenProductAggSuite]
  enableSuite[GlutenPruneFileSourcePartitionsSuite]
  enableSuite[GlutenPrunedScanSuite]
  enableSuite[GlutenQueryCompilationErrorsDSv2Suite]
  enableSuite[GlutenQueryCompilationErrorsSuite]
    .excludeCH("CREATE NAMESPACE with LOCATION for JDBC catalog should throw an error")
    .excludeCH(
      "ALTER NAMESPACE with property other than COMMENT for JDBC catalog should throw an exception")
  enableSuite[GlutenQueryExecutionErrorsSuite]
    // NEW SUITE: disable as it expects exception which doesn't happen when offloaded to gluten
    .exclude(
      "INCONSISTENT_BEHAVIOR_CROSS_VERSION: compatibility with Spark 2.4/3.2 in reading/writing dates")
    // Doesn't support unhex with failOnError=true.
    .exclude("CONVERSION_INVALID_INPUT: to_binary conversion function hex")
    .excludeCH("CONVERSION_INVALID_INPUT: to_binary conversion function base64")
    .excludeCH("UNSUPPORTED_FEATURE - SPARK-38504: can't read TimestampNTZ as TimestampLTZ")
    .excludeCH("CANNOT_PARSE_DECIMAL: unparseable decimal")
    .excludeCH("UNRECOGNIZED_SQL_TYPE: unrecognized SQL type DATALINK")
    .excludeCH("UNSUPPORTED_FEATURE.MULTI_ACTION_ALTER: The target JDBC server hosting table does not support ALTER TABLE with multiple actions.")
    .excludeCH("INVALID_BITMAP_POSITION: position out of bounds")
    .excludeCH("INVALID_BITMAP_POSITION: negative position")
  enableSuite[GlutenQueryParsingErrorsSuite]
  enableSuite[GlutenRandomSuite]
    .exclude("random")
    .exclude("SPARK-9127 codegen with long seed")
  enableSuite[GlutenRegexpExpressionsSuite]
    .excludeCH("LIKE Pattern")
    .excludeCH("LIKE Pattern ESCAPE '/'")
    .excludeCH("LIKE Pattern ESCAPE '#'")
    .excludeCH("LIKE Pattern ESCAPE '\"'")
    .excludeCH("RLIKE Regular Expression")
    .excludeCH("RegexReplace")
    .excludeCH("RegexExtract")
    .excludeCH("RegexExtractAll")
    .excludeCH("SPLIT")
  enableSuite[GlutenRemoveRedundantWindowGroupLimitsSuite]
    .excludeCH("remove redundant WindowGroupLimits")
  enableSuite[GlutenReplaceHashWithSortAggSuite]
    .exclude("replace partial hash aggregate with sort aggregate")
    .exclude("replace partial and final hash aggregate together with sort aggregate")
    .exclude("do not replace hash aggregate if child does not have sort order")
    .exclude("do not replace hash aggregate if there is no group-by column")
  enableSuite[GlutenReplaceNullWithFalseInPredicateEndToEndSuite]
  enableSuite[GlutenResolveDefaultColumnsSuite]
  enableSuite[GlutenResolvedDataSourceSuite]
  enableSuite[GlutenReuseExchangeAndSubquerySuite]
  enableSuite[GlutenRuntimeNullChecksV2Writes]
  enableSuite[GlutenSQLAggregateFunctionSuite]
  enableSuite[GlutenSQLQuerySuite]
    // Decimal precision exceeds.
    .includeCH("should be able to resolve a persistent view")
    // Unstable. Needs to be fixed.
    .includeCH("SPARK-36093: RemoveRedundantAliases should not change expression's name")
    // Rewrite from ORC scan to Parquet scan because ORC is not well supported.
    .includeCH("SPARK-28156: self-join should not miss cached view")
    .includeCH("SPARK-33338: GROUP BY using literal map should not fail")
    // Rewrite to disable plan check for SMJ because SHJ is preferred in Gluten.
    .includeCH("SPARK-11111 null-safe join should not use cartesian product")
    // Rewrite to change the information of a caught exception.
    .exclude("SPARK-33677: LikeSimplification should be skipped if pattern contains any escapeChar")
    // Different exception.
    .exclude("run sql directly on files")
    // Not useful and time consuming.
    .includeCH("SPARK-33084: Add jar support Ivy URI in SQL")
    .exclude("SPARK-33084: Add jar support Ivy URI in SQL -- jar contains udf class")
    // exception test, rewritten in gluten
    .exclude("the escape character is not allowed to end with")
    // ORC related
    .includeCH("SPARK-37965: Spark support read/write orc file with invalid char in field name")
    .includeCH("SPARK-38173: Quoted column cannot be recognized correctly when quotedRegexColumnNames is true")
    // Need to support MAP<NullType, NullType>
    .exclude(
      "SPARK-27619: When spark.sql.legacy.allowHashOnMapType is true, hash can be used on Maptype")
    .excludeCH("SPARK-6743: no columns from cache")
    .excludeCH("external sorting updates peak execution memory")
    .excludeCH("Struct Star Expansion")
    .excludeCH("Common subexpression elimination")
    .excludeCH("SPARK-24940: coalesce and repartition hint")
    .excludeCH("normalize special floating numbers in subquery")
    .excludeCH("SPARK-38548: try_sum should return null if overflow happens before merging")
    .excludeCH("SPARK-38589: try_avg should return null if overflow happens before merging")
    .excludeCH("Gluten - SPARK-33677: LikeSimplification should be skipped if pattern contains any escapeChar")
    .excludeCH("Gluten - the escape character is not allowed to end with")
  enableSuite[GlutenSQLQueryTestSuite]
  enableSuite[GlutenSQLWindowFunctionSuite]
    // spill not supported yet.
    .exclude("test with low buffer spill threshold")
    .excludeCH(
      "window function: multiple window expressions specified by range in a single expression")
    .excludeCH("Gluten - Filter on row number")
  enableSuite[GlutenSameResultSuite]
  enableSuite[GlutenSaveLoadSuite]
  enableSuite[GlutenScalaReflectionRelationSuite]
  enableSuite[GlutenSerializationSuite]
  enableSuite[GlutenSessionExtensionSuite]
  enableSuite[GlutenSortOrderExpressionsSuite]
  enableSuite[GlutenSortShuffleSuite]
  enableSuite[GlutenSortSuite]
    .excludeCH("basic sorting using ExternalSort")
    .excludeCH("SPARK-33260: sort order is a Stream")
    .excludeCH("SPARK-40089: decimal values sort correctly")
    .excludeCH(
      "sorting on YearMonthIntervalType(0,1) with nullable=true, sortOrder=List('a ASC NULLS FIRST)")
    .excludeCH(
      "sorting on YearMonthIntervalType(0,1) with nullable=true, sortOrder=List('a ASC NULLS LAST)")
    .excludeCH(
      "sorting on YearMonthIntervalType(0,1) with nullable=true, sortOrder=List('a DESC NULLS LAST)")
    .excludeCH("sorting on YearMonthIntervalType(0,1) with nullable=true, sortOrder=List('a DESC NULLS FIRST)")
    .excludeCH("sorting on YearMonthIntervalType(0,1) with nullable=false, sortOrder=List('a ASC NULLS FIRST)")
    .excludeCH(
      "sorting on YearMonthIntervalType(0,1) with nullable=false, sortOrder=List('a ASC NULLS LAST)")
    .excludeCH("sorting on YearMonthIntervalType(0,1) with nullable=false, sortOrder=List('a DESC NULLS LAST)")
    .excludeCH("sorting on YearMonthIntervalType(0,1) with nullable=false, sortOrder=List('a DESC NULLS FIRST)")
  enableSuite[GlutenSparkSessionExtensionSuite]
  enableSuite[GlutenStatisticsCollectionSuite]
    // The output byte size of Velox is different
    .includeCH("SPARK-33687: analyze all tables in a specific database")
    .excludeCH("analyze empty table")
    .excludeCH("analyze column command - result verification")
    .excludeCH("column stats collection for null columns")
    .excludeCH("store and retrieve column stats in different time zones")
    .excludeCH("SPARK-42777: describe column stats (min, max) for timestamp_ntz column")
    .excludeCH("Gluten - store and retrieve column stats in different time zones")
  enableSuite[GlutenStringExpressionsSuite]
    .excludeCH("StringComparison")
    .excludeCH("Substring")
    .excludeCH("string substring_index function")
    .excludeCH("SPARK-40213: ascii for Latin-1 Supplement characters")
    .excludeCH("ascii for string")
    .excludeCH("Mask")
    .excludeCH("SPARK-42384: Mask with null input")
    .excludeCH("base64/unbase64 for string")
    .excludeCH("encode/decode for string")
    .excludeCH("SPARK-47307: base64 encoding without chunking")
    .excludeCH("Levenshtein distance threshold")
    .excludeCH("soundex unit test")
    .excludeCH("overlay for string")
    .excludeCH("overlay for byte array")
    .excludeCH("translate")
    .excludeCH("FORMAT")
    .excludeCH("LOCATE")
    .excludeCH("REPEAT")
    .excludeCH("ParseUrl")
    .excludeCH("SPARK-33468: ParseUrl in ANSI mode should fail if input string is not a valid url")
  enableSuite[GlutenStringFunctionsSuite]
    .excludeCH("string Levenshtein distance")
    .excludeCH("string regexp_count")
    .excludeCH("string regex_replace / regex_extract")
    .excludeCH("string regexp_extract_all")
    .excludeCH("string regexp_substr")
    .excludeCH("string overlay function")
    .excludeCH("binary overlay function")
    .excludeCH("string / binary length function")
    .excludeCH("SPARK-36751: add octet length api for scala")
    .excludeCH("SPARK-36751: add bit length api for scala")
    .excludeCH("str_to_map function")
    .excludeCH("SPARK-42384: mask with null input")
    .excludeCH("like & ilike function")
    .excludeCH("parse_url")
    .excludeCH("url_decode")
    .excludeCH("url_encode")
  enableSuite[GlutenSubqueryHintPropagationSuite]
  enableSuite[GlutenSubquerySuite]
    .excludeByPrefix(
      "SPARK-26893" // Rewrite this test because it checks Spark's physical operators.
    )
    // exclude as it checks spark plan
    .exclude("SPARK-36280: Remove redundant aliases after RewritePredicateSubquery")
    .excludeCH("SPARK-39355: Single column uses quoted to construct UnresolvedAttribute")
    .excludeCH("SPARK-40800: always inline expressions in OptimizeOneRowRelationSubquery")
    .excludeCH("SPARK-40862: correlated one-row subquery with non-deterministic expressions")
  enableSuite[GlutenSupportsCatalogOptionsSuite]
  enableSuite[GlutenTableCapabilityCheckSuite]
  enableSuite[GlutenTableLocationSuite]
  enableSuite[GlutenTableOptionsConstantFoldingSuite]
  enableSuite[GlutenTableScanSuite]
  enableSuite[GlutenTakeOrderedAndProjectSuite]
    .excludeCH("TakeOrderedAndProject.doExecute without project")
    .excludeCH("TakeOrderedAndProject.doExecute with project")
    .excludeCH("TakeOrderedAndProject.doExecute with local sort")
  enableSuite[GlutenTextV1Suite]
  enableSuite[GlutenTextV2Suite]
  enableSuite[GlutenTryCastSuite]
    .exclude(
      "Process Infinity, -Infinity, NaN in case insensitive manner" // +inf not supported in folly.
    )
    .exclude("ANSI mode: Throw exception on casting out-of-range value to byte type")
    .exclude("ANSI mode: Throw exception on casting out-of-range value to short type")
    .exclude("ANSI mode: Throw exception on casting out-of-range value to int type")
    .exclude("ANSI mode: Throw exception on casting out-of-range value to long type")
    .exclude("cast from invalid string to numeric should throw NumberFormatException")
    .exclude("SPARK-26218: Fix the corner case of codegen when casting float to Integer")
    // Set timezone through config.
    .exclude("data type casting")
    .excludeCH("null cast")
    .excludeCH("cast string to date")
    .excludeCH("cast string to timestamp")
    .excludeCH("SPARK-22825 Cast array to string")
    .excludeCH("SPARK-33291: Cast array with null elements to string")
    .excludeCH("SPARK-22973 Cast map to string")
    .excludeCH("SPARK-22981 Cast struct to string")
    .excludeCH("SPARK-33291: Cast struct with null elements to string")
    .excludeCH("SPARK-35111: Cast string to year-month interval")
    .excludeCH("cast from timestamp II")
    .excludeCH("cast a timestamp before the epoch 1970-01-01 00:00:00Z II")
    .excludeCH("cast a timestamp before the epoch 1970-01-01 00:00:00Z")
    .excludeCH("cast from array II")
    .excludeCH("cast from array III")
    .excludeCH("cast from struct III")
    .excludeCH("ANSI mode: cast string to timestamp with parse error")
    .excludeCH("ANSI mode: cast string to date with parse error")
    .excludeCH("Gluten - data type casting")
  enableSuite[GlutenTryEvalSuite]
    .excludeCH("try_subtract")
  enableSuite[GlutenTypedImperativeAggregateSuite]
  enableSuite[GlutenUnwrapCastInComparisonEndToEndSuite]
    // Rewrite with NaN test cases excluded.
    .exclude("cases when literal is max")
  enableSuite[GlutenUrlFunctionsSuite]
    .excludeCH("url parse_url function")
    .excludeCH("url encode/decode function")
  enableSuite[GlutenV1WriteCommandSuite]
    // Rewrite to match SortExecTransformer.
    .excludeByPrefix("SPARK-41914:")
    .excludeCH(
      "Gluten - SPARK-41914: v1 write with AQE and in-partition sorted - non-string partition column")
    .excludeCH(
      "Gluten - SPARK-41914: v1 write with AQE and in-partition sorted - string partition column")
  enableSuite[GlutenV2PredicateSuite]
  enableSuite[GlutenValidateRequirementsSuite]
  enableSuite[GlutenVectorizedOrcReadSchemaSuite]
    // Rewrite to disable Spark's vectorized reading.
    .includeCH("change column position")
    .includeCH("read byte, int, short, long together")
    .includeCH("read float and double together")
    .includeCH("append column into middle")
    .includeCH("add a nested column at the end of the leaf struct column")
    .includeCH("add a nested column in the middle of the leaf struct column")
    .includeCH("add a nested column at the end of the middle struct column")
    .includeCH("add a nested column in the middle of the middle struct column")
    .includeCH("hide a nested column at the end of the leaf struct column")
    .includeCH("hide a nested column in the middle of the leaf struct column")
    .includeCH("hide a nested column at the end of the middle struct column")
    .includeCH("hide a nested column in the middle of the middle struct column")
    .includeCH("change column type from boolean to byte/short/int/long")
    .includeCH("change column type from byte to short/int/long")
    .includeCH("change column type from short to int/long")
    .includeCH("change column type from int to long")
    .includeCH("change column type from float to double")
  // .excludeGlutenTest("read byte, int, short, long together")
  // .excludeGlutenTest("read float and double together")
  enableSuite[GlutenVectorizedParquetReadSchemaSuite]
  enableSuite[GlutenWriteDistributionAndOrderingSuite]
  enableSuite[GlutenXPathFunctionsSuite]

  override def getSQLQueryTestSettings: SQLQueryTestSettings = ClickHouseSQLQueryTestSettings
}
// scalastyle:on line.size.limit<|MERGE_RESOLUTION|>--- conflicted
+++ resolved
@@ -545,25 +545,10 @@
     .excludeCH("SPARK-28067: Aggregate sum should not return wrong results for decimal overflow")
     .excludeCH("SPARK-35955: Aggregate avg should not return wrong results for decimal overflow")
     .excludeCH("summary")
+    .exclude(
+      "SPARK-27439: Explain result should match collected result after view change - re-write")
     .excludeCH(
       "SPARK-8608: call `show` on local DataFrame with random columns should return same value")
-<<<<<<< HEAD
-    .exclude("SPARK-8609: local DataFrame with random columns should return same value after sort")
-    .exclude("SPARK-9083: sort with non-deterministic expressions")
-    .exclude("SPARK-10316: respect non-deterministic expressions in PhysicalOperation")
-    .exclude("distributeBy and localSort")
-    .exclude("reuse exchange")
-    .exclude("SPARK-22271: mean overflows and returns null for some decimal variables")
-    .exclude("SPARK-22520: support code generation for large CaseWhen")
-    .exclude("SPARK-24165: CaseWhen/If - nullability of nested types")
-    .exclude("SPARK-27671: Fix analysis exception when casting null in nested field in struct")
-    .exclude("summary")
-    .excludeGlutenTest("distributeBy and localSort")
-    .excludeGlutenTest("describe")
-    .excludeGlutenTest("Allow leading/trailing whitespace in string before casting")
-    .excludeGlutenTest(
-      "SPARK-27439: Explain result should match collected result after view change - re-write")
-=======
     .excludeCH(
       "SPARK-8609: local DataFrame with random columns should return same value after sort")
     .excludeCH("SPARK-10316: respect non-deterministic expressions in PhysicalOperation")
@@ -571,7 +556,6 @@
     .excludeCH("Gluten - repartitionByRange")
     .excludeCH("Gluten - describe")
     .excludeCH("Gluten - Allow leading/trailing whitespace in string before casting")
->>>>>>> eac27853
   enableSuite[GlutenDataFrameTimeWindowingSuite]
     .excludeCH("simple tumbling window with record at window start")
     .excludeCH("SPARK-21590: tumbling window using negative start time")
