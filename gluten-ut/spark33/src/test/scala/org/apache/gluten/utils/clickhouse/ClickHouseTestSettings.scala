/*
 * Licensed to the Apache Software Foundation (ASF) under one or more
 * contributor license agreements.  See the NOTICE file distributed with
 * this work for additional information regarding copyright ownership.
 * The ASF licenses this file to You under the Apache License, Version 2.0
 * (the "License"); you may not use this file except in compliance with
 * the License.  You may obtain a copy of the License at
 *
 *    http://www.apache.org/licenses/LICENSE-2.0
 *
 * Unless required by applicable law or agreed to in writing, software
 * distributed under the License is distributed on an "AS IS" BASIS,
 * WITHOUT WARRANTIES OR CONDITIONS OF ANY KIND, either express or implied.
 * See the License for the specific language governing permissions and
 * limitations under the License.
 */
package org.apache.gluten.utils.clickhouse

import org.apache.gluten.utils.{BackendTestSettings, SQLQueryTestSettings}

import org.apache.spark.sql._
import org.apache.spark.sql.GlutenTestConstants.GLUTEN_TEST
import org.apache.spark.sql.catalyst.expressions._
import org.apache.spark.sql.catalyst.expressions.aggregate._
import org.apache.spark.sql.connector._
import org.apache.spark.sql.errors._
import org.apache.spark.sql.execution._
import org.apache.spark.sql.execution.adaptive.clickhouse.ClickHouseAdaptiveQueryExecSuite
import org.apache.spark.sql.execution.datasources._
import org.apache.spark.sql.execution.datasources.binaryfile.GlutenBinaryFileFormatSuite
import org.apache.spark.sql.execution.datasources.exchange._
import org.apache.spark.sql.execution.datasources.json._
import org.apache.spark.sql.execution.datasources.orc._
import org.apache.spark.sql.execution.datasources.parquet._
import org.apache.spark.sql.execution.datasources.text.{GlutenTextV1Suite, GlutenTextV2Suite}
import org.apache.spark.sql.execution.datasources.v2.{GlutenDataSourceV2StrategySuite, GlutenFileTableSuite, GlutenV2PredicateSuite}
import org.apache.spark.sql.execution.exchange.GlutenEnsureRequirementsSuite
import org.apache.spark.sql.execution.joins.{GlutenBroadcastJoinSuite, GlutenExistenceJoinSuite, GlutenInnerJoinSuite, GlutenOuterJoinSuite}
import org.apache.spark.sql.extension.{GlutenCustomerExtensionSuite, GlutenSessionExtensionSuite}
import org.apache.spark.sql.gluten.GlutenFallbackSuite
import org.apache.spark.sql.hive.execution.GlutenHiveSQLQueryCHSuite
import org.apache.spark.sql.sources._
import org.apache.spark.sql.statistics.SparkFunctionStatistics

// Some settings' line length exceeds 100
// scalastyle:off line.size.limit

class ClickHouseTestSettings extends BackendTestSettings {

  // disable tests that will break the whole UT
  override def shouldRun(suiteName: String, testName: String): Boolean = {
    val preCheck = suiteName.split("[.]").last match {
      case "GlutenCSVSuite" => !csvCoreDumpCases.contains(testName)
      case "GlutenCSVv1Suite" => !csvCoreDumpCases.contains(testName)
      case "GlutenCSVv2Suite" => !csvCoreDumpCases.contains(testName)
      case "GlutenCSVLegacyTimeParserSuite" => !csvCoreDumpCases.contains(testName)
      case "GlutenDataFrameSuite" => !dfCoreDumpCases.contains(testName)
      case "GlutenDatasetSuite" => !dsSlowCases.contains(testName)
      case "GlutenSQLQuerySuite" => !sqlQuerySlowCases.contains(testName)
      // Below 2 suites temporarily ignored because of gluten domain name change
      case "GlutenClickHouseMergeTreeWriteOnHDFSSuite" =>
        false
      case "GlutenClickHouseMergeTreeWriteOnS3Suite" =>
        false
      case "GlutenDataFrameWriterV2Suite" =>
        false // nativeDoValidate failed due to spark conf cleanup
      case "GlutenDataSourceV2DataFrameSuite" =>
        false // nativeDoValidate failed due to spark conf cleanup
      case "GlutenDataSourceV2FunctionSuite" =>
        false // nativeDoValidate failed due to spark conf cleanup
      case "GlutenDataSourceV2SQLSuite" =>
        false // nativeDoValidate failed due to spark conf cleanup
      case "GlutenMetadataColumnSuite" => false // nativeDoValidate failed due to spark conf cleanup
      case "GlutenQueryCompilationErrorsDSv2Suite" =>
        false // nativeDoValidate failed due to spark conf cleanup
      case "GlutenBloomFilterAggregateQuerySuite" =>
        !bloomFilterCases.contains(testName)
      case "GlutenSortShuffleSuite" => false
      case _ => true
    }
    preCheck && super.shouldRun(suiteName, testName)
  }

  private val csvCoreDumpCases: Seq[String] = Seq(
    "test with alternative delimiter and quote",
    "SPARK-24540: test with multiple character delimiter (comma space)",
    "DDL test with tab separated file",
    "test with null quote character",
    "SPARK-24540: test with multiple (crazy) character delimiter",
    "nullable fields with user defined null value of \"null\"",
    "SPARK-15585 turn off quotations",
    "SPARK-29101 test count with DROPMALFORMED mode"
  )

  private val dfCoreDumpCases: Seq[String] = Seq(
    "repartitionByRange",
    GLUTEN_TEST + "repartitionByRange"
  )

  private val dsSlowCases: Seq[String] = Seq(
    "SPARK-16995: flat mapping on Dataset containing a column created with lit/expr"
  )

  private val sqlQuerySlowCases: Seq[String] = Seq(
    "SPARK-33084: Add jar support Ivy URI in SQL"
  )

  private val bloomFilterCases: Seq[String] = Seq(
    // Currently return a empty set(same reason as sum(empty set),
    // both behaviors are acceptable.
    "Test that bloom_filter_agg produces a NULL with empty input"
  )

  enableSuite[GlutenApproxCountDistinctForIntervalsQuerySuite].exclude(
    "test ApproxCountDistinctForIntervals with large number of endpoints")
  enableSuite[GlutenApproximatePercentileQuerySuite].exclude(
    "SPARK-32908: maximum target error in percentile_approx")
  enableSuite[GlutenBloomFilterAggregateQuerySuite]
    .exclude("Test bloom_filter_agg and might_contain")
    .excludeGlutenTest("Test bloom_filter_agg with big RUNTIME_BLOOM_FILTER_MAX_NUM_ITEMS")
  enableSuite[GlutenCTEHintSuite]
  enableSuite[GlutenCTEInlineSuiteAEOff]
  enableSuite[GlutenCTEInlineSuiteAEOn]
  enableSuite[GlutenCachedTableSuite]
    .exclude("SPARK-37369: Avoid redundant ColumnarToRow transition on InMemoryTableScan")
    .exclude("analyzes column statistics in cached query")
    .excludeGlutenTest("InMemoryRelation statistics")
  enableSuite[GlutenColumnExpressionSuite]
    .exclude("input_file_name, input_file_block_start, input_file_block_length - FileScanRDD")
    .exclude("withField should add field with no name")
    .exclude("withField should add field to nullable struct")
    .exclude("withField should add field to nested nullable struct")
    .exclude("withField should add multiple fields to nullable struct")
    .exclude("withField should add multiple fields to nested nullable struct")
    .exclude("withField should replace field in nullable struct")
    .exclude("withField should replace field in nested nullable struct")
    .exclude("withField should replace multiple fields in nullable struct")
    .exclude("withField should replace multiple fields in nested nullable struct")
    .exclude("withField should replace all fields with given name in struct")
    .exclude("withField user-facing examples")
    .exclude("dropFields should drop field in nullable struct")
    .exclude("dropFields should drop field with no name in struct")
    .exclude("dropFields should drop field in nested nullable struct")
    .exclude("dropFields should drop multiple fields in nested nullable struct")
    .exclude("dropFields should drop all fields with given name in struct")
    .exclude("dropFields user-facing examples")
    .exclude("should move field up one level of nesting")
    .exclude("SPARK-36778: add ilike API for scala")
  enableSuite[GlutenComplexTypesSuite]
  enableSuite[GlutenConfigBehaviorSuite].exclude(
    "SPARK-22160 spark.sql.execution.rangeExchange.sampleSizePerPartition")
  enableSuite[GlutenCountMinSketchAggQuerySuite]
  enableSuite[GlutenCsvFunctionsSuite]
  enableSuite[GlutenDSV2CharVarcharTestSuite]
  enableSuite[GlutenDSV2SQLInsertTestSuite]
  enableSuite[GlutenDataFrameAggregateSuite]
    .exclude("average")
    .exclude("zero average")
    .exclude("zero stddev")
    .exclude("collect functions")
    .exclude("collect functions structs")
    .exclude("SPARK-17641: collect functions should not collect null values")
    .exclude("collect functions should be able to cast to array type with no null values")
    .exclude("SPARK-17616: distinct aggregate combined with a non-partial aggregate")
    .exclude("SPARK-19471: AggregationIterator does not initialize the generated result projection before using it")
    .excludeGlutenTest("SPARK-19471: AggregationIterator does not initialize the generated" +
      " result projection before using it")
    .exclude("SPARK-26021: NaN and -0.0 in grouping expressions")
    .exclude("SPARK-32038: NormalizeFloatingNumbers should work on distinct aggregate")
    .exclude("SPARK-32136: NormalizeFloatingNumbers should work on null struct")
    .exclude("SPARK-34713: group by CreateStruct with ExtractValue")
    .exclude("SPARK-34716: Support ANSI SQL intervals by the aggregate function `sum`")
    .exclude("SPARK-34837: Support ANSI SQL intervals by the aggregate function `avg`")
    .exclude("SPARK-35412: groupBy of year-month/day-time intervals should work")
    .exclude("SPARK-36926: decimal average mistakenly overflow")
    .excludeGlutenTest("use gluten hash agg to replace vanilla spark sort agg")
  enableSuite[GlutenDataFrameAsOfJoinSuite]
  enableSuite[GlutenDataFrameComplexTypeSuite]
  enableSuite[GlutenDataFrameFunctionsSuite]
    .exclude("map with arrays")
    .exclude("flatten function")
    .exclude("aggregate function - array for primitive type not containing null")
    .exclude("aggregate function - array for primitive type containing null")
    .exclude("aggregate function - array for non-primitive type")
    .exclude("SPARK-14393: values generated by non-deterministic functions shouldn't change after coalesce or union")
    .exclude("SPARK-24734: Fix containsNull of Concat for array type")
    .exclude("transform keys function - primitive data types")
    .exclude("transform keys function - Invalid lambda functions and exceptions")
    .exclude("transform values function - test primitive data types")
    .exclude("transform values function - test empty")
  enableSuite[GlutenDataFrameHintSuite]
  enableSuite[GlutenDataFrameImplicitsSuite]
  enableSuite[GlutenDataFrameJoinSuite].exclude(
    "SPARK-32693: Compare two dataframes with same schema except nullable property")
  enableSuite[GlutenDataFrameNaFunctionsSuite]
    .exclude("replace nan with float")
    .exclude("replace nan with double")
  enableSuite[GlutenDataFramePivotSuite]
    .exclude("pivot with column definition in groupby")
    .exclude("pivot with timestamp and count should not print internal representation")
    .exclude("SPARK-38133: Grouping by TIMESTAMP_NTZ should not corrupt results")
  enableSuite[GlutenDataFrameRangeSuite]
  enableSuite[GlutenDataFrameSelfJoinSuite]
  enableSuite[GlutenDataFrameSessionWindowingSuite]
    .exclude("simple session window with record at window start")
    .exclude("session window groupBy statement")
    .exclude("SPARK-36465: filter out events with negative/zero gap duration")
    .exclude("session window groupBy with multiple keys statement")
    .exclude("session window groupBy with multiple keys statement - one distinct")
    .exclude("session window groupBy with multiple keys statement - two distinct")
    .exclude("session window groupBy with multiple keys statement - keys overlapped with sessions")
    .exclude("session window with multi-column projection")
    .exclude("SPARK-36724: Support timestamp_ntz as a type of time column for SessionWindow")
  enableSuite[GlutenDataFrameSetOperationsSuite]
    .exclude("SPARK-10740: handle nondeterministic expressions correctly for set operations")
    .exclude(
      "SPARK-34283: SQL-style union using Dataset, keep necessary deduplicate in multiple unions")
    .exclude("union should union DataFrames with UDTs (SPARK-13410)")
    .exclude(
      "SPARK-32376: Make unionByName null-filling behavior work with struct columns - simple")
    .exclude(
      "SPARK-32376: Make unionByName null-filling behavior work with struct columns - nested")
    .exclude("SPARK-32376: Make unionByName null-filling behavior work with struct columns - case-sensitive cases")
    .exclude(
      "SPARK-32376: Make unionByName null-filling behavior work with struct columns - edge case")
    .exclude("SPARK-35290: Make unionByName null-filling behavior work with struct columns - sorting edge case")
    .exclude(
      "SPARK-32376: Make unionByName null-filling behavior work with struct columns - deep expr")
    .exclude("SPARK-35756: unionByName support struct having same col names but different sequence")
    .exclude("SPARK-36797: Union should resolve nested columns as top-level columns")
    .exclude("SPARK-37371: UnionExec should support columnar if all children support columnar")
    .exclude(
      "SPARK-36673: Only merge nullability for Unions of struct"
    ) // disabled due to case-insensitive not supported in CH tuple
    .exclude("except all")
    .exclude("exceptAll - nullability")
    .exclude("intersectAll")
    .exclude("intersectAll - nullability")
  enableSuite[GlutenDataFrameStatSuite]
  enableSuite[GlutenDataFrameSuite]
    .exclude("SPARK-27439: Explain result should match collected result after view change")
    .exclude("Uuid expressions should produce same results at retries in the same DataFrame")
    .exclude("SPARK-28224: Aggregate sum big decimal overflow")
    .exclude("SPARK-28067: Aggregate sum should not return wrong results for decimal overflow")
    .exclude("SPARK-35955: Aggregate avg should not return wrong results for decimal overflow")
    .exclude("describe")
    .exclude("getRows: array")
    .exclude("showString: array")
    .exclude("showString: array, vertical = true")
    .exclude("SPARK-23023 Cast rows to strings in showString")
    .exclude("SPARK-18350 show with session local timezone")
    .exclude("SPARK-18350 show with session local timezone, vertical = true")
    .exclude("SPARK-6899: type should match when using codegen")
    .exclude("SPARK-7324 dropDuplicates")
    .exclude(
      "SPARK-8608: call `show` on local DataFrame with random columns should return same value")
    .exclude("SPARK-8609: local DataFrame with random columns should return same value after sort")
    .exclude("SPARK-9083: sort with non-deterministic expressions")
    .exclude("SPARK-10316: respect non-deterministic expressions in PhysicalOperation")
    .exclude("distributeBy and localSort")
    .exclude("reuse exchange")
    .exclude("SPARK-22271: mean overflows and returns null for some decimal variables")
    .exclude("SPARK-22520: support code generation for large CaseWhen")
    .exclude("SPARK-24165: CaseWhen/If - nullability of nested types")
    .exclude("SPARK-27671: Fix analysis exception when casting null in nested field in struct")
    .exclude("summary")
    .excludeGlutenTest(
      "SPARK-27439: Explain result should match collected result after view change")
    .excludeGlutenTest("distributeBy and localSort")
    .excludeGlutenTest("describe")
    .excludeGlutenTest("Allow leading/trailing whitespace in string before casting")
  enableSuite[GlutenDataFrameTimeWindowingSuite]
    .exclude("simple tumbling window with record at window start")
    .exclude("SPARK-21590: tumbling window using negative start time")
    .exclude("tumbling window groupBy statement")
    .exclude("tumbling window groupBy statement with startTime")
    .exclude("SPARK-21590: tumbling window groupBy statement with negative startTime")
    .exclude("tumbling window with multi-column projection")
    .exclude("sliding window grouping")
    .exclude("time window joins")
    .exclude("negative timestamps")
    .exclude("millisecond precision sliding windows")
  enableSuite[GlutenDataFrameTungstenSuite].excludeGlutenTest("Map type with struct type as key")
  enableSuite[GlutenDataFrameWindowFramesSuite]
    .exclude("rows between should accept int/long values as boundary")
    .exclude("range between should accept int/long values as boundary")
    .exclude("reverse preceding/following range between with aggregation")
  enableSuite[GlutenDataFrameWindowFunctionsSuite]
    .exclude("corr, covar_pop, stddev_pop functions in specific window")
    .exclude(
      "SPARK-13860: corr, covar_pop, stddev_pop functions in specific window LEGACY_STATISTICAL_AGGREGATE off")
    .exclude("covar_samp, var_samp (variance), stddev_samp (stddev) functions in specific window")
    .exclude("SPARK-13860: covar_samp, var_samp (variance), stddev_samp (stddev) functions in specific window LEGACY_STATISTICAL_AGGREGATE off")
    .exclude("lead/lag with ignoreNulls")
    .exclude("Window spill with more than the inMemoryThreshold and spillThreshold")
    .exclude("SPARK-21258: complex object in combination with spilling")
    .exclude(
      "SPARK-38237: require all cluster keys for child required distribution for window query")
    .excludeGlutenTest("corr, covar_pop, stddev_pop functions in specific window")
  enableSuite[GlutenDatasetAggregatorSuite]
  enableSuite[GlutenDatasetCacheSuite]
  enableSuite[GlutenDatasetOptimizationSuite]
    .exclude("Pruned nested serializers: map of map key")
    .exclude("Pruned nested serializers: map of complex key")
  enableSuite[GlutenDatasetPrimitiveSuite]
  enableSuite[GlutenDatasetSerializerRegistratorSuite]
  enableSuite[GlutenDatasetSuite]
    .exclude("SPARK-16853: select, case class and tuple")
    .exclude("select 2, primitive and tuple")
    .exclude("SPARK-15550 Dataset.show() should show inner nested products as rows")
    .exclude("dropDuplicates")
    .exclude("dropDuplicates: columns with same column name")
    .exclude("SPARK-24762: select Option[Product] field")
    .exclude("SPARK-24762: typed agg on Option[Product] type")
    .exclude("SPARK-26233: serializer should enforce decimal precision and scale")
    .exclude("groupBy.as")
    .exclude("SPARK-40407: repartition should not result in severe data skew")
    .exclude("SPARK-40660: Switch to XORShiftRandom to distribute elements")
  enableSuite[GlutenDateFunctionsSuite]
    .exclude("function to_date")
    .exclude("unix_timestamp")
    .exclude("to_unix_timestamp")
    .exclude("to_timestamp with microseconds precision")
    .exclude("SPARK-30668: use legacy timestamp parser in to_timestamp")
    .exclude("SPARK-30766: date_trunc of old timestamps to hours and days")
    .exclude("SPARK-30793: truncate timestamps before the epoch to seconds and minutes")
    .excludeGlutenTest("unix_timestamp")
    .excludeGlutenTest("to_unix_timestamp")
    .exclude("to_utc_timestamp with column zone")
    .exclude("from_utc_timestamp with column zone")
  enableSuite[GlutenDeprecatedAPISuite]
  enableSuite[GlutenDynamicPartitionPruningV1SuiteAEOff].excludeGlutenTest(
    "SPARK-32659: Fix the data issue when pruning DPP on non-atomic type")
  enableSuite[GlutenDynamicPartitionPruningV1SuiteAEOn].excludeGlutenTest(
    "SPARK-32659: Fix the data issue when pruning DPP on non-atomic type")
  enableSuite[GlutenDynamicPartitionPruningV2SuiteAEOff].excludeGlutenTest(
    "SPARK-32659: Fix the data issue when pruning DPP on non-atomic type")
  enableSuite[GlutenDynamicPartitionPruningV2SuiteAEOn].excludeGlutenTest(
    "SPARK-32659: Fix the data issue when pruning DPP on non-atomic type")
  enableSuite[GlutenExpressionsSchemaSuite]
  enableSuite[GlutenExtraStrategiesSuite]
  enableSuite[GlutenFileBasedDataSourceSuite]
    .exclude("SPARK-23072 Write and read back unicode column names - csv")
    .excludeByPrefix("Enabling/disabling ignoreMissingFiles using")
    .excludeGlutenTestsByPrefix("Enabling/disabling ignoreMissingFiles using")
    .exclude("Spark native readers should respect spark.sql.caseSensitive - parquet")
    .exclude("Spark native readers should respect spark.sql.caseSensitive - orc")
    .exclude("SPARK-25237 compute correct input metrics in FileScanRDD")
    .exclude("SPARK-30362: test input metrics for DSV2")
    .exclude("SPARK-37585: test input metrics for DSV2 with output limits")
    .exclude("UDF input_file_name()")
    .exclude("Option recursiveFileLookup: disable partition inferring")
    .exclude("SPARK-31116: Select nested schema with case insensitive mode")
    .exclude("SPARK-35669: special char in CSV header with filter pushdown")
    // DISABLED: GLUTEN-4893 Vanilla UT checks scan operator by exactly matching the class type
    .exclude("File source v2: support passing data filters to FileScan without partitionFilters")
    // DISABLED: GLUTEN-4893 Vanilla UT checks scan operator by exactly matching the class type
    .exclude("File source v2: support partition pruning")
    .excludeGlutenTest("Spark native readers should respect spark.sql.caseSensitive - parquet")
    .excludeGlutenTest("SPARK-25237 compute correct input metrics in FileScanRDD")
    .excludeGlutenTest("Option recursiveFileLookup: disable partition inferring")
  enableSuite[GlutenFileScanSuite]
  enableSuite[GlutenFileSourceCharVarcharTestSuite]
    .exclude("char type values should be padded or trimmed: partitioned columns")
    .exclude("varchar type values length check and trim: partitioned columns")
    .exclude("char/varchar type values length check: partitioned columns of other types")
    .exclude("char type comparison: partitioned columns")
  enableSuite[GlutenFileSourceSQLInsertTestSuite]
    .exclude("SPARK-33474: Support typed literals as partition spec values")
    .exclude(
      "SPARK-34556: checking duplicate static partition columns should respect case sensitive conf")
  enableSuite[GlutenGeneratorFunctionSuite]
    .exclude("single explode_outer")
    .exclude("single posexplode")
    .exclude("single posexplode_outer")
    .exclude("explode_outer and other columns")
    .exclude("aliased explode_outer")
    .exclude("explode_outer on map")
    .exclude("explode_outer on map with aliases")
    .exclude("inline_outer")
    .exclude("SPARK-14986: Outer lateral view with empty generate expression")
    .exclude("outer explode()")
    .exclude("generator in aggregate expression")
    .exclude("SPARK-37947: lateral view <func>_outer()")
  enableSuite[GlutenInjectRuntimeFilterSuite].exclude("Merge runtime bloom filters")
  enableSuite[GlutenIntervalFunctionsSuite]
  enableSuite[GlutenJoinSuite].exclude(
    "SPARK-36794: Ignore duplicated key when building relation for semi/anti hash join")
  enableSuite[GlutenJsonExpressionsSuite]
    .exclude(
      "$.store.basket[0][*].b"
    ) // issue: https://github.com/apache/incubator-gluten/issues/8529
    .exclude("from_json - invalid data")
    .exclude("from_json - input=object, schema=array, output=array of single row")
    .exclude("from_json - input=empty object, schema=array, output=array of single row with null")
    .exclude("from_json - input=array of single object, schema=struct, output=single row")
    .exclude("from_json - input=array, schema=struct, output=single row")
    .exclude("from_json - input=empty array, schema=struct, output=single row with null")
    .exclude("from_json - input=empty object, schema=struct, output=single row with null")
    .exclude("SPARK-20549: from_json bad UTF-8")
    .exclude("from_json with timestamp")
    .exclude("to_json - struct")
    .exclude("to_json - array")
    .exclude("to_json - array with single empty row")
    .exclude("to_json with timestamp")
    .exclude("SPARK-21513: to_json support map[string, struct] to json")
    .exclude("SPARK-21513: to_json support map[struct, struct] to json")
    .exclude("parse date with locale")
    .exclude("parse decimals using locale")
    // NOT use gluten
    .exclude("$..no_recursive")
    .exclude("non foldable literal")
    .exclude("some big value")
    .exclude("from/to json - interval support")
    .exclude("SPARK-24709: infer schema of json strings")
    .exclude("infer schema of JSON strings by using options")
    .exclude("inferring the decimal type using locale")
    .exclude("json_object_keys")
  enableSuite[GlutenJsonFunctionsSuite]
    .exclude("from_json with option")
    .exclude("from_json missing columns")
    .exclude("from_json invalid json")
    .exclude("from_json array support")
    .exclude("to_json with option")
    .exclude("roundtrip in to_json and from_json - array")
    .exclude("SPARK-19637 Support to_json in SQL")
    .exclude("SPARK-19967 Support from_json in SQL")
    .exclude("pretty print - roundtrip from_json -> to_json")
    .exclude("from_json invalid json - check modes")
    .exclude("SPARK-36069: from_json invalid json schema - check field name and field value")
    .exclude("corrupt record column in the middle")
    .exclude("parse timestamps with locale")
    .exclude("from_json - timestamp in micros")
    .exclude("SPARK-33134: return partial results only for root JSON objects")
    .exclude("SPARK-33907: bad json input with json pruning optimization: GetStructField")
    .exclude("SPARK-33907: json pruning optimization with corrupt record field")
    .exclude("SPARK-33907: bad json input with json pruning optimization: GetArrayStructFields")
  enableSuite[GlutenMathFunctionsSuite]
  enableSuite[GlutenMetadataCacheSuite].exclude(
    "SPARK-16336,SPARK-27961 Suggest fixing FileNotFoundException")
  enableSuite[GlutenMiscFunctionsSuite]
  enableSuite[GlutenNestedDataSourceV1Suite]
  enableSuite[GlutenNestedDataSourceV2Suite]
  enableSuite[GlutenProcessingTimeSuite]
  enableSuite[GlutenProductAggSuite]
  enableSuite[GlutenReplaceNullWithFalseInPredicateEndToEndSuite]
  enableSuite[GlutenSQLQuerySuite]
    .exclude("self join with alias in agg")
    .exclude("SPARK-3176 Added Parser of SQL LAST()")
    .exclude("SPARK-3173 Timestamp support in the parser")
    .exclude("SPARK-11111 null-safe join should not use cartesian product")
    .exclude("SPARK-3349 partitioning after limit")
    .exclude("aggregation with codegen updates peak execution memory")
    .exclude("SPARK-10215 Div of Decimal returns null")
    .exclude("precision smaller than scale")
    .exclude("external sorting updates peak execution memory")
    .exclude("run sql directly on files")
    .exclude("Struct Star Expansion")
    .exclude("Common subexpression elimination")
    .exclude(
      "SPARK-27619: When spark.sql.legacy.allowHashOnMapType is true, hash can be used on Maptype")
    .exclude("SPARK-24940: coalesce and repartition hint")
    .exclude("SPARK-25144 'distinct' causes memory leak")
    .exclude("SPARK-29239: Subquery should not cause NPE when eliminating subexpression")
    .exclude("normalize special floating numbers in subquery")
    .exclude("SPARK-33677: LikeSimplification should be skipped if pattern contains any escapeChar")
    .exclude("SPARK-33593: Vector reader got incorrect data with binary partition value")
    .exclude("SPARK-33084: Add jar support Ivy URI in SQL -- jar contains udf class")
    .exclude("SPARK-27442: Spark support read/write parquet file with invalid char in field name")
    .exclude("SPARK-37965: Spark support read/write orc file with invalid char in field name")
    .exclude("SPARK-38548: try_sum should return null if overflow happens before merging")
    .exclude("SPARK-38589: try_avg should return null if overflow happens before merging")
    .exclude("SPARK-39548: CreateView will make queries go into inline CTE code path thustrigger a mis-clarified `window definition not found` issue")
    .excludeGlutenTest("SPARK-33593: Vector reader got incorrect data with binary partition value")
    .excludeGlutenTest(
      "SPARK-33677: LikeSimplification should be skipped if pattern contains any escapeChar")
  enableSuite[GlutenSQLQueryTestSuite]
  enableSuite[GlutenScalaReflectionRelationSuite]
  enableSuite[GlutenSerializationSuite]
  enableSuite[GlutenStatisticsCollectionSuite]
    .exclude("analyze empty table")
    .exclude("analyze column command - result verification")
    .exclude("column stats collection for null columns")
    .exclude("store and retrieve column stats in different time zones")
    .excludeGlutenTest("store and retrieve column stats in different time zones")
    .excludeCH("statistics collection of a table with zero column")
  enableSuite[GlutenStringFunctionsSuite]
    .exclude("string regex_replace / regex_extract")
    .exclude("string overlay function")
    .exclude("binary overlay function")
    .exclude("string / binary length function")
    .exclude("SPARK-36751: add octet length api for scala")
    .exclude("SPARK-36751: add bit length api for scala")
  enableSuite[GlutenSubquerySuite]
    .exclude("SPARK-15370: COUNT bug in subquery in subquery in subquery")
    .exclude("SPARK-26893: Allow pushdown of partition pruning subquery filters to file source")
    .exclude("SPARK-28441: COUNT bug in nested subquery with non-foldable expr")
    .exclude("SPARK-28441: COUNT bug with non-foldable expression in Filter condition")
    .exclude("SPARK-36280: Remove redundant aliases after RewritePredicateSubquery")
    .exclude("SPARK-36656: Do not collapse projects with correlate scalar subqueries")
    .exclude("Merge non-correlated scalar subqueries from different parent plans")
    .exclude("Merge non-correlated scalar subqueries with conflicting names")
  enableSuite[GlutenTypedImperativeAggregateSuite]
  enableSuite[GlutenUnwrapCastInComparisonEndToEndSuite].exclude("cases when literal is max")
  enableSuite[GlutenXPathFunctionsSuite]
  enableSuite[QueryTestSuite]
  enableSuite[GlutenAnsiCastSuiteWithAnsiModeOff]
    .exclude("cast string to date")
    .exclude("SPARK-35711: cast timestamp without time zone to timestamp with local time zone")
    .exclude("SPARK-35819: Support cast YearMonthIntervalType in different fields")
  enableSuite[GlutenAnsiCastSuiteWithAnsiModeOn]
    .exclude("null cast")
    .exclude("cast string to date")
    .exclude("cast string to timestamp")
    .exclude("cast from boolean")
    .exclude("cast from int")
    .exclude("cast from long")
    .exclude("cast from float")
    .exclude("cast from double")
    .exclude("cast from timestamp")
    .exclude("data type casting")
    .exclude("cast and add")
    .exclude("from decimal")
    .exclude("cast from array")
    .exclude("cast from map")
    .exclude("cast from struct")
    .exclude("cast struct with a timestamp field")
    .exclude("cast between string and interval")
    .exclude("cast string to boolean")
    .exclude("SPARK-20302 cast with same structure")
    .exclude("SPARK-22500: cast for struct should not generate codes beyond 64KB")
    .exclude("SPARK-27671: cast from nested null type in struct")
    .exclude("Process Infinity, -Infinity, NaN in case insensitive manner")
    .exclude("SPARK-22825 Cast array to string")
    .exclude("SPARK-33291: Cast array with null elements to string")
    .exclude("SPARK-22973 Cast map to string")
    .exclude("SPARK-22981 Cast struct to string")
    .exclude("SPARK-33291: Cast struct with null elements to string")
    .exclude("SPARK-34667: cast year-month interval to string")
    .exclude("SPARK-34668: cast day-time interval to string")
    .exclude("SPARK-35698: cast timestamp without time zone to string")
    .exclude("SPARK-35711: cast timestamp without time zone to timestamp with local time zone")
    .exclude("SPARK-35716: cast timestamp without time zone to date type")
    .exclude("SPARK-35718: cast date type to timestamp without timezone")
    .exclude("SPARK-35719: cast timestamp with local time zone to timestamp without timezone")
    .exclude("SPARK-35720: cast string to timestamp without timezone")
    .exclude("SPARK-35112: Cast string to day-time interval")
    .exclude("SPARK-35111: Cast string to year-month interval")
    .exclude("SPARK-35820: Support cast DayTimeIntervalType in different fields")
    .exclude("SPARK-35819: Support cast YearMonthIntervalType in different fields")
    .exclude("SPARK-35768: Take into account year-month interval fields in cast")
    .exclude("SPARK-35735: Take into account day-time interval fields in cast")
    .exclude("ANSI mode: Throw exception on casting out-of-range value to byte type")
    .exclude("ANSI mode: Throw exception on casting out-of-range value to short type")
    .exclude("ANSI mode: Throw exception on casting out-of-range value to int type")
    .exclude("ANSI mode: Throw exception on casting out-of-range value to long type")
    .exclude("Fast fail for cast string type to decimal type in ansi mode")
    .exclude("cast a timestamp before the epoch 1970-01-01 00:00:00Z")
    .exclude("cast from array III")
    .exclude("cast from map II")
    .exclude("cast from map III")
    .exclude("cast from struct II")
    .exclude("cast from struct III")
  enableSuite[GlutenArithmeticExpressionSuite]
    .exclude("- (UnaryMinus)")
    .exclude("/ (Divide) basic")
    .exclude("/ (Divide) for Long and Decimal type")
    .exclude("% (Remainder)")
    .exclude("SPARK-17617: % (Remainder) double % double on super big double")
    .exclude("Abs")
    .exclude("pmod")
    .exclude("SPARK-28322: IntegralDivide supports decimal type")
    .exclude("SPARK-33008: division by zero on divide-like operations returns incorrect result")
    .exclude("SPARK-34920: error class")
    .exclude("SPARK-36920: Support year-month intervals by ABS")
    .exclude("SPARK-36920: Support day-time intervals by ABS")
    .exclude("SPARK-36921: Support YearMonthIntervalType by div")
    .exclude("SPARK-36921: Support DayTimeIntervalType by div")
  enableSuite[GlutenBitwiseExpressionsSuite]
  enableSuite[GlutenCastSuite]
    .exclude("null cast")
    .exclude("cast string to date")
    .exclude("cast string to timestamp")
    .excludeGlutenTest("cast string to timestamp")
    .exclude("cast from boolean")
    .exclude("data type casting")
    .excludeGlutenTest("data type casting")
    .exclude("cast between string and interval")
    .exclude("SPARK-27671: cast from nested null type in struct")
    .exclude("Process Infinity, -Infinity, NaN in case insensitive manner")
    .exclude("SPARK-22825 Cast array to string")
    .exclude("SPARK-33291: Cast array with null elements to string")
    .exclude("SPARK-22973 Cast map to string")
    .exclude("SPARK-22981 Cast struct to string")
    .exclude("SPARK-33291: Cast struct with null elements to string")
    .exclude("SPARK-34667: cast year-month interval to string")
    .exclude("SPARK-34668: cast day-time interval to string")
    .exclude("SPARK-35698: cast timestamp without time zone to string")
    .exclude("SPARK-35711: cast timestamp without time zone to timestamp with local time zone")
    .exclude("SPARK-35716: cast timestamp without time zone to date type")
    .exclude("SPARK-35718: cast date type to timestamp without timezone")
    .exclude("SPARK-35719: cast timestamp with local time zone to timestamp without timezone")
    .exclude("SPARK-35720: cast string to timestamp without timezone")
    .exclude("SPARK-35112: Cast string to day-time interval")
    .exclude("SPARK-35111: Cast string to year-month interval")
    .exclude("SPARK-35820: Support cast DayTimeIntervalType in different fields")
    .exclude("SPARK-35819: Support cast YearMonthIntervalType in different fields")
    .exclude("SPARK-35768: Take into account year-month interval fields in cast")
    .exclude("SPARK-35735: Take into account day-time interval fields in cast")
    .exclude("null cast #2")
    .exclude("cast string to date #2")
    .exclude("casting to fixed-precision decimals")
    .exclude("SPARK-28470: Cast should honor nullOnOverflow property")
    .exclude("cast string to boolean II")
    .exclude("cast from array II")
    .exclude("cast from map II")
    .exclude("cast from struct II")
    .exclude("cast from date")
    .exclude("cast from timestamp II")
    .exclude("cast a timestamp before the epoch 1970-01-01 00:00:00Z")
    .exclude("SPARK-32828: cast from a derived user-defined type to a base type")
    .exclude("SPARK-34727: cast from float II")
    .exclude("SPARK-35720: cast invalid string input to timestamp without time zone")
    .exclude("SPARK-36924: Cast DayTimeIntervalType to IntegralType")
    .exclude("SPARK-36924: Cast IntegralType to DayTimeIntervalType")
    .exclude("SPARK-36924: Cast YearMonthIntervalType to IntegralType")
    .exclude("SPARK-36924: Cast IntegralType to YearMonthIntervalType")
    .exclude("Cast should output null for invalid strings when ANSI is not enabled.")
<<<<<<< HEAD
    .exclude("cast timestamp to Int64 with floor division")
=======
    .exclude("cast array element from integer to string")
    .exclude("cast array element from double to string")
    .exclude("cast array element from bool to string")
    .exclude("cast array element from date to string")
    .exclude("cast array from timestamp to string")
>>>>>>> 304fb276
  enableSuite[GlutenCastSuiteWithAnsiModeOn]
    .exclude("null cast")
    .exclude("cast string to date")
    .exclude("cast string to timestamp")
    .exclude("cast from boolean")
    .exclude("cast from int")
    .exclude("cast from long")
    .exclude("cast from float")
    .exclude("cast from double")
    .exclude("cast from timestamp")
    .exclude("data type casting")
    .exclude("cast and add")
    .exclude("from decimal")
    .exclude("cast from array")
    .exclude("cast from map")
    .exclude("cast from struct")
    .exclude("cast struct with a timestamp field")
    .exclude("cast between string and interval")
    .exclude("cast string to boolean")
    .exclude("SPARK-20302 cast with same structure")
    .exclude("SPARK-22500: cast for struct should not generate codes beyond 64KB")
    .exclude("SPARK-27671: cast from nested null type in struct")
    .exclude("Process Infinity, -Infinity, NaN in case insensitive manner")
    .exclude("SPARK-22825 Cast array to string")
    .exclude("SPARK-33291: Cast array with null elements to string")
    .exclude("SPARK-22973 Cast map to string")
    .exclude("SPARK-22981 Cast struct to string")
    .exclude("SPARK-33291: Cast struct with null elements to string")
    .exclude("SPARK-34667: cast year-month interval to string")
    .exclude("SPARK-34668: cast day-time interval to string")
    .exclude("SPARK-35698: cast timestamp without time zone to string")
    .exclude("SPARK-35711: cast timestamp without time zone to timestamp with local time zone")
    .exclude("SPARK-35716: cast timestamp without time zone to date type")
    .exclude("SPARK-35718: cast date type to timestamp without timezone")
    .exclude("SPARK-35719: cast timestamp with local time zone to timestamp without timezone")
    .exclude("SPARK-35720: cast string to timestamp without timezone")
    .exclude("SPARK-35112: Cast string to day-time interval")
    .exclude("SPARK-35111: Cast string to year-month interval")
    .exclude("SPARK-35820: Support cast DayTimeIntervalType in different fields")
    .exclude("SPARK-35819: Support cast YearMonthIntervalType in different fields")
    .exclude("SPARK-35768: Take into account year-month interval fields in cast")
    .exclude("SPARK-35735: Take into account day-time interval fields in cast")
    .exclude("ANSI mode: Throw exception on casting out-of-range value to byte type")
    .exclude("ANSI mode: Throw exception on casting out-of-range value to short type")
    .exclude("ANSI mode: Throw exception on casting out-of-range value to int type")
    .exclude("ANSI mode: Throw exception on casting out-of-range value to long type")
    .exclude("Fast fail for cast string type to decimal type in ansi mode")
    .exclude("cast a timestamp before the epoch 1970-01-01 00:00:00Z")
    .exclude("cast from array III")
    .exclude("cast from map II")
    .exclude("cast from map III")
    .exclude("cast from struct II")
    .exclude("cast from struct III")
  enableSuite[GlutenCollectionExpressionsSuite]
    .exclude("ArraysZip") // wait for https://github.com/ClickHouse/ClickHouse/pull/69576
    .exclude("Sequence of numbers")
    .exclude("Shuffle")
    .exclude("SPARK-33386: element_at ArrayIndexOutOfBoundsException")
    .exclude("SPARK-33460: element_at NoSuchElementException")
    .exclude("SPARK-36753: ArrayExcept should handle duplicated Double.NaN and Float.Nan")
    .exclude(
      "SPARK-36740: ArrayMin/ArrayMax/SortArray should handle NaN greater then non-NaN value")
    .excludeGlutenTest("Shuffle")
  enableSuite[GlutenComplexTypeSuite]
  enableSuite[GlutenConditionalExpressionSuite]
    .exclude("case when")
    .exclude("if/case when - null flags of non-primitive types")
  enableSuite[GlutenDateExpressionsSuite]
    .exclude("DayOfYear")
    .exclude("Year")
    .exclude("Quarter")
    .exclude("Month")
    .exclude("Day / DayOfMonth")
    .exclude("Seconds")
    .exclude("DayOfWeek")
    .exclude("WeekDay")
    .exclude("WeekOfYear")
    .exclude("DateFormat")
    .excludeGlutenTest("DateFormat")
    .exclude("Hour")
    .exclude("Minute")
    .exclude("date add interval")
    .exclude("time_add")
    .exclude("time_sub")
    .exclude("add_months")
    .exclude("SPARK-34721: add a year-month interval to a date")
    .exclude("months_between")
    .exclude("next_day")
    .exclude("TruncDate")
    .exclude("TruncTimestamp")
    .exclude("unsupported fmt fields for trunc/date_trunc results null")
    .exclude("from_unixtime")
    .excludeGlutenTest("from_unixtime")
    .exclude("unix_timestamp")
    .exclude("to_unix_timestamp")
    .exclude("to_utc_timestamp")
    .exclude("from_utc_timestamp")
    .exclude("creating values of DateType via make_date")
    .exclude("creating values of Timestamp/TimestampNTZ via make_timestamp")
    .exclude("ISO 8601 week-numbering year")
    .exclude("extract the seconds part with fraction from timestamps")
    .exclude("SPARK-34903: timestamps difference")
    .exclude("SPARK-35916: timestamps without time zone difference")
    .exclude("SPARK-34896: subtract dates")
    .exclude("to_timestamp_ntz")
    .exclude("to_timestamp exception mode")
    .exclude("SPARK-31896: Handle am-pm timestamp parsing when hour is missing")
    .exclude("DATE_FROM_UNIX_DATE")
    .exclude("UNIX_SECONDS")
    .exclude("TIMESTAMP_SECONDS") // refer to https://github.com/ClickHouse/ClickHouse/issues/69280
    .exclude("TIMESTAMP_MICROS") // refer to https://github.com/apache/incubator-gluten/issues/7127
    .exclude("SPARK-33498: GetTimestamp,UnixTimestamp,ToUnixTimestamp with parseError")
    .exclude("SPARK-34739,SPARK-35889: add a year-month interval to a timestamp")
    .exclude("SPARK-34761,SPARK-35889: add a day-time interval to a timestamp")
    .exclude("SPARK-37552: convert a timestamp_ntz to another time zone")
    .exclude("SPARK-38195: add a quantity of interval units to a timestamp")
    .exclude("SPARK-38284: difference between two timestamps in units")
    .excludeGlutenTest("unix_timestamp")
    .excludeGlutenTest("to_unix_timestamp")
    .excludeGlutenTest("Hour")
  enableSuite[GlutenDecimalExpressionSuite]
  enableSuite[GlutenDecimalPrecisionSuite]
  enableSuite[GlutenHashExpressionsSuite]
    .exclude("sha2")
    .exclude("murmur3/xxHash64/hive hash: struct<null:void,boolean:boolean,byte:tinyint,short:smallint,int:int,long:bigint,float:float,double:double,bigDecimal:decimal(38,18),smallDecimal:decimal(10,0),string:string,binary:binary,date:date,timestamp:timestamp,udt:examplepoint>")
    .exclude("SPARK-30633: xxHash64 with long seed: struct<null:void,boolean:boolean,byte:tinyint,short:smallint,int:int,long:bigint,float:float,double:double,bigDecimal:decimal(38,18),smallDecimal:decimal(10,0),string:string,binary:binary,date:date,timestamp:timestamp,udt:examplepoint>")
    .exclude("murmur3/xxHash64/hive hash: struct<arrayOfNull:array<void>,arrayOfString:array<string>,arrayOfArrayOfString:array<array<string>>,arrayOfArrayOfInt:array<array<int>>,arrayOfStruct:array<struct<str:string>>,arrayOfUDT:array<examplepoint>>")
    .exclude("SPARK-30633: xxHash64 with long seed: struct<arrayOfNull:array<void>,arrayOfString:array<string>,arrayOfArrayOfString:array<array<string>>,arrayOfArrayOfInt:array<array<int>>,arrayOfStruct:array<struct<str:string>>,arrayOfUDT:array<examplepoint>>")
    .exclude("murmur3/xxHash64/hive hash: struct<structOfString:struct<str:string>,structOfStructOfString:struct<struct:struct<str:string>>,structOfArray:struct<array:array<string>>,structOfUDT:struct<udt:examplepoint>>")
    .exclude("SPARK-30633: xxHash64 with long seed: struct<structOfString:struct<str:string>,structOfStructOfString:struct<struct:struct<str:string>>,structOfArray:struct<array:array<string>>,structOfUDT:struct<udt:examplepoint>>")
    .exclude("SPARK-30633: xxHash with different type seeds")
    .exclude("SPARK-35113: HashExpression support DayTimeIntervalType/YearMonthIntervalType")
    .exclude("SPARK-35207: Compute hash consistent between -0.0 and 0.0")
  enableSuite[GlutenIntervalExpressionsSuite]
    .exclude("years")
    .exclude("months")
    .exclude("days")
    .exclude("hours")
    .exclude("minutes")
    .exclude("seconds")
    .exclude("multiply")
    .exclude("divide")
    .exclude("make interval")
    .exclude("ANSI mode: make interval")
    .exclude("SPARK-35130: make day time interval")
    .exclude("SPARK-34824: multiply year-month interval by numeric")
    .exclude("SPARK-34850: multiply day-time interval by numeric")
    .exclude("SPARK-34868: divide year-month interval by numeric")
    .exclude("SPARK-34875: divide day-time interval by numeric")
    .exclude("ANSI: extract years and months")
    .exclude("ANSI: extract days, hours, minutes and seconds")
    .exclude("SPARK-35129: make_ym_interval")
    .exclude("SPARK-35728: Check multiply/divide of day-time intervals of any fields by numeric")
    .exclude("SPARK-35778: Check multiply/divide of year-month intervals of any fields by numeric")
  enableSuite[GlutenLiteralExpressionSuite]
    .exclude("default")
    .exclude("SPARK-37967: Literal.create support ObjectType")
  enableSuite[GlutenMathExpressionsSuite]
    .exclude("unhex") // https://github.com/apache/incubator-gluten/issues/7232
    .exclude("round/bround/floor/ceil") // https://github.com/apache/incubator-gluten/issues/7233
    .exclude("atan2") // https://github.com/apache/incubator-gluten/issues/7233
  enableSuite[GlutenMiscExpressionsSuite]
  enableSuite[GlutenNondeterministicSuite]
    .exclude("MonotonicallyIncreasingID")
    .exclude("SparkPartitionID")
    .exclude("InputFileName")
  enableSuite[GlutenNullExpressionsSuite]
    .exclude("AtLeastNNonNulls")
    .exclude("AtLeastNNonNulls should not throw 64KiB exception")
  enableSuite[GlutenPredicateSuite]
    .exclude("3VL Not")
    .exclude("3VL AND")
    .exclude("3VL OR")
    .exclude("3VL =")
    .exclude("basic IN/INSET predicate test")
    .exclude("IN with different types")
    .exclude("IN/INSET: binary")
    .exclude("IN/INSET: struct")
    .exclude("IN/INSET: array")
    .exclude("BinaryComparison: lessThan")
    .exclude("BinaryComparison: LessThanOrEqual")
    .exclude("BinaryComparison: GreaterThan")
    .exclude("BinaryComparison: GreaterThanOrEqual")
    .exclude("BinaryComparison: EqualTo")
    .exclude("BinaryComparison: EqualNullSafe")
    .exclude("BinaryComparison: null test")
    .exclude("EqualTo on complex type")
    .exclude("isunknown and isnotunknown")
    .exclude("SPARK-32764: compare special double/float values")
    .exclude("SPARK-32110: compare special double/float values in array")
    .exclude("SPARK-32110: compare special double/float values in struct")
  enableSuite[GlutenRandomSuite].exclude("random").exclude("SPARK-9127 codegen with long seed")
  enableSuite[GlutenRegexpExpressionsSuite]
    .exclude("LIKE Pattern")
    .exclude("LIKE Pattern ESCAPE '/'")
    .exclude("LIKE Pattern ESCAPE '#'")
    .exclude("LIKE Pattern ESCAPE '\"'")
    .exclude("RLIKE Regular Expression")
    .exclude("RegexReplace")
    .exclude("RegexExtract")
    .exclude("RegexExtractAll")
  enableSuite[GlutenSortOrderExpressionsSuite].exclude("SortPrefix")
  enableSuite[GlutenStringExpressionsSuite]
    .exclude("StringComparison")
    .exclude("Substring")
    .exclude("string substring_index function")
    .exclude("SPARK-40213: ascii for Latin-1 Supplement characters")
    .exclude("ascii for string")
    .exclude("base64/unbase64 for string")
    .exclude("encode/decode for string")
    .exclude("overlay for string")
    .exclude("overlay for byte array")
    .exclude("translate")
    .exclude("LOCATE")
    .exclude("REPEAT")
    .exclude("ParseUrl")
    .exclude("SPARK-33468: ParseUrl in ANSI mode should fail if input string is not a valid url")
    .exclude("FORMAT") // refer https://github.com/apache/incubator-gluten/issues/6765
    .exclude(
      "soundex unit test"
    ) // CH and spark returns different results when input non-ASCII characters
  enableSuite[GlutenTryCastSuite]
    .exclude("null cast")
    .exclude("cast string to date")
    .exclude("cast string to timestamp")
    .excludeGlutenTest("cast string to timestamp")
    .exclude("cast from boolean")
    .exclude("cast from int")
    .exclude("cast from long")
    .exclude("cast from float")
    .exclude("cast from double")
    .exclude("cast from timestamp")
    .exclude("data type casting")
    .exclude("cast and add")
    .exclude("from decimal")
    .exclude("cast from array")
    .exclude("cast from map")
    .exclude("cast from struct")
    .exclude("cast struct with a timestamp field")
    .exclude("cast between string and interval")
    .exclude("cast string to boolean")
    .exclude("SPARK-20302 cast with same structure")
    .exclude("SPARK-22500: cast for struct should not generate codes beyond 64KB")
    .exclude("SPARK-27671: cast from nested null type in struct")
    .exclude("Process Infinity, -Infinity, NaN in case insensitive manner")
    .exclude("SPARK-22825 Cast array to string")
    .exclude("SPARK-33291: Cast array with null elements to string")
    .exclude("SPARK-22973 Cast map to string")
    .exclude("SPARK-22981 Cast struct to string")
    .exclude("SPARK-33291: Cast struct with null elements to string")
    .exclude("SPARK-34667: cast year-month interval to string")
    .exclude("SPARK-34668: cast day-time interval to string")
    .exclude("SPARK-35698: cast timestamp without time zone to string")
    .exclude("SPARK-35711: cast timestamp without time zone to timestamp with local time zone")
    .exclude("SPARK-35716: cast timestamp without time zone to date type")
    .exclude("SPARK-35718: cast date type to timestamp without timezone")
    .exclude("SPARK-35719: cast timestamp with local time zone to timestamp without timezone")
    .exclude("SPARK-35720: cast string to timestamp without timezone")
    .exclude("SPARK-35112: Cast string to day-time interval")
    .exclude("SPARK-35111: Cast string to year-month interval")
    .exclude("SPARK-35820: Support cast DayTimeIntervalType in different fields")
    .exclude("SPARK-35819: Support cast YearMonthIntervalType in different fields")
    .exclude("SPARK-35768: Take into account year-month interval fields in cast")
    .exclude("SPARK-35735: Take into account day-time interval fields in cast")
    .exclude("ANSI mode: Throw exception on casting out-of-range value to byte type")
    .exclude("ANSI mode: Throw exception on casting out-of-range value to short type")
    .exclude("ANSI mode: Throw exception on casting out-of-range value to int type")
    .exclude("ANSI mode: Throw exception on casting out-of-range value to long type")
    .exclude("ANSI mode: Throw exception on casting out-of-range value to decimal type")
    .exclude("cast from invalid string to numeric should throw NumberFormatException")
    .exclude("Fast fail for cast string type to decimal type in ansi mode")
    .exclude("ANSI mode: cast string to boolean with parse error")
    .exclude("cast from timestamp II")
    .exclude("cast a timestamp before the epoch 1970-01-01 00:00:00Z II")
    .exclude("cast a timestamp before the epoch 1970-01-01 00:00:00Z")
    .exclude("cast from map II")
    .exclude("cast from struct II")
    .exclude("ANSI mode: cast string to timestamp with parse error")
    .exclude("ANSI mode: cast string to date with parse error")
    .exclude("SPARK-26218: Fix the corner case of codegen when casting float to Integer")
    .exclude("SPARK-35720: cast invalid string input to timestamp without time zone")
    .excludeGlutenTest("SPARK-35698: cast timestamp without time zone to string")
  enableSuite[GlutenDataSourceV2DataFrameSessionCatalogSuite]
  enableSuite[GlutenDataSourceV2SQLSessionCatalogSuite]
  enableSuite[GlutenDataSourceV2SQLSuite]
  enableSuite[GlutenDataSourceV2Suite]
    .exclude("partitioning reporting")
    .exclude("SPARK-33267: push down with condition 'in (..., null)' should not throw NPE")
  enableSuite[GlutenDeleteFromTableSuite]
  enableSuite[GlutenFileDataSourceV2FallBackSuite]
    // DISABLED: GLUTEN-4893 Vanilla UT checks scan operator by exactly matching the class type
    .exclude("Fallback Parquet V2 to V1")
  enableSuite[GlutenKeyGroupedPartitioningSuite]
    .exclude("partitioned join: number of buckets mismatch should trigger shuffle")
    .exclude("partitioned join: only one side reports partitioning")
    .exclude("partitioned join: join with two partition keys and different # of partition keys")
  enableSuite[GlutenLocalScanSuite]
  enableSuite[GlutenSupportsCatalogOptionsSuite]
  enableSuite[GlutenTableCapabilityCheckSuite]
  enableSuite[GlutenWriteDistributionAndOrderingSuite]
  enableSuite[GlutenQueryCompilationErrorsSuite]
    .exclude("CANNOT_USE_MIXTURE: Using aggregate function with grouped aggregate pandas UDF")
    .exclude("UNSUPPORTED_FEATURE: Using pandas UDF aggregate expression with pivot")
  enableSuite[GlutenQueryExecutionErrorsSuite]
    .exclude(
      "INCONSISTENT_BEHAVIOR_CROSS_VERSION: compatibility with Spark 2.4/3.2 in reading/writing dates")
    .exclude("UNSUPPORTED_OPERATION - SPARK-38504: can't read TimestampNTZ as TimestampLTZ")
  enableSuite[GlutenQueryParsingErrorsSuite]
  enableSuite[FallbackStrategiesSuite]
  enableSuite[GlutenBroadcastExchangeSuite]
  enableSuite[GlutenCoalesceShufflePartitionsSuite]
    .exclude(
      "determining the number of reducers: aggregate operator(minNumPostShufflePartitions: 5)")
    .exclude("determining the number of reducers: join operator(minNumPostShufflePartitions: 5)")
    .exclude("determining the number of reducers: complex query 1(minNumPostShufflePartitions: 5)")
    .exclude("determining the number of reducers: complex query 2(minNumPostShufflePartitions: 5)")
    .exclude(
      "determining the number of reducers: plan already partitioned(minNumPostShufflePartitions: 5)")
    .exclude("determining the number of reducers: aggregate operator")
    .exclude("determining the number of reducers: join operator")
    .exclude("determining the number of reducers: complex query 1")
    .exclude("determining the number of reducers: complex query 2")
    .exclude("determining the number of reducers: plan already partitioned")
    .exclude("SPARK-24705 adaptive query execution works correctly when exchange reuse enabled")
    .exclude("Do not reduce the number of shuffle partition for repartition")
    .exclude("Union two datasets with different pre-shuffle partition number")
    .exclude("SPARK-34790: enable IO encryption in AQE partition coalescing")
    .excludeGlutenTest(
      "SPARK-24705 adaptive query execution works correctly when exchange reuse enabled")
    .excludeGlutenTest("SPARK-34790: enable IO encryption in AQE partition coalescing")
    .excludeGlutenTest(
      "determining the number of reducers: aggregate operator(minNumPostShufflePartitions: 5)")
    .excludeGlutenTest(
      "determining the number of reducers: join operator(minNumPostShufflePartitions: 5)")
    .excludeGlutenTest(
      "determining the number of reducers: complex query 1(minNumPostShufflePartitions: 5)")
    .excludeGlutenTest(
      "determining the number of reducers: complex query 2(minNumPostShufflePartitions: 5)")
    .excludeGlutenTest(
      "determining the number of reducers: plan already partitioned(minNumPostShufflePartitions: 5)")
    .excludeGlutenTest("determining the number of reducers: aggregate operator")
    .excludeGlutenTest("determining the number of reducers: join operator")
    .excludeGlutenTest("determining the number of reducers: complex query 1")
    .excludeGlutenTest("determining the number of reducers: complex query 2")
    .excludeGlutenTest("determining the number of reducers: plan already partitioned")
  enableSuite[GlutenExchangeSuite]
    .exclude("shuffling UnsafeRows in exchange")
    .exclude("SPARK-23207: Make repartition() generate consistent output")
    .exclude("Exchange reuse across the whole plan")
  enableSuite[GlutenReplaceHashWithSortAggSuite]
    .exclude("replace partial hash aggregate with sort aggregate")
    .exclude("replace partial and final hash aggregate together with sort aggregate")
    .exclude("do not replace hash aggregate if child does not have sort order")
    .exclude("do not replace hash aggregate if there is no group-by column")
    .excludeGlutenTest("replace partial hash aggregate with sort aggregate")
  enableSuite[GlutenReuseExchangeAndSubquerySuite]
  enableSuite[GlutenSQLAggregateFunctionSuite]
    .excludeGlutenTest("Return NaN or null when dividing by zero")
  enableSuite[GlutenSQLWindowFunctionSuite]
    .exclude("window function: partition and order expressions")
    .exclude("window function: expressions in arguments of a window functions")
    .exclude(
      "window function: multiple window expressions specified by range in a single expression")
    .exclude("SPARK-7595: Window will cause resolve failed with self join")
    .exclude(
      "SPARK-16633: lead/lag should return the default value if the offset row does not exist")
    .exclude("lead/lag should respect null values")
    .exclude("test with low buffer spill threshold")
  enableSuite[GlutenSameResultSuite]
  enableSuite[GlutenSortSuite]
    .exclude("basic sorting using ExternalSort")
    .exclude("sort followed by limit")
    .exclude("sorting does not crash for large inputs")
    .exclude("sorting updates peak execution memory")
    .exclude("SPARK-33260: sort order is a Stream")
    .exclude("sorting on StringType with nullable=true, sortOrder=List('a ASC NULLS FIRST)")
    .exclude("sorting on StringType with nullable=true, sortOrder=List('a ASC NULLS LAST)")
    .exclude("sorting on StringType with nullable=true, sortOrder=List('a DESC NULLS LAST)")
    .exclude("sorting on StringType with nullable=true, sortOrder=List('a DESC NULLS FIRST)")
    .exclude("sorting on StringType with nullable=false, sortOrder=List('a ASC NULLS FIRST)")
    .exclude("sorting on StringType with nullable=false, sortOrder=List('a ASC NULLS LAST)")
    .exclude("sorting on StringType with nullable=false, sortOrder=List('a DESC NULLS LAST)")
    .exclude("sorting on StringType with nullable=false, sortOrder=List('a DESC NULLS FIRST)")
    .exclude("sorting on LongType with nullable=true, sortOrder=List('a ASC NULLS FIRST)")
    .exclude("sorting on LongType with nullable=true, sortOrder=List('a ASC NULLS LAST)")
    .exclude("sorting on LongType with nullable=true, sortOrder=List('a DESC NULLS LAST)")
    .exclude("sorting on LongType with nullable=true, sortOrder=List('a DESC NULLS FIRST)")
    .exclude("sorting on LongType with nullable=false, sortOrder=List('a ASC NULLS FIRST)")
    .exclude("sorting on LongType with nullable=false, sortOrder=List('a ASC NULLS LAST)")
    .exclude("sorting on LongType with nullable=false, sortOrder=List('a DESC NULLS LAST)")
    .exclude("sorting on LongType with nullable=false, sortOrder=List('a DESC NULLS FIRST)")
    .exclude("sorting on IntegerType with nullable=true, sortOrder=List('a ASC NULLS FIRST)")
    .exclude("sorting on IntegerType with nullable=true, sortOrder=List('a ASC NULLS LAST)")
    .exclude("sorting on IntegerType with nullable=true, sortOrder=List('a DESC NULLS LAST)")
    .exclude("sorting on IntegerType with nullable=true, sortOrder=List('a DESC NULLS FIRST)")
    .exclude("sorting on IntegerType with nullable=false, sortOrder=List('a ASC NULLS FIRST)")
    .exclude("sorting on IntegerType with nullable=false, sortOrder=List('a ASC NULLS LAST)")
    .exclude("sorting on IntegerType with nullable=false, sortOrder=List('a DESC NULLS LAST)")
    .exclude("sorting on IntegerType with nullable=false, sortOrder=List('a DESC NULLS FIRST)")
    .exclude("sorting on DecimalType(20,5) with nullable=true, sortOrder=List('a ASC NULLS FIRST)")
    .exclude("sorting on DecimalType(20,5) with nullable=true, sortOrder=List('a ASC NULLS LAST)")
    .exclude("sorting on DecimalType(20,5) with nullable=true, sortOrder=List('a DESC NULLS LAST)")
    .exclude("sorting on DecimalType(20,5) with nullable=true, sortOrder=List('a DESC NULLS FIRST)")
    .exclude("sorting on DecimalType(20,5) with nullable=false, sortOrder=List('a ASC NULLS FIRST)")
    .exclude("sorting on DecimalType(20,5) with nullable=false, sortOrder=List('a ASC NULLS LAST)")
    .exclude("sorting on DecimalType(20,5) with nullable=false, sortOrder=List('a DESC NULLS LAST)")
    .exclude(
      "sorting on DecimalType(20,5) with nullable=false, sortOrder=List('a DESC NULLS FIRST)")
    .exclude("sorting on DoubleType with nullable=true, sortOrder=List('a ASC NULLS FIRST)")
    .exclude("sorting on DoubleType with nullable=true, sortOrder=List('a ASC NULLS LAST)")
    .exclude("sorting on DoubleType with nullable=true, sortOrder=List('a DESC NULLS LAST)")
    .exclude("sorting on DoubleType with nullable=true, sortOrder=List('a DESC NULLS FIRST)")
    .exclude("sorting on DoubleType with nullable=false, sortOrder=List('a ASC NULLS FIRST)")
    .exclude("sorting on DoubleType with nullable=false, sortOrder=List('a ASC NULLS LAST)")
    .exclude("sorting on DoubleType with nullable=false, sortOrder=List('a DESC NULLS LAST)")
    .exclude("sorting on DoubleType with nullable=false, sortOrder=List('a DESC NULLS FIRST)")
    .exclude("sorting on DateType with nullable=true, sortOrder=List('a ASC NULLS FIRST)")
    .exclude("sorting on DateType with nullable=true, sortOrder=List('a ASC NULLS LAST)")
    .exclude("sorting on DateType with nullable=true, sortOrder=List('a DESC NULLS LAST)")
    .exclude("sorting on DateType with nullable=true, sortOrder=List('a DESC NULLS FIRST)")
    .exclude("sorting on DateType with nullable=false, sortOrder=List('a ASC NULLS FIRST)")
    .exclude("sorting on DateType with nullable=false, sortOrder=List('a ASC NULLS LAST)")
    .exclude("sorting on DateType with nullable=false, sortOrder=List('a DESC NULLS LAST)")
    .exclude("sorting on DateType with nullable=false, sortOrder=List('a DESC NULLS FIRST)")
    .exclude("sorting on BooleanType with nullable=true, sortOrder=List('a ASC NULLS FIRST)")
    .exclude("sorting on BooleanType with nullable=true, sortOrder=List('a ASC NULLS LAST)")
    .exclude("sorting on BooleanType with nullable=true, sortOrder=List('a DESC NULLS LAST)")
    .exclude("sorting on BooleanType with nullable=true, sortOrder=List('a DESC NULLS FIRST)")
    .exclude("sorting on BooleanType with nullable=false, sortOrder=List('a ASC NULLS FIRST)")
    .exclude("sorting on BooleanType with nullable=false, sortOrder=List('a ASC NULLS LAST)")
    .exclude("sorting on BooleanType with nullable=false, sortOrder=List('a DESC NULLS LAST)")
    .exclude("sorting on BooleanType with nullable=false, sortOrder=List('a DESC NULLS FIRST)")
    .exclude("sorting on DecimalType(38,18) with nullable=true, sortOrder=List('a ASC NULLS FIRST)")
    .exclude("sorting on DecimalType(38,18) with nullable=true, sortOrder=List('a ASC NULLS LAST)")
    .exclude("sorting on DecimalType(38,18) with nullable=true, sortOrder=List('a DESC NULLS LAST)")
    .exclude(
      "sorting on DecimalType(38,18) with nullable=true, sortOrder=List('a DESC NULLS FIRST)")
    .exclude(
      "sorting on DecimalType(38,18) with nullable=false, sortOrder=List('a ASC NULLS FIRST)")
    .exclude("sorting on DecimalType(38,18) with nullable=false, sortOrder=List('a ASC NULLS LAST)")
    .exclude(
      "sorting on DecimalType(38,18) with nullable=false, sortOrder=List('a DESC NULLS LAST)")
    .exclude(
      "sorting on DecimalType(38,18) with nullable=false, sortOrder=List('a DESC NULLS FIRST)")
    .exclude("sorting on ByteType with nullable=true, sortOrder=List('a ASC NULLS FIRST)")
    .exclude("sorting on ByteType with nullable=true, sortOrder=List('a ASC NULLS LAST)")
    .exclude("sorting on ByteType with nullable=true, sortOrder=List('a DESC NULLS LAST)")
    .exclude("sorting on ByteType with nullable=true, sortOrder=List('a DESC NULLS FIRST)")
    .exclude("sorting on ByteType with nullable=false, sortOrder=List('a ASC NULLS FIRST)")
    .exclude("sorting on ByteType with nullable=false, sortOrder=List('a ASC NULLS LAST)")
    .exclude("sorting on ByteType with nullable=false, sortOrder=List('a DESC NULLS LAST)")
    .exclude("sorting on ByteType with nullable=false, sortOrder=List('a DESC NULLS FIRST)")
    .exclude("sorting on FloatType with nullable=true, sortOrder=List('a ASC NULLS FIRST)")
    .exclude("sorting on FloatType with nullable=true, sortOrder=List('a ASC NULLS LAST)")
    .exclude("sorting on FloatType with nullable=true, sortOrder=List('a DESC NULLS LAST)")
    .exclude("sorting on FloatType with nullable=true, sortOrder=List('a DESC NULLS FIRST)")
    .exclude("sorting on FloatType with nullable=false, sortOrder=List('a ASC NULLS FIRST)")
    .exclude("sorting on FloatType with nullable=false, sortOrder=List('a ASC NULLS LAST)")
    .exclude("sorting on FloatType with nullable=false, sortOrder=List('a DESC NULLS LAST)")
    .exclude("sorting on FloatType with nullable=false, sortOrder=List('a DESC NULLS FIRST)")
    .exclude("sorting on ShortType with nullable=true, sortOrder=List('a ASC NULLS FIRST)")
    .exclude("sorting on ShortType with nullable=true, sortOrder=List('a ASC NULLS LAST)")
    .exclude("sorting on ShortType with nullable=true, sortOrder=List('a DESC NULLS LAST)")
    .exclude("sorting on ShortType with nullable=true, sortOrder=List('a DESC NULLS FIRST)")
    .exclude("sorting on ShortType with nullable=false, sortOrder=List('a ASC NULLS FIRST)")
    .exclude("sorting on ShortType with nullable=false, sortOrder=List('a ASC NULLS LAST)")
    .exclude("sorting on ShortType with nullable=false, sortOrder=List('a DESC NULLS LAST)")
    .exclude("sorting on ShortType with nullable=false, sortOrder=List('a DESC NULLS FIRST)")
    .exclude("SPARK-40089: decimal values sort correctly")
    .excludeByPrefix("sorting on YearMonthIntervalType(0,1) with")
  enableSuite[GlutenTakeOrderedAndProjectSuite]
    .exclude("TakeOrderedAndProject.doExecute without project")
    .exclude("TakeOrderedAndProject.doExecute with project")
  enableSuite[ClickHouseAdaptiveQueryExecSuite]
    .exclude("Change merge join to broadcast join")
    .exclude("Reuse the parallelism of coalesced shuffle in local shuffle read")
    .exclude("Reuse the default parallelism in local shuffle read")
    .exclude("Empty stage coalesced to 1-partition RDD")
    .exclude("Scalar subquery")
    .exclude("Scalar subquery in later stages")
    .exclude("multiple joins")
    .exclude("multiple joins with aggregate")
    .exclude("multiple joins with aggregate 2")
    .exclude("Exchange reuse")
    .exclude("Exchange reuse with subqueries")
    .exclude("Exchange reuse across subqueries")
    .exclude("Subquery reuse")
    .exclude("Broadcast exchange reuse across subqueries")
    .exclude("Change merge join to broadcast join without local shuffle read")
    .exclude(
      "Avoid changing merge join to broadcast join if too many empty partitions on build plan")
    .exclude("SPARK-32932: Do not use local shuffle read at final stage on write command")
    .exclude(
      "SPARK-30953: InsertAdaptiveSparkPlan should apply AQE on child plan of v2 write commands")
    .exclude("SPARK-37753: Allow changing outer join to broadcast join even if too many empty partitions on broadcast side")
    .exclude("SPARK-29544: adaptive skew join with different join types")
    .exclude("SPARK-34682: AQEShuffleReadExec operating on canonicalized plan")
    .exclude("SPARK-32717: AQEOptimizer should respect excludedRules configuration")
    .exclude("metrics of the shuffle read")
    .exclude("SPARK-31220, SPARK-32056: repartition by expression with AQE")
    .exclude("SPARK-31220, SPARK-32056: repartition by range with AQE")
    .exclude("SPARK-31220, SPARK-32056: repartition using sql and hint with AQE")
    .exclude("SPARK-32753: Only copy tags to node with no tags")
    .exclude("Logging plan changes for AQE")
    .exclude("SPARK-33551: Do not use AQE shuffle read for repartition")
    .exclude("SPARK-34091: Batch shuffle fetch in AQE partition coalescing")
    .exclude("SPARK-34899: Use origin plan if we can not coalesce shuffle partition")
    .exclude("SPARK-34980: Support coalesce partition through union")
    .exclude("SPARK-35239: Coalesce shuffle partition should handle empty input RDD")
    .exclude("SPARK-35264: Support AQE side broadcastJoin threshold")
    .exclude("SPARK-35264: Support AQE side shuffled hash join formula")
    .exclude("SPARK-35650: Coalesce number of partitions by AEQ")
    .exclude("SPARK-35650: Use local shuffle read if can not coalesce number of partitions")
    .exclude("SPARK-35725: Support optimize skewed partitions in RebalancePartitions")
    .exclude("SPARK-35888: join with a 0-partition table")
    .exclude("SPARK-33832: Support optimize skew join even if introduce extra shuffle")
    .exclude("SPARK-35968: AQE coalescing should not produce too small partitions by default")
    .exclude("SPARK-35794: Allow custom plugin for cost evaluator")
    .exclude("SPARK-36020: Check logical link in remove redundant projects")
    .exclude("SPARK-36032: Use inputPlan instead of currentPhysicalPlan to initialize logical link")
    .exclude("SPARK-37063: OptimizeSkewInRebalancePartitions support optimize non-root node")
    .exclude("SPARK-37357: Add small partition factor for rebalance partitions")
    .exclude("SPARK-37742: AQE reads invalid InMemoryRelation stats and mistakenly plans BHJ")
    .exclude("SPARK-37328: skew join with 3 tables")
    .exclude("SPARK-39915: Dataset.repartition(N) may not create N partitions")
    .exclude("Change broadcast join to merge join")
    .exclude("Avoid plan change if cost is greater")
    .exclude("SPARK-37652: optimize skewed join through union")
    .exclude("SPARK-35455: Unify empty relation optimization between normal and AQE optimizer " +
      "- single join")
    .exclude("SPARK-35455: Unify empty relation optimization between normal and AQE optimizer " +
      "- multi join")
    // Gluten columnar operator will have different number of shuffle
    .exclude("SPARK-29906: AQE should not introduce extra shuffle for outermost limit")
    .excludeGlutenTest("Empty stage coalesced to 1-partition RDD")
    .excludeGlutenTest(
      "Avoid changing merge join to broadcast join if too many empty partitions on build plan")
    .exclude("SPARK-30524: Do not optimize skew join if introduce additional shuffle")
    .excludeGlutenTest("SPARK-33551: Do not use AQE shuffle read for repartition")
    .excludeGlutenTest("SPARK-35264: Support AQE side broadcastJoin threshold")
    .excludeGlutenTest("SPARK-35264: Support AQE side shuffled hash join formula")
    .excludeGlutenTest("SPARK-35725: Support optimize skewed partitions in RebalancePartitions")
    .excludeGlutenTest(
      "SPARK-35968: AQE coalescing should not produce too small partitions by default")
    .excludeGlutenTest(
      "SPARK-37742: AQE reads invalid InMemoryRelation stats and mistakenly plans BHJ")
  enableSuite[GlutenBucketingUtilsSuite]
  enableSuite[GlutenCSVReadSchemaSuite]
  enableSuite[GlutenDataSourceStrategySuite]
  enableSuite[GlutenDataSourceSuite]
  enableSuite[GlutenFileFormatWriterSuite].excludeByPrefix(
    "empty file should be skipped while write to file")
  enableSuite[GlutenFileIndexSuite]
  enableSuite[GlutenFileMetadataStructSuite]
    .exclude("metadata struct (json): file metadata in streaming")
    .exclude("metadata struct (parquet): file metadata in streaming")
  enableSuite[GlutenFileSourceStrategySuite]
    .exclude("unpartitioned table, single partition")
    .exclude("partitioned table - after scan filters")
    .exclude("SPARK-32019: Add spark.sql.files.minPartitionNum config")
    .exclude(
      "SPARK-32352: Partially push down support data filter if it mixed in partition filters")
  enableSuite[GlutenHadoopFileLinesReaderSuite]
  enableSuite[GlutenHeaderCSVReadSchemaSuite]
    .exclude("append column at the end")
    .exclude("hide column at the end")
    .exclude("change column type from byte to short/int/long")
    .exclude("change column type from short to int/long")
    .exclude("change column type from int to long")
    .exclude("read byte, int, short, long together")
    .exclude("change column type from float to double")
    .exclude("read float and double together")
    .exclude("change column type from float to decimal")
    .exclude("change column type from double to decimal")
    .exclude("read float, double, decimal together")
    .exclude("read as string")
  enableSuite[GlutenJsonReadSchemaSuite]
  enableSuite[GlutenMergedOrcReadSchemaSuite]
  enableSuite[GlutenMergedParquetReadSchemaSuite]
  enableSuite[GlutenOrcCodecSuite]
  enableSuite[GlutenOrcReadSchemaSuite]
  enableSuite[GlutenOrcV1AggregatePushDownSuite].exclude(
    "aggregate push down - different data types")
  enableSuite[GlutenOrcV2AggregatePushDownSuite].exclude(
    "aggregate push down - different data types")
  enableSuite[GlutenParquetCodecSuite]
  enableSuite[GlutenParquetReadSchemaSuite]
  enableSuite[GlutenParquetV1AggregatePushDownSuite]
  enableSuite[GlutenParquetV2AggregatePushDownSuite]
  enableSuite[GlutenPathFilterStrategySuite]
  enableSuite[GlutenPathFilterSuite]
  enableSuite[GlutenPruneFileSourcePartitionsSuite]
  enableSuite[GlutenVectorizedOrcReadSchemaSuite]
  enableSuite[GlutenVectorizedParquetReadSchemaSuite]
  enableSuite[GlutenBinaryFileFormatSuite]
    .exclude("column pruning - non-readable file")
  enableSuite[GlutenValidateRequirementsSuite]
  enableSuite[GlutenJsonLegacyTimeParserSuite]
    .exclude("Complex field and type inferring")
    .exclude("Loading a JSON dataset primitivesAsString returns complex fields as strings")
    .exclude("SPARK-4228 DataFrame to JSON")
    .exclude("SPARK-18352: Handle multi-line corrupt documents (PERMISSIVE)")
    .exclude("SPARK-37360: Write and infer TIMESTAMP_NTZ values with a non-default pattern")
    .exclude("SPARK-37360: Timestamp type inference for a column with TIMESTAMP_NTZ values")
    .exclude("SPARK-36830: Support reading and writing ANSI intervals")
  enableSuite[GlutenJsonSuite]
    .exclude("Complex field and type inferring")
    .exclude("Loading a JSON dataset primitivesAsString returns complex fields as strings")
    .exclude("SPARK-4228 DataFrame to JSON")
    .exclude("SPARK-18352: Handle multi-line corrupt documents (PERMISSIVE)")
    .exclude("SPARK-37360: Write and infer TIMESTAMP_NTZ values with a non-default pattern")
    .exclude("SPARK-37360: Timestamp type inference for a column with TIMESTAMP_NTZ values")
    .exclude("SPARK-36830: Support reading and writing ANSI intervals")
  enableSuite[GlutenJsonV1Suite]
    .exclude("Complex field and type inferring")
    .exclude("Loading a JSON dataset primitivesAsString returns complex fields as strings")
    .exclude("SPARK-4228 DataFrame to JSON")
    .exclude("SPARK-18352: Handle multi-line corrupt documents (PERMISSIVE)")
    .exclude("SPARK-37360: Write and infer TIMESTAMP_NTZ values with a non-default pattern")
    .exclude("SPARK-37360: Timestamp type inference for a column with TIMESTAMP_NTZ values")
    .exclude("SPARK-36830: Support reading and writing ANSI intervals")
  enableSuite[GlutenJsonV2Suite]
    .exclude("Complex field and type inferring")
    .exclude("Loading a JSON dataset primitivesAsString returns complex fields as strings")
    .exclude("SPARK-4228 DataFrame to JSON")
    .exclude("SPARK-18352: Handle multi-line corrupt documents (PERMISSIVE)")
    .exclude("SPARK-37360: Write and infer TIMESTAMP_NTZ values with a non-default pattern")
    .exclude("SPARK-37360: Timestamp type inference for a column with TIMESTAMP_NTZ values")
    .exclude("SPARK-36830: Support reading and writing ANSI intervals")
  enableSuite[GlutenOrcColumnarBatchReaderSuite]
  enableSuite[GlutenOrcFilterSuite].exclude("SPARK-32622: case sensitivity in predicate pushdown")
  enableSuite[GlutenOrcPartitionDiscoverySuite]
  enableSuite[GlutenOrcQuerySuite]
    .exclude("Enabling/disabling ignoreCorruptFiles")
    .exclude("SPARK-27160 Predicate pushdown correctness on DecimalType for ORC")
    .exclude("SPARK-20728 Make ORCFileFormat configurable between sql/hive and sql/core")
    .exclude("SPARK-36594: ORC vectorized reader should properly check maximal number of fields")
    // DISABLED: GLUTEN-4893 Vanilla UT checks scan operator by exactly matching the class type
    .exclude(
      "SPARK-37728: Reading nested columns with ORC vectorized reader should not cause ArrayIndexOutOfBoundsException")
    // DISABLED: GLUTEN-4893 Vanilla UT checks scan operator by exactly matching the class type
    .exclude("SPARK-34862: Support ORC vectorized reader for nested column")
  enableSuite[GlutenOrcSourceSuite]
    .exclude("SPARK-24322 Fix incorrect workaround for bug in java.sql.Timestamp")
    .exclude("SPARK-31238: compatibility with Spark 2.4 in reading dates")
    .exclude("SPARK-31238, SPARK-31423: rebasing dates in write")
    .exclude("SPARK-31284: compatibility with Spark 2.4 in reading timestamps")
    .exclude("SPARK-31284, SPARK-31423: rebasing timestamps in write")
    .exclude("SPARK-36663: OrcUtils.toCatalystSchema should correctly handle a column name which consists of only numbers")
    .exclude("SPARK-37812: Reuse result row when deserializing a struct")
    // DISABLED: GLUTEN-4893 Vanilla UT checks scan operator by exactly matching the class type
    .exclude("SPARK-34862: Support ORC vectorized reader for nested column")
    .excludeByPrefix(
      "SPARK-36931: Support reading and writing ANSI intervals (spark.sql.orc.enableVectorizedReader=false,")
    .excludeGlutenTest("SPARK-31238: compatibility with Spark 2.4 in reading dates")
    .excludeGlutenTest("SPARK-31238, SPARK-31423: rebasing dates in write")
    .excludeGlutenTest("SPARK-31284: compatibility with Spark 2.4 in reading timestamps")
    .excludeGlutenTest("SPARK-31284, SPARK-31423: rebasing timestamps in write")
    .excludeGlutenTest("SPARK-34862: Support ORC vectorized reader for nested column")
    .excludeGlutenTest(
      "SPARK-36931: Support reading and writing ANSI intervals (spark.sql.orc.enableVectorizedReader=false, spark.sql.orc.enableNestedColumnVectorizedReader=false)")
  enableSuite[GlutenOrcV1FilterSuite].exclude("SPARK-32622: case sensitivity in predicate pushdown")
  enableSuite[GlutenOrcV1PartitionDiscoverySuite]
  enableSuite[GlutenOrcV1QuerySuite]
    .exclude("Enabling/disabling ignoreCorruptFiles")
    .exclude("SPARK-27160 Predicate pushdown correctness on DecimalType for ORC")
    .exclude("SPARK-20728 Make ORCFileFormat configurable between sql/hive and sql/core")
    .exclude("SPARK-36594: ORC vectorized reader should properly check maximal number of fields")
    // DISABLED: GLUTEN-4893 Vanilla UT checks scan operator by exactly matching the class type
    .exclude(
      "SPARK-37728: Reading nested columns with ORC vectorized reader should not cause ArrayIndexOutOfBoundsException")
    // DISABLED: GLUTEN-4893 Vanilla UT checks scan operator by exactly matching the class type
    .exclude("SPARK-34862: Support ORC vectorized reader for nested column")
  enableSuite[GlutenOrcV1SchemaPruningSuite]
    .exclude(
      "Spark vectorized reader - without partition data column - select a single complex field from a map entry and its parent map entry")
    .exclude("Spark vectorized reader - with partition data column - select a single complex field from a map entry and its parent map entry")
    .exclude("Non-vectorized reader - without partition data column - select a single complex field from a map entry and its parent map entry")
    .exclude("Non-vectorized reader - with partition data column - select a single complex field from a map entry and its parent map entry")
    .exclude("Case-insensitive parser - mixed-case schema - select with exact column names")
    .exclude("Case-insensitive parser - mixed-case schema - select with lowercase column names")
    .exclude(
      "Case-insensitive parser - mixed-case schema - select with different-case column names")
    .exclude(
      "Case-insensitive parser - mixed-case schema - filter with different-case column names")
    .exclude("Case-insensitive parser - mixed-case schema - subquery filter with different-case column names")
    .exclude("SPARK-36352: Spark should check result plan's output schema name")
  enableSuite[GlutenOrcV2QuerySuite]
    .exclude("Enabling/disabling ignoreCorruptFiles")
    .exclude("SPARK-27160 Predicate pushdown correctness on DecimalType for ORC")
    .exclude("SPARK-20728 Make ORCFileFormat configurable between sql/hive and sql/core")
    .exclude("SPARK-36594: ORC vectorized reader should properly check maximal number of fields")
    // DISABLED: GLUTEN-4893 Vanilla UT checks scan operator by exactly matching the class type
    .exclude(
      "SPARK-37728: Reading nested columns with ORC vectorized reader should not cause ArrayIndexOutOfBoundsException")
    // DISABLED: GLUTEN-4893 Vanilla UT checks scan operator by exactly matching the class type
    .exclude("SPARK-34862: Support ORC vectorized reader for nested column")
  enableSuite[GlutenOrcV2SchemaPruningSuite]
    .exclude("Spark vectorized reader - without partition data column - select a single complex field from a map entry and its parent map entry")
    .exclude("Spark vectorized reader - with partition data column - select a single complex field from a map entry and its parent map entry")
    .exclude("Non-vectorized reader - without partition data column - select a single complex field from a map entry and its parent map entry")
    .exclude("Non-vectorized reader - with partition data column - select a single complex field from a map entry and its parent map entry")
    .exclude("Spark vectorized reader - without partition data column - select a single complex field and in where clause")
    .exclude("Spark vectorized reader - with partition data column - select a single complex field and in where clause")
    .exclude("Non-vectorized reader - without partition data column - select a single complex field and in where clause")
    .exclude("Non-vectorized reader - with partition data column - select a single complex field and in where clause")
    .exclude("Spark vectorized reader - without partition data column - select one complex field and having is null predicate on another complex field")
    .exclude("Spark vectorized reader - with partition data column - select one complex field and having is null predicate on another complex field")
    .exclude("Non-vectorized reader - without partition data column - select one complex field and having is null predicate on another complex field")
    .exclude("Non-vectorized reader - with partition data column - select one complex field and having is null predicate on another complex field")
    .exclude("Spark vectorized reader - without partition data column - select nested field from a complex map key using map_keys")
    .exclude("Spark vectorized reader - with partition data column - select nested field from a complex map key using map_keys")
    .exclude("Non-vectorized reader - without partition data column - select nested field from a complex map key using map_keys")
    .exclude("Non-vectorized reader - with partition data column - select nested field from a complex map key using map_keys")
    .exclude("Spark vectorized reader - without partition data column - select one deep nested complex field after repartition by expression")
    .exclude("Spark vectorized reader - with partition data column - select one deep nested complex field after repartition by expression")
    .exclude("Non-vectorized reader - without partition data column - select one deep nested complex field after repartition by expression")
    .exclude("Non-vectorized reader - with partition data column - select one deep nested complex field after repartition by expression")
    .exclude("Case-insensitive parser - mixed-case schema - select with exact column names")
    .exclude("Case-insensitive parser - mixed-case schema - select with lowercase column names")
    .exclude(
      "Case-insensitive parser - mixed-case schema - select with different-case column names")
    .exclude(
      "Case-insensitive parser - mixed-case schema - filter with different-case column names")
    .exclude("Case-insensitive parser - mixed-case schema - subquery filter with different-case column names")
    .exclude("SPARK-36352: Spark should check result plan's output schema name")
    .exclude("Spark vectorized reader - without partition data column - SPARK-34638: nested column prune on generator output - case-sensitivity")
    .exclude("Spark vectorized reader - with partition data column - SPARK-34638: nested column prune on generator output - case-sensitivity")
    .exclude("Non-vectorized reader - without partition data column - SPARK-34638: nested column prune on generator output - case-sensitivity")
    .exclude("Non-vectorized reader - with partition data column - SPARK-34638: nested column prune on generator output - case-sensitivity")
    .exclude("SPARK-37450: Prunes unnecessary fields from Explode for count aggregation")
  enableSuite[GlutenParquetColumnIndexSuite]
    .exclude("test reading unaligned pages - test all types")
    .exclude("test reading unaligned pages - test all types (dict encode)")
  enableSuite[GlutenParquetCompressionCodecPrecedenceSuite]
  enableSuite[GlutenParquetDeltaByteArrayEncodingSuite]
  enableSuite[GlutenParquetDeltaEncodingInteger]
  enableSuite[GlutenParquetDeltaEncodingLong]
  enableSuite[GlutenParquetDeltaLengthByteArrayEncodingSuite]
  enableSuite[GlutenParquetEncodingSuite].exclude("All Types Dictionary").exclude("All Types Null")
  enableSuite[GlutenParquetFieldIdIOSuite]
  enableSuite[GlutenParquetFileFormatV1Suite]
    .exclude(
      "SPARK-36825, SPARK-36854: year-month/day-time intervals written and read as INT32/INT64")
  enableSuite[GlutenParquetFileFormatV2Suite]
    .exclude(
      "SPARK-36825, SPARK-36854: year-month/day-time intervals written and read as INT32/INT64")
  enableSuite[GlutenParquetIOSuite]
    .exclude("Standard mode - nested map with struct as key type")
    .exclude("Legacy mode - nested map with struct as key type")
    .exclude("vectorized reader: missing all struct fields")
    .exclude("SPARK-35640: read binary as timestamp should throw schema incompatible error")
    .exclude("SPARK-35640: int as long should throw schema incompatible error")
    .exclude("SPARK-36726: test incorrect Parquet row group file offset")
  enableSuite[GlutenParquetInteroperabilitySuite].exclude("parquet timestamp conversion")
  enableSuite[GlutenParquetProtobufCompatibilitySuite].exclude("struct with unannotated array")
  enableSuite[GlutenParquetRebaseDatetimeV1Suite]
    .exclude(
      "SPARK-31159, SPARK-37705: compatibility with Spark 2.4/3.2 in reading dates/timestamps")
    .exclude("SPARK-31159, SPARK-37705: rebasing timestamps in write")
    .exclude("SPARK-31159: rebasing dates in write")
    .exclude("SPARK-35427: datetime rebasing in the EXCEPTION mode")
    .excludeGlutenTest("SPARK-31159: rebasing dates in write")
  enableSuite[GlutenParquetRebaseDatetimeV2Suite]
    .exclude(
      "SPARK-31159, SPARK-37705: compatibility with Spark 2.4/3.2 in reading dates/timestamps")
    .exclude("SPARK-31159, SPARK-37705: rebasing timestamps in write")
    .exclude("SPARK-31159: rebasing dates in write")
    .exclude("SPARK-35427: datetime rebasing in the EXCEPTION mode")
  enableSuite[GlutenParquetSchemaInferenceSuite]
  enableSuite[GlutenParquetSchemaSuite]
    .exclude("schema mismatch failure error message for parquet reader")
    .exclude("schema mismatch failure error message for parquet vectorized reader")
  enableSuite[GlutenParquetThriftCompatibilitySuite]
    .exclude("Read Parquet file generated by parquet-thrift")
    .exclude("SPARK-10136 list of primitive list")
  enableSuite[GlutenParquetV1FilterSuite]
    .exclude("filter pushdown - date")
    .exclude("filter pushdown - timestamp")
    .exclude("Filters should be pushed down for vectorized Parquet reader at row group level")
    .exclude("SPARK-31026: Parquet predicate pushdown for fields having dots in the names")
    .exclude("Filters should be pushed down for Parquet readers at row group level")
    .exclude("filter pushdown - StringStartsWith")
    .exclude("SPARK-17091: Convert IN predicate to Parquet filter push-down")
    .exclude("SPARK-25207: exception when duplicate fields in case-insensitive mode")
    .exclude("Support Parquet column index")
    .exclude("SPARK-34562: Bloom filter push down")
    .exclude("SPARK-38825: in and notIn filters")
    .exclude("SPARK-36866: filter pushdown - year-month interval")
    .excludeGlutenTest("SPARK-25207: exception when duplicate fields in case-insensitive mode")
  enableSuite("org.apache.gluten.execution.parquet.GlutenParquetV1FilterSuite2")
    .exclude("filter pushdown - date")
    .exclude("filter pushdown - timestamp")
    .exclude("Filters should be pushed down for vectorized Parquet reader at row group level")
    .exclude("SPARK-31026: Parquet predicate pushdown for fields having dots in the names")
    .exclude("Filters should be pushed down for Parquet readers at row group level")
    .exclude("filter pushdown - StringStartsWith")
    .exclude("SPARK-17091: Convert IN predicate to Parquet filter push-down")
    .exclude("SPARK-25207: exception when duplicate fields in case-insensitive mode")
    .exclude("Support Parquet column index")
    .exclude("SPARK-34562: Bloom filter push down")
    .exclude("SPARK-38825: in and notIn filters")
    .exclude("SPARK-36866: filter pushdown - year-month interval")
    .excludeGlutenTest("SPARK-25207: exception when duplicate fields in case-insensitive mode")
  enableSuite[GlutenParquetV1PartitionDiscoverySuite]
    .exclude("SPARK-7847: Dynamic partition directory path escaping and unescaping")
    .exclude("Various partition value types")
    .exclude("Various inferred partition value types")
    .exclude(
      "SPARK-22109: Resolve type conflicts between strings and timestamps in partition column")
    .exclude("Resolve type conflicts - decimals, dates and timestamps in partition column")
  enableSuite[GlutenParquetV1QuerySuite]
    .exclude("Enabling/disabling ignoreCorruptFiles")
    .exclude(
      "SPARK-26677: negated null-safe equality comparison should not filter matched row groups")
    .exclude("SPARK-34212 Parquet should read decimals correctly")
  enableSuite[GlutenParquetV1SchemaPruningSuite]
    .exclude(
      "Spark vectorized reader - without partition data column - select only top-level fields")
    .exclude("Spark vectorized reader - with partition data column - select only top-level fields")
    .exclude("Non-vectorized reader - without partition data column - select only top-level fields")
    .exclude("Non-vectorized reader - with partition data column - select only top-level fields")
    .exclude("Spark vectorized reader - without partition data column - select a single complex field with disabled nested schema pruning")
    .exclude("Spark vectorized reader - with partition data column - select a single complex field with disabled nested schema pruning")
    .exclude("Non-vectorized reader - without partition data column - select a single complex field with disabled nested schema pruning")
    .exclude("Non-vectorized reader - with partition data column - select a single complex field with disabled nested schema pruning")
    .exclude(
      "Spark vectorized reader - without partition data column - select only input_file_name()")
    .exclude("Spark vectorized reader - with partition data column - select only input_file_name()")
    .exclude(
      "Non-vectorized reader - without partition data column - select only input_file_name()")
    .exclude("Non-vectorized reader - with partition data column - select only input_file_name()")
    .exclude("Spark vectorized reader - without partition data column - select only expressions without references")
    .exclude("Spark vectorized reader - with partition data column - select only expressions without references")
    .exclude("Non-vectorized reader - without partition data column - select only expressions without references")
    .exclude("Non-vectorized reader - with partition data column - select only expressions without references")
    .exclude(
      "Spark vectorized reader - without partition data column - select a single complex field")
    .exclude("Spark vectorized reader - with partition data column - select a single complex field")
    .exclude(
      "Non-vectorized reader - without partition data column - select a single complex field")
    .exclude("Non-vectorized reader - with partition data column - select a single complex field")
    .exclude("Spark vectorized reader - without partition data column - select a single complex field and its parent struct")
    .exclude("Spark vectorized reader - with partition data column - select a single complex field and its parent struct")
    .exclude("Non-vectorized reader - without partition data column - select a single complex field and its parent struct")
    .exclude("Non-vectorized reader - with partition data column - select a single complex field and its parent struct")
    .exclude("Spark vectorized reader - without partition data column - select a single complex field array and its parent struct array")
    .exclude("Spark vectorized reader - with partition data column - select a single complex field array and its parent struct array")
    .exclude("Non-vectorized reader - without partition data column - select a single complex field array and its parent struct array")
    .exclude("Non-vectorized reader - with partition data column - select a single complex field array and its parent struct array")
    .exclude("Spark vectorized reader - without partition data column - select a single complex field from a map entry and its parent map entry")
    .exclude("Spark vectorized reader - with partition data column - select a single complex field from a map entry and its parent map entry")
    .exclude("Non-vectorized reader - without partition data column - select a single complex field from a map entry and its parent map entry")
    .exclude("Non-vectorized reader - with partition data column - select a single complex field from a map entry and its parent map entry")
    .exclude("Spark vectorized reader - without partition data column - select a single complex field and the partition column")
    .exclude("Spark vectorized reader - with partition data column - select a single complex field and the partition column")
    .exclude("Non-vectorized reader - without partition data column - select a single complex field and the partition column")
    .exclude("Non-vectorized reader - with partition data column - select a single complex field and the partition column")
    .exclude("Spark vectorized reader - without partition data column - partial schema intersection - select missing subfield")
    .exclude("Spark vectorized reader - with partition data column - partial schema intersection - select missing subfield")
    .exclude("Non-vectorized reader - without partition data column - partial schema intersection - select missing subfield")
    .exclude("Non-vectorized reader - with partition data column - partial schema intersection - select missing subfield")
    .exclude(
      "Spark vectorized reader - without partition data column - no unnecessary schema pruning")
    .exclude("Spark vectorized reader - with partition data column - no unnecessary schema pruning")
    .exclude(
      "Non-vectorized reader - without partition data column - no unnecessary schema pruning")
    .exclude("Non-vectorized reader - with partition data column - no unnecessary schema pruning")
    .exclude("Spark vectorized reader - without partition data column - empty schema intersection")
    .exclude("Spark vectorized reader - with partition data column - empty schema intersection")
    .exclude("Non-vectorized reader - without partition data column - empty schema intersection")
    .exclude("Non-vectorized reader - with partition data column - empty schema intersection")
    .exclude("Spark vectorized reader - without partition data column - select a single complex field and in where clause")
    .exclude("Spark vectorized reader - with partition data column - select a single complex field and in where clause")
    .exclude("Non-vectorized reader - without partition data column - select a single complex field and in where clause")
    .exclude("Non-vectorized reader - with partition data column - select a single complex field and in where clause")
    .exclude("Spark vectorized reader - without partition data column - select nullable complex field and having is not null predicate")
    .exclude("Spark vectorized reader - with partition data column - select nullable complex field and having is not null predicate")
    .exclude("Non-vectorized reader - without partition data column - select nullable complex field and having is not null predicate")
    .exclude("Non-vectorized reader - with partition data column - select nullable complex field and having is not null predicate")
    .exclude("Spark vectorized reader - without partition data column - select a single complex field and is null expression in project")
    .exclude("Spark vectorized reader - with partition data column - select a single complex field and is null expression in project")
    .exclude("Non-vectorized reader - without partition data column - select a single complex field and is null expression in project")
    .exclude("Non-vectorized reader - with partition data column - select a single complex field and is null expression in project")
    .exclude("Spark vectorized reader - without partition data column - select a single complex field from a map entry and in clause")
    .exclude("Spark vectorized reader - with partition data column - select a single complex field from a map entry and in clause")
    .exclude("Non-vectorized reader - without partition data column - select a single complex field from a map entry and in clause")
    .exclude("Non-vectorized reader - with partition data column - select a single complex field from a map entry and in clause")
    .exclude("Spark vectorized reader - without partition data column - select one complex field and having is null predicate on another complex field")
    .exclude("Spark vectorized reader - with partition data column - select one complex field and having is null predicate on another complex field")
    .exclude("Non-vectorized reader - without partition data column - select one complex field and having is null predicate on another complex field")
    .exclude("Non-vectorized reader - with partition data column - select one complex field and having is null predicate on another complex field")
    .exclude("Spark vectorized reader - without partition data column - select one deep nested complex field and having is null predicate on another deep nested complex field")
    .exclude("Spark vectorized reader - with partition data column - select one deep nested complex field and having is null predicate on another deep nested complex field")
    .exclude("Non-vectorized reader - without partition data column - select one deep nested complex field and having is null predicate on another deep nested complex field")
    .exclude("Non-vectorized reader - with partition data column - select one deep nested complex field and having is null predicate on another deep nested complex field")
    .exclude("Spark vectorized reader - without partition data column - select nested field from a complex map key using map_keys")
    .exclude("Spark vectorized reader - with partition data column - select nested field from a complex map key using map_keys")
    .exclude("Non-vectorized reader - without partition data column - select nested field from a complex map key using map_keys")
    .exclude("Non-vectorized reader - with partition data column - select nested field from a complex map key using map_keys")
    .exclude("Spark vectorized reader - without partition data column - select nested field from a complex map value using map_values")
    .exclude("Spark vectorized reader - with partition data column - select nested field from a complex map value using map_values")
    .exclude("Non-vectorized reader - without partition data column - select nested field from a complex map value using map_values")
    .exclude("Non-vectorized reader - with partition data column - select nested field from a complex map value using map_values")
    .exclude("Spark vectorized reader - without partition data column - select explode of nested field of array of struct")
    .exclude("Spark vectorized reader - with partition data column - select explode of nested field of array of struct")
    .exclude("Non-vectorized reader - without partition data column - select explode of nested field of array of struct")
    .exclude("Non-vectorized reader - with partition data column - select explode of nested field of array of struct")
    .exclude("Spark vectorized reader - without partition data column - SPARK-34638: nested column prune on generator output")
    .exclude("Spark vectorized reader - with partition data column - SPARK-34638: nested column prune on generator output")
    .exclude("Non-vectorized reader - without partition data column - SPARK-34638: nested column prune on generator output")
    .exclude("Non-vectorized reader - with partition data column - SPARK-34638: nested column prune on generator output")
    .exclude("Spark vectorized reader - without partition data column - select one deep nested complex field after repartition")
    .exclude("Spark vectorized reader - with partition data column - select one deep nested complex field after repartition")
    .exclude("Non-vectorized reader - without partition data column - select one deep nested complex field after repartition")
    .exclude("Non-vectorized reader - with partition data column - select one deep nested complex field after repartition")
    .exclude("Spark vectorized reader - without partition data column - select one deep nested complex field after repartition by expression")
    .exclude("Spark vectorized reader - with partition data column - select one deep nested complex field after repartition by expression")
    .exclude("Non-vectorized reader - without partition data column - select one deep nested complex field after repartition by expression")
    .exclude("Non-vectorized reader - with partition data column - select one deep nested complex field after repartition by expression")
    .exclude("Spark vectorized reader - without partition data column - select one deep nested complex field after join")
    .exclude("Spark vectorized reader - with partition data column - select one deep nested complex field after join")
    .exclude("Non-vectorized reader - without partition data column - select one deep nested complex field after join")
    .exclude("Non-vectorized reader - with partition data column - select one deep nested complex field after join")
    .exclude("Spark vectorized reader - without partition data column - select one deep nested complex field after outer join")
    .exclude("Spark vectorized reader - with partition data column - select one deep nested complex field after outer join")
    .exclude("Non-vectorized reader - without partition data column - select one deep nested complex field after outer join")
    .exclude("Non-vectorized reader - with partition data column - select one deep nested complex field after outer join")
    .exclude("Spark vectorized reader - without partition data column - select nested field in aggregation function of Aggregate")
    .exclude("Spark vectorized reader - with partition data column - select nested field in aggregation function of Aggregate")
    .exclude("Non-vectorized reader - without partition data column - select nested field in aggregation function of Aggregate")
    .exclude("Non-vectorized reader - with partition data column - select nested field in aggregation function of Aggregate")
    .exclude("Spark vectorized reader - without partition data column - select nested field in window function")
    .exclude("Spark vectorized reader - with partition data column - select nested field in window function")
    .exclude("Non-vectorized reader - without partition data column - select nested field in window function")
    .exclude(
      "Non-vectorized reader - with partition data column - select nested field in window function")
    .exclude("Spark vectorized reader - without partition data column - select nested field in window function and then order by")
    .exclude("Spark vectorized reader - with partition data column - select nested field in window function and then order by")
    .exclude("Non-vectorized reader - without partition data column - select nested field in window function and then order by")
    .exclude("Non-vectorized reader - with partition data column - select nested field in window function and then order by")
    .exclude(
      "Spark vectorized reader - without partition data column - select nested field in Sort")
    .exclude("Spark vectorized reader - with partition data column - select nested field in Sort")
    .exclude("Non-vectorized reader - without partition data column - select nested field in Sort")
    .exclude("Non-vectorized reader - with partition data column - select nested field in Sort")
    .exclude(
      "Spark vectorized reader - without partition data column - select nested field in Expand")
    .exclude("Spark vectorized reader - with partition data column - select nested field in Expand")
    .exclude(
      "Non-vectorized reader - without partition data column - select nested field in Expand")
    .exclude("Non-vectorized reader - with partition data column - select nested field in Expand")
    .exclude("Spark vectorized reader - without partition data column - SPARK-32163: nested pruning should work even with cosmetic variations")
    .exclude("Spark vectorized reader - with partition data column - SPARK-32163: nested pruning should work even with cosmetic variations")
    .exclude("Non-vectorized reader - without partition data column - SPARK-32163: nested pruning should work even with cosmetic variations")
    .exclude("Non-vectorized reader - with partition data column - SPARK-32163: nested pruning should work even with cosmetic variations")
    .exclude("Spark vectorized reader - without partition data column - SPARK-38918: nested schema pruning with correlated subqueries")
    .exclude("Spark vectorized reader - with partition data column - SPARK-38918: nested schema pruning with correlated subqueries")
    .exclude("Non-vectorized reader - without partition data column - SPARK-38918: nested schema pruning with correlated subqueries")
    .exclude("Non-vectorized reader - with partition data column - SPARK-38918: nested schema pruning with correlated subqueries")
    .exclude("Case-insensitive parser - mixed-case schema - select with exact column names")
    .exclude("Case-insensitive parser - mixed-case schema - select with lowercase column names")
    .exclude(
      "Case-insensitive parser - mixed-case schema - select with different-case column names")
    .exclude(
      "Case-insensitive parser - mixed-case schema - filter with different-case column names")
    .exclude("Case-insensitive parser - mixed-case schema - subquery filter with different-case column names")
    .exclude("Spark vectorized reader - without partition data column - SPARK-34963: extract case-insensitive struct field from array")
    .exclude("Spark vectorized reader - with partition data column - SPARK-34963: extract case-insensitive struct field from array")
    .exclude("Non-vectorized reader - without partition data column - SPARK-34963: extract case-insensitive struct field from array")
    .exclude("Non-vectorized reader - with partition data column - SPARK-34963: extract case-insensitive struct field from array")
    .exclude("Spark vectorized reader - without partition data column - SPARK-34963: extract case-insensitive struct field from struct")
    .exclude("Spark vectorized reader - with partition data column - SPARK-34963: extract case-insensitive struct field from struct")
    .exclude("Non-vectorized reader - without partition data column - SPARK-34963: extract case-insensitive struct field from struct")
    .exclude("Non-vectorized reader - with partition data column - SPARK-34963: extract case-insensitive struct field from struct")
    .exclude("SPARK-36352: Spark should check result plan's output schema name")
    .exclude("Spark vectorized reader - without partition data column - SPARK-38977: schema pruning with correlated EXISTS subquery")
    .exclude("Spark vectorized reader - with partition data column - SPARK-38977: schema pruning with correlated EXISTS subquery")
    .exclude("Non-vectorized reader - without partition data column - SPARK-38977: schema pruning with correlated EXISTS subquery")
    .exclude("Non-vectorized reader - with partition data column - SPARK-38977: schema pruning with correlated EXISTS subquery")
    .exclude("Spark vectorized reader - without partition data column - SPARK-38977: schema pruning with correlated NOT EXISTS subquery")
    .exclude("Spark vectorized reader - with partition data column - SPARK-38977: schema pruning with correlated NOT EXISTS subquery")
    .exclude("Non-vectorized reader - without partition data column - SPARK-38977: schema pruning with correlated NOT EXISTS subquery")
    .exclude("Non-vectorized reader - with partition data column - SPARK-38977: schema pruning with correlated NOT EXISTS subquery")
    .exclude("Spark vectorized reader - without partition data column - SPARK-38977: schema pruning with correlated IN subquery")
    .exclude("Spark vectorized reader - with partition data column - SPARK-38977: schema pruning with correlated IN subquery")
    .exclude("Non-vectorized reader - without partition data column - SPARK-38977: schema pruning with correlated IN subquery")
    .exclude("Non-vectorized reader - with partition data column - SPARK-38977: schema pruning with correlated IN subquery")
    .exclude("Spark vectorized reader - without partition data column - SPARK-38977: schema pruning with correlated NOT IN subquery")
    .exclude("Spark vectorized reader - with partition data column - SPARK-38977: schema pruning with correlated NOT IN subquery")
    .exclude("Non-vectorized reader - without partition data column - SPARK-38977: schema pruning with correlated NOT IN subquery")
    .exclude("Non-vectorized reader - with partition data column - SPARK-38977: schema pruning with correlated NOT IN subquery")
    .exclude("Spark vectorized reader - without partition data column - SPARK-34638: nested column prune on generator output - case-sensitivity")
    .exclude("Spark vectorized reader - with partition data column - SPARK-34638: nested column prune on generator output - case-sensitivity")
    .exclude("Non-vectorized reader - without partition data column - SPARK-34638: nested column prune on generator output - case-sensitivity")
    .exclude("Non-vectorized reader - with partition data column - SPARK-34638: nested column prune on generator output - case-sensitivity")
    .exclude("SPARK-37450: Prunes unnecessary fields from Explode for count aggregation")
  enableSuite[GlutenParquetV2FilterSuite]
    .exclude("filter pushdown - date")
    .exclude("filter pushdown - timestamp")
    .exclude("Filters should be pushed down for vectorized Parquet reader at row group level")
    .exclude("SPARK-31026: Parquet predicate pushdown for fields having dots in the names")
    .exclude("Filters should be pushed down for Parquet readers at row group level")
    .exclude("filter pushdown - StringStartsWith")
    .exclude("SPARK-17091: Convert IN predicate to Parquet filter push-down")
    .exclude("SPARK-25207: exception when duplicate fields in case-insensitive mode")
    .exclude("Support Parquet column index")
    .exclude("SPARK-34562: Bloom filter push down")
    .exclude("SPARK-38825: in and notIn filters")
    .exclude("SPARK-36866: filter pushdown - year-month interval")
    .excludeGlutenTest("SPARK-25207: exception when duplicate fields in case-insensitive mode")
    .excludeGlutenTest("filter pushdown - date")
  enableSuite[GlutenParquetV2PartitionDiscoverySuite]
    .exclude("SPARK-7847: Dynamic partition directory path escaping and unescaping")
    .exclude("Various partition value types")
    .exclude("Various inferred partition value types")
    .exclude(
      "SPARK-22109: Resolve type conflicts between strings and timestamps in partition column")
    .exclude("Resolve type conflicts - decimals, dates and timestamps in partition column")
  enableSuite[GlutenParquetV2QuerySuite]
    .exclude("Enabling/disabling ignoreCorruptFiles")
    .exclude(
      "SPARK-26677: negated null-safe equality comparison should not filter matched row groups")
    .exclude("SPARK-34212 Parquet should read decimals correctly")
  enableSuite[GlutenParquetV2SchemaPruningSuite]
    .exclude("Spark vectorized reader - without partition data column - select a single complex field from a map entry and its parent map entry")
    .exclude("Spark vectorized reader - with partition data column - select a single complex field from a map entry and its parent map entry")
    .exclude("Non-vectorized reader - without partition data column - select a single complex field from a map entry and its parent map entry")
    .exclude("Non-vectorized reader - with partition data column - select a single complex field from a map entry and its parent map entry")
    .exclude("Spark vectorized reader - without partition data column - select a single complex field and in where clause")
    .exclude("Spark vectorized reader - with partition data column - select a single complex field and in where clause")
    .exclude("Non-vectorized reader - without partition data column - select a single complex field and in where clause")
    .exclude("Non-vectorized reader - with partition data column - select a single complex field and in where clause")
    .exclude("Spark vectorized reader - without partition data column - select one complex field and having is null predicate on another complex field")
    .exclude("Spark vectorized reader - with partition data column - select one complex field and having is null predicate on another complex field")
    .exclude("Non-vectorized reader - without partition data column - select one complex field and having is null predicate on another complex field")
    .exclude("Non-vectorized reader - with partition data column - select one complex field and having is null predicate on another complex field")
    .exclude("Spark vectorized reader - without partition data column - select nested field from a complex map key using map_keys")
    .exclude("Spark vectorized reader - with partition data column - select nested field from a complex map key using map_keys")
    .exclude("Non-vectorized reader - without partition data column - select nested field from a complex map key using map_keys")
    .exclude("Non-vectorized reader - with partition data column - select nested field from a complex map key using map_keys")
    .exclude("Spark vectorized reader - without partition data column - select one deep nested complex field after repartition by expression")
    .exclude("Spark vectorized reader - with partition data column - select one deep nested complex field after repartition by expression")
    .exclude("Non-vectorized reader - without partition data column - select one deep nested complex field after repartition by expression")
    .exclude("Non-vectorized reader - with partition data column - select one deep nested complex field after repartition by expression")
    .exclude("Case-insensitive parser - mixed-case schema - select with exact column names")
    .exclude("Case-insensitive parser - mixed-case schema - select with lowercase column names")
    .exclude(
      "Case-insensitive parser - mixed-case schema - select with different-case column names")
    .exclude(
      "Case-insensitive parser - mixed-case schema - filter with different-case column names")
    .exclude("Case-insensitive parser - mixed-case schema - subquery filter with different-case column names")
    .exclude("SPARK-36352: Spark should check result plan's output schema name")
    .exclude("Spark vectorized reader - without partition data column - SPARK-34638: nested column prune on generator output - case-sensitivity")
    .exclude("Spark vectorized reader - with partition data column - SPARK-34638: nested column prune on generator output - case-sensitivity")
    .exclude("Non-vectorized reader - without partition data column - SPARK-34638: nested column prune on generator output - case-sensitivity")
    .exclude("Non-vectorized reader - with partition data column - SPARK-34638: nested column prune on generator output - case-sensitivity")
    .exclude("SPARK-37450: Prunes unnecessary fields from Explode for count aggregation")
  enableSuite[GlutenParquetVectorizedSuite]
  enableSuite[GlutenTextV1Suite]
  enableSuite[GlutenTextV2Suite]
  enableSuite[GlutenDataSourceV2StrategySuite]
  enableSuite[GlutenFileTableSuite]
  enableSuite[GlutenV2PredicateSuite]
  enableSuite[GlutenEnsureRequirementsSuite]
    .exclude("reorder should handle PartitioningCollection")
    .exclude("SPARK-35675: EnsureRequirements remove shuffle should respect PartitioningCollection")
  enableSuite[GlutenBroadcastJoinSuite]
    .exclude("unsafe broadcast hash join updates peak execution memory")
    .exclude("unsafe broadcast hash outer join updates peak execution memory")
    .exclude("unsafe broadcast left semi join updates peak execution memory")
    .exclude("SPARK-23192: broadcast hint should be retained after using the cached data")
    .exclude("SPARK-23214: cached data should not carry extra hint info")
    .exclude("broadcast hint in SQL")
    .exclude("Broadcast timeout")
    .exclude("broadcast join where streamed side's output partitioning is HashPartitioning")
    .exclude("broadcast join where streamed side's output partitioning is PartitioningCollection")
    .exclude("BroadcastHashJoinExec output partitioning size should be limited with a config")
    .exclude("SPARK-37742: join planning shouldn't read invalid InMemoryRelation stats")
  enableSuite[GlutenExistenceJoinSuite]
    .exclude("test single condition (equal) for left semi join using ShuffledHashJoin (whole-stage-codegen off)")
    .exclude("test single condition (equal) for left semi join using ShuffledHashJoin (whole-stage-codegen on)")
    .exclude("test single condition (equal) for left semi join using SortMergeJoin (whole-stage-codegen off)")
    .exclude("test single condition (equal) for left semi join using SortMergeJoin (whole-stage-codegen on)")
    .exclude("test single unique condition (equal) for left semi join using ShuffledHashJoin (whole-stage-codegen off)")
    .exclude("test single unique condition (equal) for left semi join using ShuffledHashJoin (whole-stage-codegen on)")
    .exclude("test single unique condition (equal) for left semi join using BroadcastHashJoin (whole-stage-codegen off)")
    .exclude("test single unique condition (equal) for left semi join using BroadcastHashJoin (whole-stage-codegen on)")
    .exclude("test single unique condition (equal) for left semi join using SortMergeJoin (whole-stage-codegen off)")
    .exclude("test single unique condition (equal) for left semi join using SortMergeJoin (whole-stage-codegen on)")
    .exclude("test single unique condition (equal) for left semi join using BroadcastNestedLoopJoin build left")
    .exclude("test single unique condition (equal) for left semi join using BroadcastNestedLoopJoin build right (whole-stage-codegen off)")
    .exclude("test single unique condition (equal) for left semi join using BroadcastNestedLoopJoin build right (whole-stage-codegen on)")
    .exclude("test composed condition (equal & non-equal) for left semi join using ShuffledHashJoin (whole-stage-codegen off)")
    .exclude("test composed condition (equal & non-equal) for left semi join using ShuffledHashJoin (whole-stage-codegen on)")
    .exclude("test composed condition (equal & non-equal) for left semi join using SortMergeJoin (whole-stage-codegen off)")
    .exclude("test composed condition (equal & non-equal) for left semi join using SortMergeJoin (whole-stage-codegen on)")
    .exclude("test single condition (equal) for left anti join using ShuffledHashJoin (whole-stage-codegen off)")
    .exclude("test single condition (equal) for left anti join using ShuffledHashJoin (whole-stage-codegen on)")
    .exclude("test single condition (equal) for left anti join using SortMergeJoin (whole-stage-codegen off)")
    .exclude("test single condition (equal) for left anti join using SortMergeJoin (whole-stage-codegen on)")
    .exclude("test single unique condition (equal) for left anti join using ShuffledHashJoin (whole-stage-codegen off)")
    .exclude("test single unique condition (equal) for left anti join using ShuffledHashJoin (whole-stage-codegen on)")
    .exclude("test single unique condition (equal) for left anti join using BroadcastHashJoin (whole-stage-codegen off)")
    .exclude("test single unique condition (equal) for left anti join using BroadcastHashJoin (whole-stage-codegen on)")
    .exclude("test single unique condition (equal) for left anti join using SortMergeJoin (whole-stage-codegen off)")
    .exclude("test single unique condition (equal) for left anti join using SortMergeJoin (whole-stage-codegen on)")
    .exclude("test single unique condition (equal) for left anti join using BroadcastNestedLoopJoin build left")
    .exclude("test single unique condition (equal) for left anti join using BroadcastNestedLoopJoin build right (whole-stage-codegen off)")
    .exclude("test single unique condition (equal) for left anti join using BroadcastNestedLoopJoin build right (whole-stage-codegen on)")
    .exclude("test composed condition (equal & non-equal) test for left anti join using ShuffledHashJoin (whole-stage-codegen off)")
    .exclude("test composed condition (equal & non-equal) test for left anti join using ShuffledHashJoin (whole-stage-codegen on)")
    .exclude("test composed condition (equal & non-equal) test for left anti join using SortMergeJoin (whole-stage-codegen off)")
    .exclude("test composed condition (equal & non-equal) test for left anti join using SortMergeJoin (whole-stage-codegen on)")
    .exclude("test composed unique condition (both non-equal) for left anti join using ShuffledHashJoin (whole-stage-codegen off)")
    .exclude("test composed unique condition (both non-equal) for left anti join using ShuffledHashJoin (whole-stage-codegen on)")
    .exclude("test composed unique condition (both non-equal) for left anti join using SortMergeJoin (whole-stage-codegen off)")
    .exclude("test composed unique condition (both non-equal) for left anti join using SortMergeJoin (whole-stage-codegen on)")
  enableSuite[GlutenInnerJoinSuite]
    .exclude(
      "inner join, one match per row using ShuffledHashJoin (build=left) (whole-stage-codegen off)")
    .exclude(
      "inner join, one match per row using ShuffledHashJoin (build=left) (whole-stage-codegen on)")
    .exclude(
      "inner join, one match per row using ShuffledHashJoin (build=right) (whole-stage-codegen off)")
    .exclude(
      "inner join, one match per row using ShuffledHashJoin (build=right) (whole-stage-codegen on)")
    .exclude("inner join, one match per row using SortMergeJoin (whole-stage-codegen off)")
    .exclude("inner join, one match per row using SortMergeJoin (whole-stage-codegen on)")
    .exclude(
      "inner join, multiple matches using ShuffledHashJoin (build=left) (whole-stage-codegen off)")
    .exclude(
      "inner join, multiple matches using ShuffledHashJoin (build=left) (whole-stage-codegen on)")
    .exclude(
      "inner join, multiple matches using ShuffledHashJoin (build=right) (whole-stage-codegen off)")
    .exclude(
      "inner join, multiple matches using ShuffledHashJoin (build=right) (whole-stage-codegen on)")
    .exclude("inner join, multiple matches using SortMergeJoin (whole-stage-codegen off)")
    .exclude("inner join, multiple matches using SortMergeJoin (whole-stage-codegen on)")
    .exclude("inner join, no matches using ShuffledHashJoin (build=left) (whole-stage-codegen off)")
    .exclude("inner join, no matches using ShuffledHashJoin (build=left) (whole-stage-codegen on)")
    .exclude(
      "inner join, no matches using ShuffledHashJoin (build=right) (whole-stage-codegen off)")
    .exclude("inner join, no matches using ShuffledHashJoin (build=right) (whole-stage-codegen on)")
    .exclude("inner join, no matches using SortMergeJoin (whole-stage-codegen off)")
    .exclude("inner join, no matches using SortMergeJoin (whole-stage-codegen on)")
    .exclude("inner join, null safe using ShuffledHashJoin (build=left) (whole-stage-codegen off)")
    .exclude("inner join, null safe using ShuffledHashJoin (build=left) (whole-stage-codegen on)")
    .exclude("inner join, null safe using ShuffledHashJoin (build=right) (whole-stage-codegen off)")
    .exclude("inner join, null safe using ShuffledHashJoin (build=right) (whole-stage-codegen on)")
    .exclude("inner join, null safe using SortMergeJoin (whole-stage-codegen off)")
    .exclude("inner join, null safe using SortMergeJoin (whole-stage-codegen on)")
    .exclude("SPARK-15822 - test structs as keys using BroadcastHashJoin (build=left) (whole-stage-codegen off)")
    .exclude("SPARK-15822 - test structs as keys using BroadcastHashJoin (build=left) (whole-stage-codegen on)")
    .exclude("SPARK-15822 - test structs as keys using BroadcastHashJoin (build=right) (whole-stage-codegen off)")
    .exclude("SPARK-15822 - test structs as keys using BroadcastHashJoin (build=right) (whole-stage-codegen on)")
    .exclude("SPARK-15822 - test structs as keys using ShuffledHashJoin (build=left) (whole-stage-codegen off)")
    .exclude("SPARK-15822 - test structs as keys using ShuffledHashJoin (build=left) (whole-stage-codegen on)")
    .exclude("SPARK-15822 - test structs as keys using ShuffledHashJoin (build=right) (whole-stage-codegen off)")
    .exclude("SPARK-15822 - test structs as keys using ShuffledHashJoin (build=right) (whole-stage-codegen on)")
    .exclude("SPARK-15822 - test structs as keys using SortMergeJoin (whole-stage-codegen off)")
    .exclude("SPARK-15822 - test structs as keys using SortMergeJoin (whole-stage-codegen on)")
    .exclude("SPARK-15822 - test structs as keys using CartesianProduct")
    .exclude("SPARK-15822 - test structs as keys using BroadcastNestedLoopJoin build left (whole-stage-codegen off)")
    .exclude("SPARK-15822 - test structs as keys using BroadcastNestedLoopJoin build left (whole-stage-codegen on)")
    .exclude("SPARK-15822 - test structs as keys using BroadcastNestedLoopJoin build right (whole-stage-codegen off)")
    .exclude("SPARK-15822 - test structs as keys using BroadcastNestedLoopJoin build right (whole-stage-codegen on)")
  enableSuite[GlutenOuterJoinSuite]
    .exclude("basic left outer join using ShuffledHashJoin (whole-stage-codegen off)")
    .exclude("basic left outer join using ShuffledHashJoin (whole-stage-codegen on)")
    .exclude("basic left outer join using SortMergeJoin (whole-stage-codegen off)")
    .exclude("basic left outer join using SortMergeJoin (whole-stage-codegen on)")
    .exclude("basic right outer join using ShuffledHashJoin (whole-stage-codegen off)")
    .exclude("basic right outer join using ShuffledHashJoin (whole-stage-codegen on)")
    .exclude("basic right outer join using SortMergeJoin (whole-stage-codegen off)")
    .exclude("basic right outer join using SortMergeJoin (whole-stage-codegen on)")
    .exclude("basic full outer join using ShuffledHashJoin (whole-stage-codegen off)")
    .exclude("basic full outer join using ShuffledHashJoin (whole-stage-codegen on)")
    .exclude("basic full outer join using SortMergeJoin (whole-stage-codegen off)")
    .exclude("basic full outer join using SortMergeJoin (whole-stage-codegen on)")
    .exclude("left outer join with unique keys using ShuffledHashJoin (whole-stage-codegen off)")
    .exclude("left outer join with unique keys using ShuffledHashJoin (whole-stage-codegen on)")
    .exclude("left outer join with unique keys using SortMergeJoin (whole-stage-codegen off)")
    .exclude("left outer join with unique keys using SortMergeJoin (whole-stage-codegen on)")
    .exclude("right outer join with unique keys using ShuffledHashJoin (whole-stage-codegen off)")
    .exclude("right outer join with unique keys using ShuffledHashJoin (whole-stage-codegen on)")
    .exclude("right outer join with unique keys using SortMergeJoin (whole-stage-codegen off)")
    .exclude("right outer join with unique keys using SortMergeJoin (whole-stage-codegen on)")
    .exclude("full outer join with unique keys using ShuffledHashJoin (whole-stage-codegen off)")
    .exclude("full outer join with unique keys using ShuffledHashJoin (whole-stage-codegen on)")
    .exclude("full outer join with unique keys using SortMergeJoin (whole-stage-codegen off)")
    .exclude("full outer join with unique keys using SortMergeJoin (whole-stage-codegen on)")
  enableSuite[GlutenCustomerExtensionSuite]
  enableSuite[GlutenSessionExtensionSuite]
  enableSuite[GlutenFallbackSuite]
  enableSuite[GlutenBucketedReadWithoutHiveSupportSuite]
    .exclude("avoid shuffle when join 2 bucketed tables")
    .exclude("only shuffle one side when join bucketed table and non-bucketed table")
    .exclude("only shuffle one side when 2 bucketed tables have different bucket number")
    .exclude("only shuffle one side when 2 bucketed tables have different bucket keys")
    .exclude("shuffle when join keys are not equal to bucket keys")
    .exclude("shuffle when join 2 bucketed tables with bucketing disabled")
    .exclude("check sort and shuffle when bucket and sort columns are join keys")
    .exclude("avoid shuffle and sort when sort columns are a super set of join keys")
    .exclude("only sort one side when sort columns are different")
    .exclude("only sort one side when sort columns are same but their ordering is different")
    .exclude("SPARK-17698 Join predicates should not contain filter clauses")
    .exclude(
      "SPARK-19122 Re-order join predicates if they match with the child's output partitioning")
    .exclude("SPARK-19122 No re-ordering should happen if set of join columns != set of child's partitioning columns")
    .exclude("SPARK-29655 Read bucketed tables obeys spark.sql.shuffle.partitions")
    .exclude("SPARK-32767 Bucket join should work if SHUFFLE_PARTITIONS larger than bucket number")
    .exclude("bucket coalescing eliminates shuffle")
    .exclude("bucket coalescing is not satisfied")
    // DISABLED: GLUTEN-4893 Vanilla UT checks scan operator by exactly matching the class type
    .exclude("disable bucketing when the output doesn't contain all bucketing columns")
    .exclude(
      "bucket coalescing is applied when join expressions match with partitioning expressions")
  enableSuite[GlutenBucketedWriteWithoutHiveSupportSuite]
  enableSuite[GlutenCreateTableAsSelectSuite]
    .exclude("CREATE TABLE USING AS SELECT based on the file without write permission")
    .exclude("create a table, drop it and create another one with the same name")
  enableSuite[GlutenDDLSourceLoadSuite]
  enableSuite[GlutenDisableUnnecessaryBucketedScanWithoutHiveSupportSuite]
    .disable(
      "DISABLED: GLUTEN-4893 Vanilla UT checks scan operator by exactly matching the class type")
  enableSuite[GlutenDisableUnnecessaryBucketedScanWithoutHiveSupportSuiteAE]
  enableSuite[GlutenExternalCommandRunnerSuite]
  enableSuite[GlutenFilteredScanSuite]
  enableSuite[GlutenFiltersSuite]
  enableSuite[GlutenInsertSuite]
  enableSuite[GlutenPartitionedWriteSuite]
    .exclude("SPARK-37231, SPARK-37240: Dynamic writes/reads of ANSI interval partitions")
  enableSuite[GlutenPathOptionSuite]
  enableSuite[GlutenPrunedScanSuite]
  enableSuite[GlutenResolvedDataSourceSuite]
  enableSuite[GlutenSaveLoadSuite]
  enableSuite[GlutenTableScanSuite]
    .exclude("Schema and all fields")
    .exclude("SELECT count(*) FROM tableWithSchema")
    .exclude("SELECT `string$%Field` FROM tableWithSchema")
    .exclude("SELECT int_Field FROM tableWithSchema WHERE int_Field < 5")
    .exclude("SELECT `longField_:,<>=+/~^` * 2 FROM tableWithSchema")
    .exclude(
      "SELECT structFieldSimple.key, arrayFieldSimple[1] FROM tableWithSchema a where int_Field=1")
    .exclude("SELECT structFieldComplex.Value.`value_(2)` FROM tableWithSchema")
  enableSuite[SparkFunctionStatistics]
  enableSuite[GlutenImplicitsTest]
    .excludeGlutenTest("fallbackSummary with shuffle")
    .excludeGlutenTest("fallbackSummary with cache")
    .excludeGlutenTest("fallbackSummary with cached data and shuffle")
  enableSuite[GlutenSparkSessionExtensionSuite]
  enableSuite[GlutenHiveSQLQueryCHSuite]
  enableSuite[GlutenPercentileSuite]

  override def getSQLQueryTestSettings: SQLQueryTestSettings = ClickHouseSQLQueryTestSettings
}
// scalastyle:on line.size.limit<|MERGE_RESOLUTION|>--- conflicted
+++ resolved
@@ -626,15 +626,12 @@
     .exclude("SPARK-36924: Cast YearMonthIntervalType to IntegralType")
     .exclude("SPARK-36924: Cast IntegralType to YearMonthIntervalType")
     .exclude("Cast should output null for invalid strings when ANSI is not enabled.")
-<<<<<<< HEAD
     .exclude("cast timestamp to Int64 with floor division")
-=======
     .exclude("cast array element from integer to string")
     .exclude("cast array element from double to string")
     .exclude("cast array element from bool to string")
     .exclude("cast array element from date to string")
     .exclude("cast array from timestamp to string")
->>>>>>> 304fb276
   enableSuite[GlutenCastSuiteWithAnsiModeOn]
     .exclude("null cast")
     .exclude("cast string to date")
