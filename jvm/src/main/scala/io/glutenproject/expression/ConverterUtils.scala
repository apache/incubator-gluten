--- conflicted
+++ resolved
@@ -356,15 +356,12 @@
 
   // SparkSQL Math fucctions of Velox
   final val ABS = "abs"
-<<<<<<< HEAD
   final val CEIL = "ceil"
   final val FLOOR = "floor"
   final val EXP = "exp"
   final val POWER = "power"
   final val PMOD = "pmod"
-=======
 
   // Other
   final val ROW_CONSTRUCTOR = "row_constructor"
->>>>>>> 02a3c945
 }