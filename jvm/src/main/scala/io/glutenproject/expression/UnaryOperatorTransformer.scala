--- conflicted
+++ resolved
@@ -102,18 +102,7 @@
     val functionId = ExpressionBuilder.newScalarFunction(functionMap,
       ConverterUtils.makeFuncName(ConverterUtils.ABS, Seq(child.dataType), FunctionConfig.OPT))
     val expressionNodes = Lists.newArrayList(childNode.asInstanceOf[ExpressionNode])
-<<<<<<< HEAD
-    val nullable = original.nullable
-    val typeNode = original.dataType match {
-      case DoubleType =>
-        TypeBuilder.makeFP64(nullable)
-      case LongType =>
-        TypeBuilder.makeI64(nullable)
-      case IntegerType =>
-        TypeBuilder.makeI32(nullable)
-      case otherType =>
-        throw new UnsupportedOperationException(s"Type $otherType not supported in abs().")
-    }
+    val typeNode = ConverterUtils.getTypeNode(child.dataType, original.nullable)
     ExpressionBuilder.makeScalarFunction(functionId, expressionNodes, typeNode)
   }
 }
@@ -168,9 +157,6 @@
       ConverterUtils.makeFuncName(ConverterUtils.EXP, Seq(child.dataType), FunctionConfig.OPT))
     val expressionNodes = Lists.newArrayList(childNode.asInstanceOf[ExpressionNode])
     val typeNode = ConverterUtils.getTypeNode(original.dataType, original.nullable)
-=======
-    val typeNode = ConverterUtils.getTypeNode(child.dataType, original.nullable)
->>>>>>> 4709363a
     ExpressionBuilder.makeScalarFunction(functionId, expressionNodes, typeNode)
   }
 }
@@ -325,7 +311,6 @@
       new NotTransformer(child, n)
     case a: Abs =>
       new AbsTransformer(child, a)
-<<<<<<< HEAD
     case c: Ceil =>
       new CeilTransformer(child, c)
     case f: Floor =>
@@ -334,10 +319,6 @@
       new ExpTransformer(child, e)
     case c: Chr =>
       new ChrTransformer(child, c)
-=======
-    case a: Chr =>
-      new ChrTransformer(child, a)
->>>>>>> 4709363a
     case u: Upper =>
       new UpperTransformer(child, u)
     case c: Cast =>
