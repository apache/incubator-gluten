--- conflicted
+++ resolved
@@ -20,16 +20,11 @@
 import java.util
 
 import com.google.common.collect.Lists
-<<<<<<< HEAD
 import com.intel.oap.GazelleJniConfig
-import com.intel.oap.expression.{CodeGeneration, ConverterUtils}
-import com.intel.oap.vectorized.{ArrowColumnarBatchSerializer, ArrowWritableColumnVector, CHColumnarBatchSerializer, NativePartitioning}
-=======
 import com.intel.oap.expression.{CodeGeneration, ConverterUtils, ExpressionConverter, ExpressionTransformer}
 import com.intel.oap.substrait.expression.ExpressionNode
 import com.intel.oap.substrait.rel.RelBuilder
-import com.intel.oap.vectorized.{ArrowColumnarBatchSerializer, ArrowWritableColumnVector, NativePartitioning}
->>>>>>> f90da32b
+import com.intel.oap.vectorized.{ArrowColumnarBatchSerializer, ArrowWritableColumnVector, CHColumnarBatchSerializer, NativePartitioning}
 import org.apache.arrow.gandiva.expression.{TreeBuilder, TreeNode}
 import org.apache.arrow.vector.types.pojo.{ArrowType, Field, FieldType, Schema}
 import org.apache.spark._
@@ -81,9 +76,7 @@
       .createMetric(sparkContext, "number of output rows")) ++ readMetrics ++ writeMetrics
 
   override def nodeName: String = "ColumnarExchange"
-
   override def output: Seq[Attribute] = child.output
-
   buildCheck()
 
   override def supportsColumnar: Boolean = true
@@ -412,30 +405,27 @@
       case RoundRobinPartitioning(n) =>
         new NativePartitioning("rr", n, serializeSchema(arrowFields))
       case HashPartitioning(exprs, n) =>
-<<<<<<< HEAD
         val loadch = GazelleJniConfig.getConf.loadch
         if (!loadch) {
-          val gandivaExprs = exprs.zipWithIndex.map {
-            case (expr, i) =>
-              // FIXME
-              //            val columnarExpr = ColumnarExpressionConverter
-              //              .replaceWithColumnarExpression(expr)
-              //              .asInstanceOf[ColumnarExpression]
-              //            val input: java.util.List[Field] = Lists.newArrayList()
-              //            val (treeNode, resultType) = columnarExpr.doColumnarCodeGen(input)
-              val treeNode: TreeNode = null
-              val attr = ConverterUtils.getAttrFromExpr(expr)
-              val field = Field
-                .nullable(
-                  s"${attr.name}#${attr.exprId.id}",
-                  CodeGeneration.getResultType(attr.dataType))
-              TreeBuilder.makeExpression(treeNode, field)
-          }
+          // Function map is not expected to be used.
+          val functionMap = new java.util.HashMap[String, java.lang.Long]()
+          val exprNodeList = new util.ArrayList[ExpressionNode]()
+          exprs.foreach(expr => {
+            if (!expr.isInstanceOf[Attribute]) {
+              throw new UnsupportedOperationException(
+                "Expressions are not supported in HashPartitioning.")
+            }
+            exprNodeList.add(ExpressionConverter
+              .replaceWithExpressionTransformer(expr, outputAttributes)
+              .asInstanceOf[ExpressionTransformer]
+              .doTransform(functionMap))
+          })
+          val projectRel = RelBuilder.makeProjectRel(null, exprNodeList)
           new NativePartitioning(
             "hash",
             n,
             serializeSchema(arrowFields),
-            ConverterUtils.getExprListBytesBuf(gandivaExprs.toList))
+            projectRel.toProtobuf().toByteArray)
         } else {
           val fields = exprs.zipWithIndex.map {
             case (expr, i) =>
@@ -449,27 +439,6 @@
             null,
             fields.mkString(",").getBytes("UTF-8"))
         }
-=======
-        // Function map is not expected to be used.
-        val functionMap = new java.util.HashMap[String, java.lang.Long]()
-        val exprNodeList = new util.ArrayList[ExpressionNode]()
-        exprs.foreach(expr => {
-          if (!expr.isInstanceOf[Attribute]) {
-            throw new UnsupportedOperationException(
-              "Expressions are not supported in HashPartitioning.")
-          }
-          exprNodeList.add(ExpressionConverter
-            .replaceWithExpressionTransformer(expr, outputAttributes)
-            .asInstanceOf[ExpressionTransformer]
-            .doTransform(functionMap))
-        })
-        val projectRel = RelBuilder.makeProjectRel(null, exprNodeList)
-        new NativePartitioning(
-          "hash",
-          n,
-          serializeSchema(arrowFields),
-          projectRel.toProtobuf().toByteArray)
->>>>>>> f90da32b
       // range partitioning fall back to row-based partition id computation
       case RangePartitioning(orders, n) =>
         val pidField = Field.nullable("pid", new ArrowType.Int(32, true))
