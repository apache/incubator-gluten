--- conflicted
+++ resolved
@@ -169,15 +169,13 @@
     }
   }
 
-<<<<<<< HEAD
   override def generateMetadataColumns(
       file: PartitionedFile,
       metadataColumnNames: Seq[String]): JMap[String, String] =
     new JHashMap[String, String]()
-=======
+
   def getAnalysisExceptionPlan(ae: AnalysisException): Option[LogicalPlan] = {
     ae.plan
   }
 
->>>>>>> f9daf495
 }