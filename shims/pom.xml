--- conflicted
+++ resolved
@@ -19,13 +19,8 @@
 
   <parent>
     <groupId>io.glutenproject</groupId>
-<<<<<<< HEAD
-    <artifactId>gazelle-jni-parent</artifactId>
-    <version>1.2.0-snapshot</version>
-=======
     <artifactId>gluten-parent</artifactId>
     <version>1.0.0-snapshot</version>
->>>>>>> 987fdd76
     <relativePath>../pom.xml</relativePath>
   </parent>
 
