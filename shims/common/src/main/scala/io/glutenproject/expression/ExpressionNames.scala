/*
 * Licensed to the Apache Software Foundation (ASF) under one or more
 * contributor license agreements.  See the NOTICE file distributed with
 * this work for additional information regarding copyright ownership.
 * The ASF licenses this file to You under the Apache License, Version 2.0
 * (the "License"); you may not use this file except in compliance with
 * the License.  You may obtain a copy of the License at
 *
 *    http://www.apache.org/licenses/LICENSE-2.0
 *
 * Unless required by applicable law or agreed to in writing, software
 * distributed under the License is distributed on an "AS IS" BASIS,
 * WITHOUT WARRANTIES OR CONDITIONS OF ANY KIND, either express or implied.
 * See the License for the specific language governing permissions and
 * limitations under the License.
 */
package io.glutenproject.expression

object ExpressionNames {

  // Aggregation functions used by Substrait plan.
  final val SUM = "sum"
  final val AVG = "avg"
  final val COUNT = "count"
  final val COUNT_DISTINCT = "count_distinct"
  final val MIN = "min"
  final val MAX = "max"
  final val MAX_BY = "max_by"
  final val MIN_BY = "min_by"
  final val STDDEV_SAMP = "stddev_samp"
  final val STDDEV_POP = "stddev_pop"
  final val COLLECT_LIST = "collect_list"
  final val COLLECT_SET = "collect_set"
  final val BLOOM_FILTER_AGG = "bloom_filter_agg"
  final val VAR_SAMP = "var_samp"
  final val VAR_POP = "var_pop"
  final val BIT_AND_AGG = "bit_and"
  final val BIT_OR_AGG = "bit_or"
  final val BIT_XOR_AGG = "bit_xor"
  final val CORR = "corr"
  final val COVAR_POP = "covar_pop"
  final val COVAR_SAMP = "covar_samp"
  final val LAST = "last"
  final val LAST_IGNORE_NULL = "last_ignore_null"
  final val FIRST = "first"
  final val FIRST_IGNORE_NULL = "first_ignore_null"
  final val APPROX_DISTINCT = "approx_distinct"
  final val SKEWNESS = "skewness"

  // Function names used by Substrait plan.
  final val ADD = "add"
  final val SUBTRACT = "subtract"
  final val MULTIPLY = "multiply"
  final val DIVIDE = "divide"
  final val POSITIVE = "positive"
  final val NEGATIVE = "negative"
  final val AND = "and"
  final val OR = "or"
  final val CAST = "cast"
  final val COALESCE = "coalesce"
  final val LIKE = "like"
  final val RLIKE = "rlike"
  final val REGEXP_REPLACE = "regexp_replace"
  final val REGEXP_EXTRACT = "regexp_extract"
  final val REGEXP_EXTRACT_ALL = "regexp_extract_all"
  final val EQUAL = "equal"
  final val EQUAL_NULL_SAFE = "equal_null_safe"
  final val LESS_THAN = "lt"
  final val LESS_THAN_OR_EQUAL = "lte"
  final val GREATER_THAN = "gt"
  final val GREATER_THAN_OR_EQUAL = "gte"
  final val ALIAS = "alias"
  final val IS_NOT_NULL = "is_not_null"
  final val IS_NULL = "is_null"
  final val NOT = "not"
  final val IS_NAN = "isnan"
  final val NANVL = "nanvl"

  // SparkSQL String functions
  final val ASCII = "ascii"
  final val CHR = "chr"
  final val ELT = "elt"
  final val EXTRACT = "extract"
  final val ENDS_WITH = "ends_with"
  final val STARTS_WITH = "starts_with"
  final val CONCAT = "concat"
  final val CONTAINS = "contains"
  final val INSTR = "strpos" // instr
  final val LENGTH = "char_length" // length
  final val LOWER = "lower"
  final val UPPER = "upper"
  final val LOCATE = "locate"
  final val LTRIM = "ltrim"
  final val RTRIM = "rtrim"
  final val TRIM = "trim"
  final val LPAD = "lpad"
  final val RPAD = "rpad"
  final val REPLACE = "replace"
  final val REVERSE = "reverse"
  final val SPLIT = "split"
  final val SUBSTRING = "substring"
  final val SUBSTRING_INDEX = "substring_index"
  final val CONCAT_WS = "concat_ws"
  final val LEFT = "left"
  final val REPEAT = "repeat"
  final val TRANSLATE = "translate"
  final val SPACE = "space"
  final val EMPTY2NULL = "empty2null"
  final val INITCAP = "initcap"
  final val OVERLAY = "overlay"
  final val CONV = "conv"
  final val FIND_IN_SET = "find_in_set"
  final val DECODE = "decode"
  final val ENCODE = "encode"
  final val UUID = "uuid"
  final val BIT_LENGTH = "bit_length"

  // URL functions
  final val PARSE_URL = "parse_url"
  final val URL_DECODE = "url_decode"

  // SparkSQL Math functions
  final val ABS = "abs"
  final val ACOSH = "acosh"
  final val ASINH = "asinh"
  final val ATANH = "atanh"
  final val BIN = "bin"
  final val CEIL = "ceil"
  final val FLOOR = "floor"
  final val EXP = "exp"
  final val POWER = "power"
  final val PMOD = "pmod"
  final val ROUND = "round"
  final val BROUND = "bround"
  final val SIN = "sin"
  final val SINH = "sinh"
  final val TAN = "tan"
  final val TANH = "tanh"
  final val BITWISE_NOT = "bitwise_not"
  final val BITWISE_AND = "bitwise_and"
  final val BITWISE_OR = "bitwise_or"
  final val BITWISE_XOR = "bitwise_xor"
  final val BITWISE_GET = "bit_get"
  final val BITWISE_COUNT = "bit_count"
  final val SHIFTLEFT = "shiftleft"
  final val SHIFTRIGHT = "shiftright"
  final val SHIFTRIGHTUNSIGNED = "shiftrightunsigned"
  final val SQRT = "sqrt"
  final val CBRT = "cbrt"
  final val E = "e"
  final val PI = "pi"
  final val HEX = "hex"
  final val UNHEX = "unhex"
  final val HYPOT = "hypot"
  final val SIGN = "sign"
  final val LOG1P = "log1p"
  final val LOG2 = "log2"
  final val LOG = "log"
  final val RADIANS = "radians"
  final val GREATEST = "greatest"
  final val LEAST = "least"
  final val REMAINDER = "modulus"
  final val FACTORIAL = "factorial"
  final val RAND = "rand"

  // PrestoSQL Math functions
  final val ACOS = "acos"
  final val ASIN = "asin"
  final val ATAN = "atan"
  final val ATAN2 = "atan2"
  final val COS = "cos"
  final val COSH = "cosh"
  final val DEGREES = "degrees"
  final val LOG10 = "log10"

  // SparkSQL DateTime functions
  // Fully supporting wait for https://github.com/ClickHouse/ClickHouse/pull/43818
  final val FROM_UNIXTIME = "from_unixtime"
  final val DATE_ADD = "date_add"
  final val DATE_SUB = "date_sub"
  final val DATE_DIFF = "datediff"
  final val TO_UNIX_TIMESTAMP = "to_unix_timestamp"
  final val UNIX_TIMESTAMP = "unix_timestamp"
  final val ADD_MONTHS = "add_months"
  final val DATE_FORMAT = "date_format"
  final val TRUNC = "trunc"
  final val DATE_TRUNC = "date_trunc"
  final val GET_TIMESTAMP = "get_timestamp" // for function: to_date/to_timestamp
  final val TIMESTAMP_ADD = "timestamp_add"
  final val NEXT_DAY = "next_day"
  final val LAST_DAY = "last_day"
  final val MONTHS_BETWEEN = "months_between"
  final val DATE_FROM_UNIX_DATE = "date_from_unix_date"
  final val MAKE_TIMESTAMP = "make_timestamp"
<<<<<<< HEAD
  final val TO_UTC_TIMESTAMP = "to_utc_timestamp"
=======
  final val MAKE_YM_INTERVAL = "make_ym_interval"
>>>>>>> 8f5ad48c

  // JSON functions
  final val GET_JSON_OBJECT = "get_json_object"
  final val JSON_ARRAY_LENGTH = "json_array_length"
  final val TO_JSON = "to_json"
  final val FROM_JSON = "from_json"
  final val JSON_TUPLE = "json_tuple"

  // Hash functions
  final val MURMUR3HASH = "murmur3hash"
  final val XXHASH64 = "xxhash64"
  final val MD5 = "md5"
  final val SHA1 = "sha1"
  final val SHA2 = "sha2"
  final val CRC32 = "crc32"

  // Array functions
  final val SIZE = "size"
  final val SLICE = "slice"
  final val SEQUENCE = "sequence"
  final val CREATE_ARRAY = "array"
  final val GET_ARRAY_ITEM = "get_array_item"
  final val ELEMENT_AT = "element_at"
  final val ARRAY_CONTAINS = "array_contains"
  final val ARRAY_MAX = "array_max"
  final val ARRAY_MIN = "array_min"
  final val ARRAY_JOIN = "array_join"
  final val SORT_ARRAY = "sort_array"
  final val ARRAYS_OVERLAP = "arrays_overlap"
  final val ARRAY_POSITION = "array_position"
  final val ARRAY_DISTINCT = "array_distinct"
  final val ARRAY_UNION = "array_union"
  final val ARRAY_INTERSECT = "array_intersect"
  final val GET_ARRAY_STRUCT_FIELDS = "get_array_struct_fields"
  final val ARRAY_EXCEPT = "array_except"
  final val ARRAY_REPEAT = "array_repeat"

  // Map functions
  final val CREATE_MAP = "map"
  final val GET_MAP_VALUE = "get_map_value"
  final val MAP_KEYS = "map_keys"
  final val MAP_VALUES = "map_values"
  final val MAP_FROM_ARRAYS = "map_from_arrays"
  final val MAP_ENTRIES = "map_entries"
  final val STR_TO_MAP = "str_to_map"

  // struct functions
  final val GET_STRUCT_FIELD = "get_struct_field"
  final val NAMED_STRUCT = "named_struct"

  // Spark 3.3
  final val SPLIT_PART = "split_part"
  final val MIGHT_CONTAIN = "might_contain"
  final val SEC = "sec"
  final val CSC = "csc"

  // Specific expression
  final val IF = "if"
  final val ATTRIBUTE_REFERENCE = "attribute_reference"
  final val BOUND_REFERENCE = "bound_reference"
  final val LITERAL = "literal"
  final val NAMED_LAMBDA_VARIABLE = "namedlambdavariable"
  final val CASE_WHEN = "case_when"
  final val IN = "in"
  final val IN_SET = "in_set"
  final val SCALAR_SUBQUERY = "scalar_subquery"
  final val AGGREGATE = "aggregate"
  final val LAMBDAFUNCTION = "lambdafunction"
  final val EXPLODE = "explode"
  final val INLINE = "inline"
  final val POSEXPLODE = "posexplode"
  final val CHECK_OVERFLOW = "check_overflow"
  final val MAKE_DECIMAL = "make_decimal"
  final val PROMOTE_PRECISION = "promote_precision"
  final val SPARK_PARTITION_ID = "spark_partition_id"
  final val MONOTONICALLY_INCREASING_ID = "monotonically_increasing_id"

  // Directly use child expression transformer
  final val KNOWN_FLOATING_POINT_NORMALIZED = "known_floating_point_normalized"
  final val NORMALIZE_NANAND_ZERO = "normalize_nanand_zero"

  // Window functions used by Substrait plan.
  final val RANK = "rank"
  final val DENSE_RANK = "dense_rank"
  final val ROW_NUMBER = "row_number"
  final val CUME_DIST = "cume_dist"
  final val PERCENT_RANK = "percent_rank"
  final val NTILE = "ntile"
  final val LEAD = "lead"
  final val LAG = "lag"
  final val NTH_VALUE = "nth_value"

  // Decimal functions
  final val UNSCALED_VALUE = "unscaled_value"

  // A placeholder for native UDF functions
  final val UDF_PLACEHOLDER = "udf_placeholder"
}<|MERGE_RESOLUTION|>--- conflicted
+++ resolved
@@ -192,11 +192,8 @@
   final val MONTHS_BETWEEN = "months_between"
   final val DATE_FROM_UNIX_DATE = "date_from_unix_date"
   final val MAKE_TIMESTAMP = "make_timestamp"
-<<<<<<< HEAD
+  final val MAKE_YM_INTERVAL = "make_ym_interval"
   final val TO_UTC_TIMESTAMP = "to_utc_timestamp"
-=======
-  final val MAKE_YM_INTERVAL = "make_ym_interval"
->>>>>>> 8f5ad48c
 
   // JSON functions
   final val GET_JSON_OBJECT = "get_json_object"
