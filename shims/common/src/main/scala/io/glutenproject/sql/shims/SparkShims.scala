/*
 * Licensed to the Apache Software Foundation (ASF) under one or more
 * contributor license agreements.  See the NOTICE file distributed with
 * this work for additional information regarding copyright ownership.
 * The ASF licenses this file to You under the Apache License, Version 2.0
 * (the "License"); you may not use this file except in compliance with
 * the License.  You may obtain a copy of the License at
 *
 *    http://www.apache.org/licenses/LICENSE-2.0
 *
 * Unless required by applicable law or agreed to in writing, software
 * distributed under the License is distributed on an "AS IS" BASIS,
 * WITHOUT WARRANTIES OR CONDITIONS OF ANY KIND, either express or implied.
 * See the License for the specific language governing permissions and
 * limitations under the License.
 */
package io.glutenproject.sql.shims

import io.glutenproject.expression.Sig

import org.apache.spark.TaskContext
import org.apache.spark.internal.io.FileCommitProtocol
import org.apache.spark.scheduler.TaskInfo
import org.apache.spark.shuffle.{ShuffleHandle, ShuffleReader}
import org.apache.spark.sql.{AnalysisException, SparkSession}
import org.apache.spark.sql.catalyst.InternalRow
import org.apache.spark.sql.catalyst.catalog.BucketSpec
import org.apache.spark.sql.catalyst.expressions.{Attribute, Expression}
import org.apache.spark.sql.catalyst.plans.logical.LogicalPlan
import org.apache.spark.sql.catalyst.plans.physical.Distribution
import org.apache.spark.sql.catalyst.rules.Rule
import org.apache.spark.sql.connector.catalog.Table
import org.apache.spark.sql.connector.expressions.Transform
import org.apache.spark.sql.execution.{FileSourceScanExec, GlobalLimitExec, SparkPlan, TakeOrderedAndProjectExec}
import org.apache.spark.sql.execution.datasources.{FilePartition, FileScanRDD, PartitionDirectory, PartitionedFile, PartitioningAwareFileIndex, WriteJobDescription, WriteTaskResult}
import org.apache.spark.sql.execution.datasources.v2.BatchScanExec
import org.apache.spark.sql.execution.datasources.v2.text.TextScan
import org.apache.spark.sql.execution.exchange.ShuffleExchangeLike
import org.apache.spark.sql.types.StructType
import org.apache.spark.sql.util.CaseInsensitiveStringMap
import org.apache.spark.storage.{BlockId, BlockManagerId}

import org.apache.hadoop.fs.{FileStatus, Path}

import java.util.{ArrayList => JArrayList, Map => JMap}

sealed abstract class ShimDescriptor

case class SparkShimDescriptor(major: Int, minor: Int, patch: Int) extends ShimDescriptor {
  override def toString(): String = s"$major.$minor.$patch"

  def toMajorMinorVersion: String = s"$major.$minor"
}

trait SparkShims {
  def getShimDescriptor: ShimDescriptor

  // for this purpose, change HashClusteredDistribution to ClusteredDistribution
  // https://github.com/apache/spark/pull/32875
  def getDistribution(leftKeys: Seq[Expression], rightKeys: Seq[Expression]): Seq[Distribution]

  def expressionMappings: Seq[Sig]

  def convertPartitionTransforms(partitions: Seq[Transform]): (Seq[String], Option[BucketSpec])

  def generateFileScanRDD(
      sparkSession: SparkSession,
      readFunction: (PartitionedFile) => Iterator[InternalRow],
      filePartitions: Seq[FilePartition],
      fileSourceScanExec: FileSourceScanExec): FileScanRDD

  def getTextScan(
      sparkSession: SparkSession,
      fileIndex: PartitioningAwareFileIndex,
      dataSchema: StructType,
      readDataSchema: StructType,
      readPartitionSchema: StructType,
      options: CaseInsensitiveStringMap,
      partitionFilters: Seq[Expression] = Seq.empty,
      dataFilters: Seq[Expression] = Seq.empty): TextScan

  def filesGroupedToBuckets(
      selectedPartitions: Array[PartitionDirectory]): Map[Int, Array[PartitionedFile]]

  // Spark3.4 new add table parameter in BatchScanExec.
  def getBatchScanExecTable(batchScan: BatchScanExec): Table

  // The PartitionedFile API changed in spark 3.4
  def generatePartitionedFile(
      partitionValues: InternalRow,
      filePath: String,
      start: Long,
      length: Long,
      @transient locations: Array[String] = Array.empty): PartitionedFile

  def hasBloomFilterAggregate(
      agg: org.apache.spark.sql.execution.aggregate.ObjectHashAggregateExec): Boolean

  def extractSubPlanFromMightContain(expr: Expression): Option[SparkPlan]

  def getLimitAndOffsetFromGlobalLimit(plan: GlobalLimitExec): (Int, Int) = (plan.limit, 0)

  def getLimitAndOffsetFromTopK(plan: TakeOrderedAndProjectExec): (Int, Int) = (plan.limit, 0)

  def getExtendedColumnarPostRules(): List[SparkSession => Rule[SparkPlan]]

  def writeFilesExecuteTask(
      description: WriteJobDescription,
      jobTrackerID: String,
      sparkStageId: Int,
      sparkPartitionId: Int,
      sparkAttemptNumber: Int,
      committer: FileCommitProtocol,
      iterator: Iterator[InternalRow]): WriteTaskResult = {
    throw new UnsupportedOperationException()
  }

  def enableNativeWriteFilesByDefault(): Boolean = false

  def createTestTaskContext(): TaskContext

  def getShuffleReaderParam[K, C](
      handle: ShuffleHandle,
      startMapIndex: Int,
      endMapIndex: Int,
      startPartition: Int,
      endPartition: Int)
      : Tuple2[Iterator[(BlockManagerId, collection.Seq[(BlockId, Long, Int)])], Boolean]

  // Compatible with Spark-3.5 and later
  def getShuffleAdvisoryPartitionSize(shuffle: ShuffleExchangeLike): Option[Long] = None

  // Partition id in TaskInfo is only available after spark 3.3.
  def getPartitionId(taskInfo: TaskInfo): Int

  // Because above, this feature is only supported after spark 3.3
  def supportDuplicateReadingTracking: Boolean

  def getFileStatus(partition: PartitionDirectory): Seq[FileStatus]

  def splitFiles(
      sparkSession: SparkSession,
      file: FileStatus,
      filePath: Path,
      isSplitable: Boolean,
      maxSplitBytes: Long,
      partitionValues: InternalRow): Seq[PartitionedFile]

  def structFromAttributes(attrs: Seq[Attribute]): StructType

  def attributesFromStruct(structType: StructType): Seq[Attribute]

<<<<<<< HEAD
  def generateMetadataColumns(
      file: PartitionedFile,
      metadataColumnNames: Seq[String] = Seq.empty): JMap[String, String]
=======
  // For compatibility with Spark-3.5.
  def getAnalysisExceptionPlan(ae: AnalysisException): Option[LogicalPlan]
>>>>>>> f9daf495
}<|MERGE_RESOLUTION|>--- conflicted
+++ resolved
@@ -150,12 +150,10 @@
 
   def attributesFromStruct(structType: StructType): Seq[Attribute]
 
-<<<<<<< HEAD
   def generateMetadataColumns(
       file: PartitionedFile,
       metadataColumnNames: Seq[String] = Seq.empty): JMap[String, String]
-=======
+
   // For compatibility with Spark-3.5.
   def getAnalysisExceptionPlan(ae: AnalysisException): Option[LogicalPlan]
->>>>>>> f9daf495
 }