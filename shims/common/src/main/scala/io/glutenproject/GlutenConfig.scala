--- conflicted
+++ resolved
@@ -47,11 +47,9 @@
 
   def enableColumnarFileScan: Boolean = conf.getConf(COLUMNAR_FILESCAN_ENABLED)
 
-<<<<<<< HEAD
+  def enableColumnarHiveTableScan: Boolean = conf.getConf(COLUMNAR_HIVETABLESCAN_ENABLED)
+
   def enableVanillaColumnarReaders: Boolean = conf.getConf(VANILLA_COLUMNAR_READERS_ENABLED)
-=======
-  def enableColumnarHiveTableScan: Boolean = conf.getConf(COLUMNAR_HIVETABLESCAN_ENABLED)
->>>>>>> c357653a
 
   def enableColumnarHashAgg: Boolean = conf.getConf(COLUMNAR_HASHAGG_ENABLED)
 
@@ -486,17 +484,17 @@
       .booleanConf
       .createWithDefault(true)
 
-<<<<<<< HEAD
+  val COLUMNAR_HIVETABLESCAN_ENABLED =
+    buildConf("spark.gluten.sql.columnar.hivetablescan")
+      .internal()
+      .doc("Enable or disable columnar hivetablescan.")
+      .booleanConf
+      .createWithDefault(true)
+
   val VANILLA_COLUMNAR_READERS_ENABLED =
     buildConf("spark.gluten.sql.columnar.vanillaReaders")
       .internal()
       .doc("Enable or disable columnar vanilla scan.")
-=======
-  val COLUMNAR_HIVETABLESCAN_ENABLED =
-    buildConf("spark.gluten.sql.columnar.hivetablescan")
-      .internal()
-      .doc("Enable or disable columnar hivetablescan.")
->>>>>>> c357653a
       .booleanConf
       .createWithDefault(true)
 
