--- conflicted
+++ resolved
@@ -1484,7 +1484,6 @@
       .booleanConf
       .createWithDefault(false)
 
-<<<<<<< HEAD
   val DIRECTORY_SIZE_GUESS =
     buildStaticConf("spark.gluten.sql.columnar.backend.velox.directorySizeGuess")
       .internal()
@@ -1526,12 +1525,10 @@
       .doc(" Set the max coalesced bytes for velox file scan")
       .intConf
       .createOptional
-=======
   val AWS_SDK_LOG_LEVEL =
     buildConf("spark.gluten.velox.awsSdkLogLevel")
       .internal()
       .doc("Log granularity of AWS C++ SDK in velox.")
       .stringConf
       .createWithDefault("FATAL")
->>>>>>> d8248ea8
 }