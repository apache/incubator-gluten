/*
 * Licensed to the Apache Software Foundation (ASF) under one or more
 * contributor license agreements.  See the NOTICE file distributed with
 * this work for additional information regarding copyright ownership.
 * The ASF licenses this file to You under the Apache License, Version 2.0
 * (the "License"); you may not use this file except in compliance with
 * the License.  You may obtain a copy of the License at
 *
 *    http://www.apache.org/licenses/LICENSE-2.0
 *
 * Unless required by applicable law or agreed to in writing, software
 * distributed under the License is distributed on an "AS IS" BASIS,
 * WITHOUT WARRANTIES OR CONDITIONS OF ANY KIND, either express or implied.
 * See the License for the specific language governing permissions and
 * limitations under the License.
 */
package io.glutenproject

import org.apache.spark.SparkConf
import org.apache.spark.internal.Logging
import org.apache.spark.sql.internal.SQLConf
import org.apache.spark.network.util.ByteUnit

import com.google.common.collect.ImmutableList

import java.util
import java.util.Locale

case class GlutenNumaBindingInfo(
    enableNumaBinding: Boolean,
    totalCoreRange: Array[String] = null,
    numCoresPerExecutor: Int = -1) {}

class GlutenConfig(conf: SQLConf) extends Logging {
  import GlutenConfig._

  def enableAnsiMode: Boolean = conf.ansiEnabled

  // FIXME the option currently controls both JVM and native validation against a Substrait plan.
  def enableNativeValidation: Boolean = conf.getConf(NATIVE_VALIDATION_ENABLED)

  def enableColumnarBatchScan: Boolean = conf.getConf(COLUMNAR_BATCHSCAN_ENABLED)

  def enableColumnarFileScan: Boolean = conf.getConf(COLUMNAR_FILESCAN_ENABLED)

  def enableColumnarHashAgg: Boolean = conf.getConf(COLUMNAR_HASHAGG_ENABLED)

<<<<<<< HEAD
  def enableColumnarProject: Boolean = conf.getConf(COLUMNAR_PROJECT_ENABLED)
=======
  // Whether to force to use gluten's hash agg for replacing vanilla spark's sort agg.
  def forceToUseHashAgg: Boolean =
    conf.getConfString("spark.gluten.sql.columnar.force.hashagg", "true").toBoolean

  // enable or disable columnar project
  def enableColumnarProject: Boolean =
    conf.getConfString("spark.gluten.sql.columnar.project", "true").toBoolean
>>>>>>> 5c7d94a3

  def enableColumnarFilter: Boolean = conf.getConf(COLUMNAR_FILTER_ENABLED)

  def enableColumnarSort: Boolean = conf.getConf(COLUMNAR_SORT_ENABLED)

  def enableColumnarWindow: Boolean = conf.getConf(COLUMNAR_WINDOW_ENABLED)

  def enableColumnarShuffledHashJoin: Boolean = conf.getConf(COLUMNAR_SHUFFLED_HASH_JOIN_ENABLED)

  def enableNativeColumnarToRow: Boolean = conf.getConf(COLUMNAR_COLUMNAR_TO_ROW_ENABLED)

  def forceShuffledHashJoin: Boolean = conf.getConf(COLUMNAR_FPRCE_SHUFFLED_HASH_JOIN_ENABLED)

  def enableColumnarSortMergeJoin: Boolean = conf.getConf(COLUMNAR_SORTMERGEJOIN_ENABLED)

  def enableColumnarUnion: Boolean = conf.getConf(COLUMNAR_UNION_ENABLED)

  def enableColumnarExpand: Boolean = conf.getConf(COLUMNAR_EXPAND_ENABLED)

  def enableColumnarBroadcastExchange: Boolean = conf.getConf(COLUMNAR_BROADCAST_EXCHANGE_ENABLED)

  def enableColumnarBroadcastJoin: Boolean = conf.getConf(COLUMNAR_BROADCAST_JOIN_ENABLED)

  def enableColumnarArrowUDF: Boolean = conf.getConf(COLUMNAR_ARROW_UDF_ENABLED)

  def enableColumnarCoalesce: Boolean = conf.getConf(COLUMNAR_COALESCE_ENABLED)

  // whether to use ColumnarShuffleManager
  def isUseColumnarShuffleManager: Boolean =
    conf.getConfString("spark.shuffle.manager", "sort")
      .equals("org.apache.spark.shuffle.sort.ColumnarShuffleManager")

  // whether to use CelebornShuffleManager
  def isUseCelebornShuffleManager: Boolean =
    conf.getConfString("spark.shuffle.manager", "sort")
      .equals("org.apache.spark.shuffle.gluten.celeborn.CelebornShuffleManager")

  def enableColumnarShuffle: Boolean = conf.getConf(COLUMNAR_SHUFFLE_ENABLED)

  def enablePreferColumnar: Boolean = conf.getConf(COLUMNAR_PREFER_ENABLED)

  def enableColumnarIterator: Boolean = conf.getConf(COLUMNAR_ITERATOR_ENABLED)

  def physicalJoinOptimizationThrottle: Integer =
    conf.getConf(COLUMNAR_PHYSICAL_JOIN_OPTIMIZATION_THROTTLE)

  def enablePhysicalJoinOptimize: Boolean =
    conf.getConf(COLUMNAR_PHYSICAL_JOIN_OPTIMIZATION_ENABLED)

  def logicalJoinOptimizationThrottle: Integer =
    conf.getConf(COLUMNAR_LOGICAL_JOIN_OPTIMIZATION_THROTTLE)

  def enableLogicalJoinOptimize: Boolean =
    conf.getConf(COLUMNAR_LOGICAL_JOIN_OPTIMIZATION_ENABLED)

  def enableScanOnly: Boolean = conf.getConf(COLUMNAR_SCAN_ONLY_ENABLED)

  def tmpFile: Option[String] = conf.getConf(COLUMNAR_TEMP_DIR)

  @deprecated def broadcastCacheTimeout: Int = conf.getConf(COLUMNAR_BROADCAST_CACHE_TIMEOUT)

  def columnarShufflePreferSpill: Boolean = conf.getConf(COLUMNAR_SHUFFLE_PREFER_SPILL_ENABLED)

  def columnarShuffleWriteSchema: Boolean = conf.getConf(COLUMNAR_SHUFFLE_WRITE_SCHEMA_ENABLED)

  def columnarShuffleUseCustomizedCompressionCodec: String = conf.getConf(COLUMNAR_SHUFFLE_CODEC)

  def columnarShuffleCodecBackend: Option[String] = conf.getConf(COLUMNAR_SHUFFLE_CODEC_BACKEND)

  def columnarShuffleEnableQat: Boolean =
    columnarShuffleCodecBackend.contains(GlutenConfig.GLUTEN_QAT_BACKEND_NAME)

  def columnarShuffleEnableIaa: Boolean =
    columnarShuffleCodecBackend.contains(GlutenConfig.GLUTEN_IAA_BACKEND_NAME)

  def columnarShuffleBatchCompressThreshold: Int =
    conf.getConf(COLUMNAR_SHUFFLE_BATCH_COMPRESS_THRESHOLD)

<<<<<<< HEAD
  def shuffleSplitDefaultSize: Int = conf.getConf(COLUMNAR_SHUFFLE_SPLIT_DEFAULT_SIZE)

  def enableCoalesceBatches: Boolean = conf.getConf(COLUMNAR_COALESCE_ENABLED)
=======
  def maxBatchSize: Int =
    conf.getConfString("spark.gluten.sql.columnar.maxBatchSize", "4096").toInt

  def enableCoalesceBatches: Boolean =
    conf.getConfString("spark.gluten.sql.columnar.coalesce.batches", "true").toBoolean
>>>>>>> 5c7d94a3

  def enableColumnarLimit: Boolean = conf.getConf(COLUMNAR_LIMIT_ENABLED)

  def enableColumnarGenerate: Boolean = conf.getConf(COLUMNAR_GENERATE_ENABLED)

  def enableTakeOrderedAndProject: Boolean =
    conf.getConf(COLUMNAR_TAKE_ORDERED_AND_PROJECT_ENABLED)

  def enableNativeBloomFilter: Boolean = conf.getConf(COLUMNAR_NATIVE_BLOOMFILTER_ENABLED)

  def wholeStageFallbackThreshold: Int = conf.getConf(COLUMNAR_WHOLESTAGE_FALLBACK_THRESHOLD)

  def numaBindingInfo: GlutenNumaBindingInfo = {
    val enableNumaBinding: Boolean = conf.getConf(COLUMNAR_NUMA_BINDING_ENABLED)
    if (!enableNumaBinding) {
      GlutenNumaBindingInfo(enableNumaBinding = false)
    } else {
      val tmp = conf.getConf(COLUMNAR_NUMA_BINDING_CORE_RANGE)
      if (tmp.isEmpty) {
        GlutenNumaBindingInfo(enableNumaBinding = false)
      } else {
        val numCores = conf.getConfString("spark.executor.cores", "1").toInt
        val coreRangeList: Array[String] = tmp.get.split('|').map(_.trim)
        GlutenNumaBindingInfo(enableNumaBinding = true, coreRangeList, numCores)
      }

    }
  }

  def offHeapMemorySize: Long = conf.getConf(COLUMNAR_OFFHEAP_SIZE_IN_BYTES)

  def taskOffHeapMemorySize: Long = conf.getConf(COLUMNAR_TASK_OFFHEAP_SIZE_IN_BYTES)

  def enableVeloxCache: Boolean = conf.getConf(COLUMNAR_VELOX_CACHE_ENABLED)

  def veloxMemCacheSize: Long = conf.getConf(COLUMNAR_VELOX_MEM_CACHE_SIZE)

  def veloxSsdCachePath: String = conf.getConf(COLUMNAR_VELOX_SSD_CACHE_PATH)

  def veloxSsdCacheSize: Long = conf.getConf(COLUMNAR_VELOX_SSD_CACHE_SIZE)

  def veloxSsdCacheShards: Integer = conf.getConf(COLUMNAR_VELOX_SSD_CACHE_SHARDS)

  def veloxSsdCacheIOThreads: Integer = conf.getConf(COLUMNAR_VELOX_SSD_CACHE_IO_THREADS)

  def veloxSsdODirectEnabled: Boolean = conf.getConf(COLUMNAR_VELOX_SSD_ODIRECT_ENABLED)

  def transformPlanLogLevel: String = conf.getConf(TRANSFORM_PLAN_LOG_LEVEL)

  def substraitPlanLogLevel: String = conf.getConf(SUBSTRAIT_PLAN_LOG_LEVEL)

  def validateFailureLogLevel: String = conf.getConf(VALIDATE_FAILURE_LOG_LEVEL)

  def softAffinityLogLevel: String = conf.getConf(SOFT_AFFINITY_LOG_LEVEL)

  // A comma-separated list of classes for the extended columnar pre rules
  def extendedColumnarPreRules: String =
    conf.getConfString("spark.gluten.sql.columnar.extended.columnar.pre.rules", "")

  // A comma-separated list of classes for the extended columnar post rules
  def extendedColumnarPostRules: String =
    conf.getConfString("spark.gluten.sql.columnar.extended.columnar.post.rules", "")

  def printStackOnValidateFailure: Boolean =
    conf.getConf(VALIDATE_FAILURE_PRINT_STACK_ENABLED)

  def debug: Boolean = conf.getConf(DEBUG_LEVEL_ENABLED)
  def taskStageId: Int = conf.getConf(BENCHMARK_TASK_STAGEID)
  def taskPartitionId: Int = conf.getConf(BENCHMARK_TASK_PARTITIONID)
  def taskId: Long = conf.getConf(BENCHMARK_TASK_TASK_ID)
}

object GlutenConfig {
  import SQLConf._
  var GLUTEN_ENABLE_BY_DEFAULT = true
  val GLUTEN_ENABLE_KEY = "spark.gluten.enabled"

  val GLUTEN_LIB_NAME = "spark.gluten.sql.columnar.libname"
  val GLUTEN_LIB_PATH = "spark.gluten.sql.columnar.libpath"

  // Hive configurations.
  val SPARK_PREFIX = "spark."
  val HIVE_EXEC_ORC_STRIPE_SIZE = "hive.exec.orc.stripe.size"
  val SPARK_HIVE_EXEC_ORC_STRIPE_SIZE: String = SPARK_PREFIX + HIVE_EXEC_ORC_STRIPE_SIZE
  val HIVE_EXEC_ORC_ROW_INDEX_STRIDE = "hive.exec.orc.row.index.stride"
  val SPARK_HIVE_EXEC_ORC_ROW_INDEX_STRIDE: String = SPARK_PREFIX + HIVE_EXEC_ORC_ROW_INDEX_STRIDE
  val HIVE_EXEC_ORC_COMPRESS = "hive.exec.orc.compress"
  val SPARK_HIVE_EXEC_ORC_COMPRESS: String = SPARK_PREFIX + HIVE_EXEC_ORC_COMPRESS
  val SPARK_SQL_PARQUET_COMPRESSION_CODEC: String = "spark.sql.parquet.compression.codec"
  val PARQUET_BLOCK_SIZE: String = "parquet.block.size"
  // Hadoop config
  val HADOOP_PREFIX = "spark.hadoop."

  // S3 config
  val S3_ACCESS_KEY = "fs.s3a.access.key"
  val SPARK_S3_ACCESS_KEY: String = HADOOP_PREFIX + S3_ACCESS_KEY
  val S3_SECRET_KEY = "fs.s3a.secret.key"
  val SPARK_S3_SECRET_KEY: String = HADOOP_PREFIX + S3_SECRET_KEY
  val S3_ENDPOINT = "fs.s3a.endpoint"
  val SPARK_S3_ENDPOINT: String = HADOOP_PREFIX + S3_ENDPOINT
  val S3_CONNECTION_SSL_ENABLED = "fs.s3a.connection.ssl.enabled"
  val SPARK_S3_CONNECTION_SSL_ENABLED: String = HADOOP_PREFIX + S3_CONNECTION_SSL_ENABLED
  val S3_PATH_STYLE_ACCESS = "fs.s3a.path.style.access"
  val SPARK_S3_PATH_STYLE_ACCESS: String = HADOOP_PREFIX + S3_PATH_STYLE_ACCESS
  val S3_USE_INSTANCE_CREDENTIALS = "fs.s3a.use.instance.credentials"
  val SPARK_S3_USE_INSTANCE_CREDENTIALS: String = HADOOP_PREFIX + S3_USE_INSTANCE_CREDENTIALS

  // Hardware acceleraters backend
  val GLUTEN_SHUFFLE_CODEC_BACKEND = "spark.gluten.sql.columnar.shuffle.codecBackend"
  // QAT config
  val GLUTEN_QAT_BACKEND_NAME = "QAT"
  val GLUTEN_QAT_CODEC_PREFIX = "gluten_qat_"
  val GLUTEN_QAT_SUPPORTED_CODEC: Seq[String] = "GZIP" :: Nil
  // IAA config
  val GLUTEN_IAA_BACKEND_NAME = "IAA"
  val GLUTEN_IAA_CODEC_PREFIX = "gluten_iaa_"
  val GLUTEN_IAA_SUPPORTED_CODEC: Seq[String] = "GZIP" :: Nil

  // Backends.
  val GLUTEN_VELOX_BACKEND = "velox"
  val GLUTEN_CLICKHOUSE_BACKEND = "ch"

  val GLUTEN_CONFIG_PREFIX = "spark.gluten.sql.columnar.backend."

  // Private Spark configs.
  val GLUTEN_OFFHEAP_SIZE_KEY = "spark.memory.offHeap.size"
  val GLUTEN_OFFHEAP_ENABLED = "spark.memory.offHeap.enabled"

  // For Soft Affinity Scheduling
  // Enable Soft Affinity Scheduling, defalut value is false
  val GLUTEN_SOFT_AFFINITY_ENABLED = "spark.gluten.soft-affinity.enabled"
  val GLUTEN_SOFT_AFFINITY_ENABLED_DEFAULT_VALUE = false
  // Calculate the number of the replcations for scheduling to the target executors per file
  val GLUTEN_SOFT_AFFINITY_REPLICATIONS_NUM = "spark.gluten.soft-affinity.replications.num"
  val GLUTEN_SOFT_AFFINITY_REPLICATIONS_NUM_DEFAULT_VALUE = 2
  // For on HDFS, if there are already target hosts,
  // and then prefer to use the orginal target hosts to schedule
  val GLUTEN_SOFT_AFFINITY_MIN_TARGET_HOSTS = "spark.gluten.soft-affinity.min.target-hosts"
  val GLUTEN_SOFT_AFFINITY_MIN_TARGET_HOSTS_DEFAULT_VALUE = 1

  // Pass through to native conf
  val GLUTEN_SAVE_DIR = "spark.gluten.saveDir"

  // Added back to Spark Conf during executor initialization
  val GLUTEN_OFFHEAP_SIZE_IN_BYTES_KEY = "spark.gluten.memory.offHeap.size.in.bytes"
  val GLUTEN_TASK_OFFHEAP_SIZE_IN_BYTES_KEY = "spark.gluten.memory.task.offHeap.size.in.bytes"

  // Whether load DLL from jars
  val GLUTEN_LOAD_LIB_FROM_JAR = "spark.gluten.loadLibFromJar"
  val GLUTEN_LOAD_LIB_FROM_JAR_DEFAULT = false

  var ins: GlutenConfig = _

  def getConf: GlutenConfig = {
    new GlutenConfig(SQLConf.get)
  }

  @deprecated
  def getTempFile: String = synchronized {
    if (ins != null && ins.tmpFile.nonEmpty) {
      ins.tmpFile.get
    } else {
      System.getProperty("java.io.tmpdir")
    }
  }

  // TODO Backend-ize this
  def getNativeSessionConf(backendPrefix: String): util.Map[String, String] = {
    val nativeConfMap = new util.HashMap[String, String]()
    val conf = SQLConf.get
    val keys = ImmutableList.of(
      GLUTEN_SAVE_DIR,
      GLUTEN_TASK_OFFHEAP_SIZE_IN_BYTES_KEY
    )
    keys.forEach(
      k => {
        if (conf.contains(k)) {
          nativeConfMap.put(k, conf.getConfString(k))
        }
      })

    val keyWithDefault = ImmutableList.of(
      (SQLConf.ARROW_EXECUTION_MAX_RECORDS_PER_BATCH.key, "4096"),
      (SQLConf.CASE_SENSITIVE.key, "false")
    )
    keyWithDefault.forEach(e => nativeConfMap.put(e._1, conf.getConfString(e._1, e._2)))

    // FIXME all configs with BE prefix is considered dynamic and static at the same time
    //   We'd untangle this logic
    conf.getAllConfs
      .filter(_._1.startsWith(backendPrefix))
      .foreach(entry => nativeConfMap.put(entry._1, entry._2))

    // return
    nativeConfMap
  }

  // TODO: some of the config is dynamic in spark, but is static in gluten, because it should be
  //  used to construct HiveConnector which intends reused in velox
  def getNativeStaticConf(conf: SparkConf, backendPrefix: String): util.Map[String, String] = {
    val nativeConfMap = new util.HashMap[String, String]()
    val keys = ImmutableList.of(
      // Velox datasource config
      SPARK_SQL_PARQUET_COMPRESSION_CODEC,
      // Velox datasource config end
      GLUTEN_OFFHEAP_SIZE_IN_BYTES_KEY,
      GLUTEN_TASK_OFFHEAP_SIZE_IN_BYTES_KEY,
      GLUTEN_OFFHEAP_ENABLED
    )
    keys.forEach(
      k => {
        if (conf.contains(k)) {
          nativeConfMap.put(k, conf.get(k))
        }
      })

    val keyWithDefault = ImmutableList.of(
      (SPARK_S3_ACCESS_KEY, "minio"),
      (SPARK_S3_SECRET_KEY, "miniopass"),
      (SPARK_S3_ENDPOINT, "localhost:9000"),
      (SPARK_S3_CONNECTION_SSL_ENABLED, "false"),
      (SPARK_S3_PATH_STYLE_ACCESS, "true"),
      (SPARK_S3_USE_INSTANCE_CREDENTIALS, "false")
    )
    keyWithDefault.forEach(e => nativeConfMap.put(e._1, conf.get(e._1, e._2)))
    // velox cache and HiveConnector config
    conf.getAll
      .filter(_._1.startsWith(backendPrefix))
      .foreach(entry => nativeConfMap.put(entry._1, entry._2))

    // return
    nativeConfMap
  }

  // FIXME the option currently controls both JVM and native validation against a Substrait plan.
  val NATIVE_VALIDATION_ENABLED = buildConf("spark.gluten.sql.enable.native.validation")
    .internal()
    .doc("This is tmp config to specify whether to enable the native validation based on " +
      "Substrait plan. After the validations in all backends are correctly implemented, " +
      "this config should be removed.")
    .booleanConf
    .createWithDefault(true)

  val COLUMNAR_BATCHSCAN_ENABLED = buildConf("spark.gluten.sql.columnar.batchscan")
    .internal()
    .doc("Enable or disable columnar batchscan.")
    .booleanConf
    .createWithDefault(true)

  val COLUMNAR_FILESCAN_ENABLED = buildConf("spark.gluten.sql.columnar.filescan")
    .internal()
    .doc("Enable or disable columnar filescan.")
    .booleanConf
    .createWithDefault(true)

  val COLUMNAR_HASHAGG_ENABLED = buildConf("spark.gluten.sql.columnar.hashagg")
    .internal()
    .doc("Enable or disable columnar hashagg.")
    .booleanConf
    .createWithDefault(true)

  val COLUMNAR_PROJECT_ENABLED = buildConf("spark.gluten.sql.columnar.project")
    .internal()
    .doc("Enable or disable columnar project.")
    .booleanConf
    .createWithDefault(true)

  val COLUMNAR_FILTER_ENABLED = buildConf("spark.gluten.sql.columnar.filter")
    .internal()
    .doc("Enable or disable columnar filter.")
    .booleanConf
    .createWithDefault(true)

  val COLUMNAR_SORT_ENABLED = buildConf("spark.gluten.sql.columnar.sort")
    .internal()
    .doc("Enable or disable columnar sort.")
    .booleanConf
    .createWithDefault(true)

  val COLUMNAR_WINDOW_ENABLED = buildConf("spark.gluten.sql.columnar.window")
    .internal()
    .doc("Enable or disable columnar window.")
    .booleanConf
    .createWithDefault(true)

  val COLUMNAR_FPRCE_SHUFFLED_HASH_JOIN_ENABLED =
    buildConf("spark.gluten.sql.columnar.forceShuffledHashJoin")
      .internal()
      .booleanConf
      .createWithDefault(true)

  val COLUMNAR_SHUFFLED_HASH_JOIN_ENABLED = buildConf("spark.gluten.sql.columnar.shuffledHashJoin")
    .internal()
    .doc("Enable or disable columnar shuffledHashJoin.")
    .booleanConf
    .createWithDefault(true)

  val COLUMNAR_COLUMNAR_TO_ROW_ENABLED = buildConf("spark.gluten.sql.columnar.columnarToRow")
    .internal()
    .doc("Enable or disable columnar columnarToRow.")
    .booleanConf
    .createWithDefault(true)

  val COLUMNAR_SORTMERGEJOIN_ENABLED = buildConf("spark.gluten.sql.columnar.sortMergeJoin")
    .internal()
    .doc("Enable or disable columnar sortMergeJoin. " +
      "This should be set with preferSortMergeJoin=false.")
    .booleanConf
    .createWithDefault(true)

  val COLUMNAR_UNION_ENABLED = buildConf("spark.gluten.sql.columnar.union")
    .internal()
    .doc("Enable or disable columnar union.")
    .booleanConf
    .createWithDefault(true)

  val COLUMNAR_EXPAND_ENABLED = buildConf("spark.gluten.sql.columnar.expand")
    .internal()
    .doc("Enable or disable columnar expand.")
    .booleanConf
    .createWithDefault(true)

  val COLUMNAR_BROADCAST_EXCHANGE_ENABLED = buildConf("spark.gluten.sql.columnar.broadcastExchange")
    .internal()
    .doc("Enable or disable columnar broadcastExchange.")
    .booleanConf
    .createWithDefault(true)

  val COLUMNAR_BROADCAST_JOIN_ENABLED = buildConf("spark.gluten.sql.columnar.broadcastJoin")
    .internal()
    .doc("Enable or disable columnar broadcastJoin.")
    .booleanConf
    .createWithDefault(true)

  val COLUMNAR_ARROW_UDF_ENABLED = buildConf("spark.gluten.sql.columnar.arrowUdf")
    .internal()
    .doc("Enable or disable columnar arrow udf.")
    .booleanConf
    .createWithDefault(true)

  val COLUMNAR_COALESCE_ENABLED = buildConf("spark.gluten.sql.columnar.coalesce")
    .internal()
    .doc("Enable or disable columnar coalesce.")
    .booleanConf
    .createWithDefault(true)

  val COLUMNAR_SHUFFLE_ENABLED = buildConf("spark.gluten.sql.columnar.shuffle")
    .internal()
    .doc("Enable or disable columnar shuffle.")
    .booleanConf
    .createWithDefault(true)

  val COLUMNAR_PREFER_ENABLED = buildConf("spark.gluten.sql.columnar.preferColumnar")
    .internal()
    .doc("Prefer to use columnar operators if set to true.")
    .booleanConf
    .createWithDefault(true)

  val COLUMNAR_ITERATOR_ENABLED = buildConf("spark.gluten.sql.columnar.iterator")
    .internal()
    .doc(
      "This config is used for specifying whether to use a columnar iterator in WS transformer.")
    .booleanConf
    .createWithDefault(true)

  val COLUMNAR_PHYSICAL_JOIN_OPTIMIZATION_THROTTLE =
    buildConf("spark.gluten.sql.columnar.physicalJoinOptimizationLevel")
      .internal()
      .doc("Fallback to row operators if there are several continuous joins.")
      .intConf
      .createWithDefault(12)

  val COLUMNAR_PHYSICAL_JOIN_OPTIMIZATION_ENABLED =
    buildConf("spark.gluten.sql.columnar.physicalJoinOptimizeEnable")
      .internal()
      .doc("Enable or disable columnar physicalJoinOptimize.")
      .booleanConf
      .createWithDefault(false)

  val COLUMNAR_LOGICAL_JOIN_OPTIMIZATION_THROTTLE =
    buildConf("spark.gluten.sql.columnar.logicalJoinOptimizationLevel")
      .internal()
      .doc("Fallback to row operators if there are several continuous joins.")
      .intConf
      .createWithDefault(12)

  val COLUMNAR_LOGICAL_JOIN_OPTIMIZATION_ENABLED =
    buildConf("spark.gluten.sql.columnar.logicalJoinOptimizeEnable")
      .internal()
      .doc("Enable or disable columnar logicalJoinOptimize.")
      .booleanConf
      .createWithDefault(false)

  val COLUMNAR_SCAN_ONLY_ENABLED =
    buildConf("spark.gluten.sql.columnar.scanOnly")
      .internal()
      .doc("When enabled, only scan and the filter after scan will be offloaded to native.")
      .booleanConf
      .createWithDefault(false)

  val COLUMNAR_TEMP_DIR =
    buildConf("spark.gluten.sql.columnar.tmp_dir")
      .internal()
      .doc("A folder to store the codegen files.")
      .stringConf
      .createOptional

  val COLUMNAR_BROADCAST_CACHE_TIMEOUT =
    buildConf("spark.sql.columnar.sort.broadcast.cache.timeout")
      .internal()
      .doc("Deprecated")
      .intConf
      .createWithDefault(-1)

  val COLUMNAR_SHUFFLE_PREFER_SPILL_ENABLED =
    buildConf("spark.gluten.sql.columnar.shuffle.preferSpill")
      .internal()
      .doc("Whether to spill the partition buffers when buffers are full. " +
        "If false, the partition buffers will be cached in memory first, " +
        "and the cached buffers will be spilled when reach maximum memory.")
      .booleanConf
      .createWithDefault(true)

  val COLUMNAR_SHUFFLE_WRITE_SCHEMA_ENABLED =
    buildConf("spark.gluten.sql.columnar.shuffle.writeSchema")
      .internal()
      .booleanConf
      .createWithDefault(false)

  val COLUMNAR_SHUFFLE_CODEC =
    buildConf("spark.gluten.sql.columnar.shuffle.codec")
      .internal()
      .doc("By default, the supported codecs are lz4 and zstd. " +
        "When spark.gluten.sql.columnar.shuffle.codecBackend=qat, the supported codec is gzip. " +
        "When spark.gluten.sql.columnar.shuffle.codecBackend=iaa, the supported codec is gzip.")
      .stringConf
      .checkValues(Set("lz4", "zstd", "gzip"))
      .createWithDefault("lz4")

  val COLUMNAR_SHUFFLE_CODEC_BACKEND =
    buildConf(GlutenConfig.GLUTEN_SHUFFLE_CODEC_BACKEND)
      .internal()
      .stringConf
      .transform(_.toUpperCase(Locale.ROOT))
      .createOptional

  val COLUMNAR_SHUFFLE_BATCH_COMPRESS_THRESHOLD =
    buildConf("spark.gluten.sql.columnar.shuffle.batchCompressThreshold")
      .internal()
      .intConf
      .createWithDefault(100)

  val COLUMNAR_SHUFFLE_SPLIT_DEFAULT_SIZE =
    buildConf("spark.gluten.sql.columnar.shuffleSplitDefaultSize")
      .internal()
      .intConf
      .createWithDefault(8192)

  val COLUMNAR_COALESCE_BATCHES_ENABLED =
    buildConf("spark.gluten.sql.columnar.coalesce.batches")
      .internal()
      .booleanConf
      .createWithDefault(false)

  val COLUMNAR_LIMIT_ENABLED =
    buildConf("spark.gluten.sql.columnar.limit")
      .internal()
      .booleanConf
      .createWithDefault(true)

  val COLUMNAR_GENERATE_ENABLED =
    buildConf("spark.gluten.sql.columnar.generate")
      .internal()
      .booleanConf
      .createWithDefault(true)

  val COLUMNAR_TAKE_ORDERED_AND_PROJECT_ENABLED =
    buildConf("spark.gluten.sql.columnar.takeOrderedAndProject")
      .internal()
      .booleanConf
      .createWithDefault(true)

  val COLUMNAR_NATIVE_BLOOMFILTER_ENABLED =
    buildConf("spark.gluten.sql.native.bloomFilter")
      .internal()
      .booleanConf
      .createWithDefault(true)

  val COLUMNAR_WHOLESTAGE_FALLBACK_THRESHOLD =
    buildConf("spark.gluten.sql.columnar.wholeStage.fallback.threshold")
      .internal()
      .doc("The threshold for whether whole stage will fall back in AQE supported case " +
        "by counting the number of ColumnarToRow & vanilla leaf node.")
      .intConf
      .createWithDefault(-1)

  val COLUMNAR_NUMA_BINDING_ENABLED =
    buildConf("spark.gluten.sql.columnar.numaBinding")
      .internal()
      .booleanConf
      .createWithDefault(false)

  val COLUMNAR_NUMA_BINDING_CORE_RANGE =
    buildConf("spark.gluten.sql.columnar.coreRange")
      .internal()
      .stringConf
      .createOptional

  val COLUMNAR_OFFHEAP_SIZE_IN_BYTES =
    buildConf(GlutenConfig.GLUTEN_OFFHEAP_SIZE_IN_BYTES_KEY)
      .internal()
      .doc("Must provide default value since non-execution operations " +
        "(e.g. org.apache.spark.sql.Dataset#summary) doesn't propagate configurations using " +
        "org.apache.spark.sql.execution.SQLExecution#withSQLConfPropagated")
      .bytesConf(ByteUnit.BYTE)
      .createWithDefaultString("0")

  val COLUMNAR_TASK_OFFHEAP_SIZE_IN_BYTES =
    buildConf(GlutenConfig.GLUTEN_TASK_OFFHEAP_SIZE_IN_BYTES_KEY)
      .internal()
      .bytesConf(ByteUnit.BYTE)
      .createWithDefaultString("0")

  // velox caching options
  val COLUMNAR_VELOX_CACHE_ENABLED =
    buildConf("spark.gluten.sql.columnar.backend.velox.cacheEnabled")
      .internal()
      .doc("Enable Velox cache, default off")
      .booleanConf
      .createWithDefault(false)

  val COLUMNAR_VELOX_MEM_CACHE_SIZE =
    buildConf("spark.gluten.sql.columnar.backend.velox.memCacheSize")
      .internal()
      .doc("The memory cache size")
      .bytesConf(ByteUnit.BYTE)
      .createWithDefaultString("1GB")

  val COLUMNAR_VELOX_SSD_CACHE_PATH =
    buildConf("spark.gluten.sql.columnar.backend.velox.ssdCachePath")
      .internal()
      .doc("The folder to store the cache files, better on SSD")
      .stringConf
      .createWithDefault("/tmp")

  val COLUMNAR_VELOX_SSD_CACHE_SIZE =
    buildConf("spark.gluten.sql.columnar.backend.velox.ssdCacheSize")
      .internal()
      .doc("The SSD cache size, will do memory caching only if this value = 0")
      .bytesConf(ByteUnit.BYTE)
      .createWithDefaultString("1GB")

  val COLUMNAR_VELOX_SSD_CACHE_SHARDS =
    buildConf("spark.gluten.sql.columnar.backend.velox.ssdCacheShards")
      .internal()
      .doc("The cache shards")
      .intConf
      .createWithDefault(1)

  val COLUMNAR_VELOX_SSD_CACHE_IO_THREADS =
    buildConf("spark.gluten.sql.columnar.backend.velox.ssdCacheIOThreads")
      .internal()
      .doc("The IO threads for cache promoting")
      .intConf
      .createWithDefault(1)

  val COLUMNAR_VELOX_SSD_ODIRECT_ENABLED =
    buildConf("spark.gluten.sql.columnar.backend.velox.ssdODirect")
      .internal()
      .doc("The O_DIRECT flag for cache writing")
      .booleanConf
      .createWithDefault(false)

  val TRANSFORM_PLAN_LOG_LEVEL =
    buildConf("spark.gluten.sql.transform.logLevel")
      .internal()
      .stringConf
      .transform(_.toUpperCase(Locale.ROOT))
      .checkValue(logLevel => Set("TRACE", "DEBUG", "INFO", "WARN", "ERROR").contains(logLevel),
        "Valid values are 'trace', 'debug', 'info', 'warn' and 'error'.")
      .createWithDefault("DEBUG")

  val SUBSTRAIT_PLAN_LOG_LEVEL =
    buildConf("spark.gluten.sql.substrait.plan.logLevel")
      .internal()
      .stringConf
      .transform(_.toUpperCase(Locale.ROOT))
      .checkValue(logLevel => Set("TRACE", "DEBUG", "INFO", "WARN", "ERROR").contains(logLevel),
        "Valid values are 'trace', 'debug', 'info', 'warn' and 'error'.")
      .createWithDefault("DEBUG")

  val VALIDATE_FAILURE_LOG_LEVEL =
    buildConf("spark.gluten.sql.validate.failure.logLevel")
      .internal()
      .stringConf
      .transform(_.toUpperCase(Locale.ROOT))
      .checkValue(logLevel => Set("TRACE", "DEBUG", "INFO", "WARN", "ERROR").contains(logLevel),
        "Valid values are 'trace', 'debug', 'info', 'warn' and 'error'.")
      .createWithDefault("INFO")

  val SOFT_AFFINITY_LOG_LEVEL =
    buildConf("spark.gluten.soft-affinity.logLevel")
      .internal()
      .stringConf
      .transform(_.toUpperCase(Locale.ROOT))
      .checkValue(logLevel => Set("TRACE", "DEBUG", "INFO", "WARN", "ERROR").contains(logLevel),
        "Valid values are 'trace', 'debug', 'info', 'warn' and 'error'.")
      .createWithDefault("DEBUG")

  val VALIDATE_FAILURE_PRINT_STACK_ENABLED =
    buildConf("spark.gluten.sql.validate.failure.printStack")
      .internal()
      .booleanConf
      .createWithDefault(false)

  val DEBUG_LEVEL_ENABLED =
    buildConf("spark.gluten.sql.debug")
      .internal()
      .booleanConf
      .createWithDefault(false)

  val BENCHMARK_TASK_STAGEID =
    buildConf("spark.gluten.sql.benchmark_task.stageId")
      .internal()
      .intConf
      .createWithDefault(1)

  val BENCHMARK_TASK_PARTITIONID =
    buildConf("spark.gluten.sql.benchmark_task.partitionId")
      .internal()
      .intConf
      .createWithDefault(-1)

  val BENCHMARK_TASK_TASK_ID =
    buildConf("spark.gluten.sql.benchmark_task.taskId")
      .internal()
      .longConf
      .createWithDefault(-1L)
}<|MERGE_RESOLUTION|>--- conflicted
+++ resolved
@@ -45,9 +45,6 @@
 
   def enableColumnarHashAgg: Boolean = conf.getConf(COLUMNAR_HASHAGG_ENABLED)
 
-<<<<<<< HEAD
-  def enableColumnarProject: Boolean = conf.getConf(COLUMNAR_PROJECT_ENABLED)
-=======
   // Whether to force to use gluten's hash agg for replacing vanilla spark's sort agg.
   def forceToUseHashAgg: Boolean =
     conf.getConfString("spark.gluten.sql.columnar.force.hashagg", "true").toBoolean
@@ -55,7 +52,6 @@
   // enable or disable columnar project
   def enableColumnarProject: Boolean =
     conf.getConfString("spark.gluten.sql.columnar.project", "true").toBoolean
->>>>>>> 5c7d94a3
 
   def enableColumnarFilter: Boolean = conf.getConf(COLUMNAR_FILTER_ENABLED)
 
@@ -134,17 +130,11 @@
   def columnarShuffleBatchCompressThreshold: Int =
     conf.getConf(COLUMNAR_SHUFFLE_BATCH_COMPRESS_THRESHOLD)
 
-<<<<<<< HEAD
-  def shuffleSplitDefaultSize: Int = conf.getConf(COLUMNAR_SHUFFLE_SPLIT_DEFAULT_SIZE)
-
-  def enableCoalesceBatches: Boolean = conf.getConf(COLUMNAR_COALESCE_ENABLED)
-=======
   def maxBatchSize: Int =
     conf.getConfString("spark.gluten.sql.columnar.maxBatchSize", "4096").toInt
 
   def enableCoalesceBatches: Boolean =
     conf.getConfString("spark.gluten.sql.columnar.coalesce.batches", "true").toBoolean
->>>>>>> 5c7d94a3
 
   def enableColumnarLimit: Boolean = conf.getConf(COLUMNAR_LIMIT_ENABLED)
 
