/*
 * Licensed to the Apache Software Foundation (ASF) under one or more
 * contributor license agreements.  See the NOTICE file distributed with
 * this work for additional information regarding copyright ownership.
 * The ASF licenses this file to You under the Apache License, Version 2.0
 * (the "License"); you may not use this file except in compliance with
 * the License.  You may obtain a copy of the License at
 *
 *    http://www.apache.org/licenses/LICENSE-2.0
 *
 * Unless required by applicable law or agreed to in writing, software
 * distributed under the License is distributed on an "AS IS" BASIS,
 * WITHOUT WARRANTIES OR CONDITIONS OF ANY KIND, either express or implied.
 * See the License for the specific language governing permissions and
 * limitations under the License.
 */
package io.glutenproject

import org.apache.spark.internal.Logging
import org.apache.spark.network.util.ByteUnit
import org.apache.spark.sql.internal.SQLConf

import com.google.common.collect.ImmutableList
import org.apache.hadoop.security.UserGroupInformation

import java.util
import java.util.Locale

import scala.collection.JavaConverters.collectionAsScalaIterableConverter

case class GlutenNumaBindingInfo(
    enableNumaBinding: Boolean,
    totalCoreRange: Array[String] = null,
    numCoresPerExecutor: Int = -1) {}

class GlutenConfig(conf: SQLConf) extends Logging {
  import GlutenConfig._

  def enableAnsiMode: Boolean = conf.ansiEnabled

  // FIXME the option currently controls both JVM and native validation against a Substrait plan.
  def enableNativeValidation: Boolean = conf.getConf(NATIVE_VALIDATION_ENABLED)

  def enableColumnarBatchScan: Boolean = conf.getConf(COLUMNAR_BATCHSCAN_ENABLED)

  def enableColumnarFileScan: Boolean = conf.getConf(COLUMNAR_FILESCAN_ENABLED)

  def enableColumnarHiveTableScan: Boolean = conf.getConf(COLUMNAR_HIVETABLESCAN_ENABLED)

  def enableVanillaVectorizedReaders: Boolean = conf.getConf(VANILLA_VECTORIZED_READERS_ENABLED)

  def enableColumnarHashAgg: Boolean = conf.getConf(COLUMNAR_HASHAGG_ENABLED)

  def forceToUseHashAgg: Boolean = conf.getConf(COLUMNAR_FORCE_HASHAGG_ENABLED)

  def enableColumnarProject: Boolean = conf.getConf(COLUMNAR_PROJECT_ENABLED)

  def enableColumnarFilter: Boolean = conf.getConf(COLUMNAR_FILTER_ENABLED)

  def enableColumnarSort: Boolean = conf.getConf(COLUMNAR_SORT_ENABLED)

  def enableColumnarWindow: Boolean = conf.getConf(COLUMNAR_WINDOW_ENABLED)

  def veloxColumnarWindowType: String = conf.getConfString(COLUMNAR_VELOX_WINDOW_TYPE.key)

  def enableColumnarShuffledHashJoin: Boolean = conf.getConf(COLUMNAR_SHUFFLED_HASH_JOIN_ENABLED)

  def enableNativeColumnarToRow: Boolean = conf.getConf(COLUMNAR_COLUMNAR_TO_ROW_ENABLED)

  def forceShuffledHashJoin: Boolean = conf.getConf(COLUMNAR_FPRCE_SHUFFLED_HASH_JOIN_ENABLED)

  def enableColumnarSortMergeJoin: Boolean = conf.getConf(COLUMNAR_SORTMERGEJOIN_ENABLED)

  def enableColumnarUnion: Boolean = conf.getConf(COLUMNAR_UNION_ENABLED)

  def enableColumnarExpand: Boolean = conf.getConf(COLUMNAR_EXPAND_ENABLED)

  def enableColumnarBroadcastExchange: Boolean = conf.getConf(COLUMNAR_BROADCAST_EXCHANGE_ENABLED)

  def enableColumnarBroadcastJoin: Boolean = conf.getConf(COLUMNAR_BROADCAST_JOIN_ENABLED)

  def enableColumnarArrowUDF: Boolean = conf.getConf(COLUMNAR_ARROW_UDF_ENABLED)

  def enableColumnarCoalesce: Boolean = conf.getConf(COLUMNAR_COALESCE_ENABLED)

  def columnarTableCacheEnabled: Boolean = conf.getConf(COLUMNAR_TABLE_CACHE_ENABLED)

  def enableDateTimestampComparison: Boolean = conf.getConf(ENABLE_DATE_TIMESTAMP_COMPARISON)

  // whether to use ColumnarShuffleManager
  def isUseColumnarShuffleManager: Boolean =
    conf
      .getConfString("spark.shuffle.manager", "sort")
      .equals("org.apache.spark.shuffle.sort.ColumnarShuffleManager")

  // whether to use CelebornShuffleManager
  def isUseCelebornShuffleManager: Boolean =
    conf
      .getConfString("spark.shuffle.manager", "sort")
      .contains("celeborn")

  def enableColumnarShuffle: Boolean = conf.getConf(COLUMNAR_SHUFFLE_ENABLED)

  def enablePreferColumnar: Boolean = conf.getConf(COLUMNAR_PREFER_ENABLED)

  def enableOneRowRelationColumnar: Boolean = conf.getConf(COLUMNAR_ONE_ROW_RELATION_ENABLED)

  def physicalJoinOptimizationThrottle: Integer =
    conf.getConf(COLUMNAR_PHYSICAL_JOIN_OPTIMIZATION_THROTTLE)

  def enablePhysicalJoinOptimize: Boolean =
    conf.getConf(COLUMNAR_PHYSICAL_JOIN_OPTIMIZATION_ENABLED)

  def logicalJoinOptimizationThrottle: Integer =
    conf.getConf(COLUMNAR_LOGICAL_JOIN_OPTIMIZATION_THROTTLE)

  def enableLogicalJoinOptimize: Boolean =
    conf.getConf(COLUMNAR_LOGICAL_JOIN_OPTIMIZATION_ENABLED)

  def enableScanOnly: Boolean = conf.getConf(COLUMNAR_SCAN_ONLY_ENABLED)

  def tmpFile: Option[String] = conf.getConf(COLUMNAR_TEMP_DIR)

  @deprecated def broadcastCacheTimeout: Int = conf.getConf(COLUMNAR_BROADCAST_CACHE_TIMEOUT)

  def columnarShuffleWriteEOS: Boolean = conf.getConf(COLUMNAR_SHUFFLE_WRITE_EOS_ENABLED)

  def columnarShuffleReallocThreshold: Double = conf.getConf(COLUMNAR_SHUFFLE_REALLOC_THRESHOLD)

  def columnarShuffleCodec: Option[String] = conf.getConf(COLUMNAR_SHUFFLE_CODEC)

  def columnarShuffleCompressionMode: String =
    conf.getConf(COLUMNAR_SHUFFLE_COMPRESSION_MODE)

  def columnarShuffleCodecBackend: Option[String] = conf
    .getConf(COLUMNAR_SHUFFLE_CODEC_BACKEND)
    .filter(Set(GLUTEN_QAT_BACKEND_NAME, GLUTEN_IAA_BACKEND_NAME).contains(_))

  def columnarShuffleEnableQat: Boolean =
    columnarShuffleCodecBackend.contains(GlutenConfig.GLUTEN_QAT_BACKEND_NAME)

  def columnarShuffleEnableIaa: Boolean =
    columnarShuffleCodecBackend.contains(GlutenConfig.GLUTEN_IAA_BACKEND_NAME)

  def columnarShuffleCompressionThreshold: Int =
    conf.getConf(COLUMNAR_SHUFFLE_COMPRESSION_THRESHOLD)

  def maxBatchSize: Int = conf.getConf(COLUMNAR_MAX_BATCH_SIZE)

  def shuffleWriterBufferSize: Int = conf
    .getConf(SHUFFLE_WRITER_BUFFER_SIZE)
    .getOrElse(maxBatchSize)

  def enableColumnarLimit: Boolean = conf.getConf(COLUMNAR_LIMIT_ENABLED)

  def enableColumnarGenerate: Boolean = conf.getConf(COLUMNAR_GENERATE_ENABLED)

  def enableTakeOrderedAndProject: Boolean =
    conf.getConf(COLUMNAR_TAKE_ORDERED_AND_PROJECT_ENABLED)

  def enableNativeBloomFilter: Boolean = conf.getConf(COLUMNAR_NATIVE_BLOOMFILTER_ENABLED)

  def enableNativeHyperLogLogAggregateFunction: Boolean =
    conf.getConf(COLUMNAR_NATIVE_HYPERLOGLOG_AGGREGATE_ENABLED)

  def columnarParquetWriteBlockSize: Long =
    conf.getConf(COLUMNAR_PARQUET_WRITE_BLOCK_SIZE)

  def columnarParquetWriteBlockRows: Long =
    conf.getConf(COLUMNAR_PARQUET_WRITE_BLOCK_ROWS)

  def wholeStageFallbackThreshold: Int = conf.getConf(COLUMNAR_WHOLESTAGE_FALLBACK_THRESHOLD)

  def queryFallbackThreshold: Int = conf.getConf(COLUMNAR_QUERY_FALLBACK_THRESHOLD)

  def numaBindingInfo: GlutenNumaBindingInfo = {
    val enableNumaBinding: Boolean = conf.getConf(COLUMNAR_NUMA_BINDING_ENABLED)
    if (!enableNumaBinding) {
      GlutenNumaBindingInfo(enableNumaBinding = false)
    } else {
      val tmp = conf.getConf(COLUMNAR_NUMA_BINDING_CORE_RANGE)
      if (tmp.isEmpty) {
        GlutenNumaBindingInfo(enableNumaBinding = false)
      } else {
        val numCores = conf.getConfString("spark.executor.cores", "1").toInt
        val coreRangeList: Array[String] = tmp.get.split('|').map(_.trim)
        GlutenNumaBindingInfo(enableNumaBinding = true, coreRangeList, numCores)
      }

    }
  }

  def memoryIsolation: Boolean = conf.getConf(COLUMNAR_MEMORY_ISOLATION)

  def offHeapMemorySize: Long = conf.getConf(COLUMNAR_OFFHEAP_SIZE_IN_BYTES)

  def taskOffHeapMemorySize: Long = conf.getConf(COLUMNAR_TASK_OFFHEAP_SIZE_IN_BYTES)

  def memoryOverAcquiredRatio: Double = conf.getConf(COLUMNAR_MEMORY_OVER_ACQUIRED_RATIO)

  def memoryReservationBlockSize: Long = conf.getConf(COLUMNAR_MEMORY_RESERVATION_BLOCK_SIZE)

  def conservativeOffHeapMemorySize: Long =
    conf.getConf(COLUMNAR_CONSERVATIVE_OFFHEAP_SIZE_IN_BYTES)

  def conservativeTaskOffHeapMemorySize: Long =
    conf.getConf(COLUMNAR_CONSERVATIVE_TASK_OFFHEAP_SIZE_IN_BYTES)

  def enableVeloxCache: Boolean = conf.getConf(COLUMNAR_VELOX_CACHE_ENABLED)

  def veloxMemCacheSize: Long = conf.getConf(COLUMNAR_VELOX_MEM_CACHE_SIZE)

  def veloxSsdCachePath: String = conf.getConf(COLUMNAR_VELOX_SSD_CACHE_PATH)

  def veloxSsdCacheSize: Long = conf.getConf(COLUMNAR_VELOX_SSD_CACHE_SIZE)

  def veloxSsdCacheShards: Integer = conf.getConf(COLUMNAR_VELOX_SSD_CACHE_SHARDS)

  def veloxSsdCacheIOThreads: Integer = conf.getConf(COLUMNAR_VELOX_SSD_CACHE_IO_THREADS)

  def veloxSsdODirectEnabled: Boolean = conf.getConf(COLUMNAR_VELOX_SSD_ODIRECT_ENABLED)

  def veloxConnectorIOThreads: Integer = conf.getConf(COLUMNAR_VELOX_CONNECTOR_IO_THREADS)

  def veloxSplitPreloadPerDriver: Integer = conf.getConf(COLUMNAR_VELOX_SPLIT_PRELOAD_PER_DRIVER)

  def veloxSpillStrategy: String = conf.getConf(COLUMNAR_VELOX_SPILL_STRATEGY)

  def veloxMaxSpillFileSize: Long = conf.getConf(COLUMNAR_VELOX_MAX_SPILL_FILE_SIZE)

  def veloxSpillFileSystem: String = conf.getConf(COLUMNAR_VELOX_SPILL_FILE_SYSTEM)

  def veloxBloomFilterExpectedNumItems: Long =
    conf.getConf(COLUMNAR_VELOX_BLOOM_FILTER_EXPECTED_NUM_ITEMS)

  def veloxBloomFilterNumBits: Long = conf.getConf(COLUMNAR_VELOX_BLOOM_FILTER_NUM_BITS)

  def veloxBloomFilterMaxNumBits: Long = conf.getConf(COLUMNAR_VELOX_BLOOM_FILTER_MAX_NUM_BITS)

  def chColumnarShufflePreferSpill: Boolean = conf.getConf(COLUMNAR_CH_SHUFFLE_PREFER_SPILL_ENABLED)

  def chColumnarShuffleSpillThreshold: Long = conf.getConf(COLUMNAR_CH_SHUFFLE_SPILL_THRESHOLD)

  def chColumnarThrowIfMemoryExceed: Boolean = conf.getConf(COLUMNAR_CH_THROW_IF_MEMORY_EXCEED)

  def chColumnarFlushBlockBufferBeforeEvict: Boolean =
    conf.getConf(COLUMNAR_CH_FLUSH_BLOCK_BUFFER_BEFORE_EVICT)

  def transformPlanLogLevel: String = conf.getConf(TRANSFORM_PLAN_LOG_LEVEL)

  def substraitPlanLogLevel: String = conf.getConf(SUBSTRAIT_PLAN_LOG_LEVEL)

  def validationLogLevel: String = conf.getConf(VALIDATION_LOG_LEVEL)

  def softAffinityLogLevel: String = conf.getConf(SOFT_AFFINITY_LOG_LEVEL)

  // A comma-separated list of classes for the extended columnar pre rules
  def extendedColumnarPreRules: String = conf.getConf(EXTENDED_COLUMNAR_PRE_RULES)

  // A comma-separated list of classes for the extended columnar post rules
  def extendedColumnarPostRules: String = conf.getConf(EXTENDED_COLUMNAR_POST_RULES)

  def extendedExpressionTransformer: String = conf.getConf(EXTENDED_EXPRESSION_TRAN_CONF)

  def expressionBlacklist: Set[String] = {
    val blacklist = conf.getConf(EXPRESSION_BLACK_LIST)
    if (blacklist.isDefined) {
      blacklist.get.toLowerCase(Locale.ROOT).trim.split(",").toSet
    } else {
      Set.empty
    }
  }

  def printStackOnValidationFailure: Boolean =
    conf.getConf(VALIDATION_PRINT_FAILURE_STACK_)

  def enableFallbackReport: Boolean = conf.getConf(FALLBACK_REPORTER_ENABLED)

  def enableVeloxUserExceptionStacktrace: Boolean =
    conf.getConf(COLUMNAR_VELOX_ENABLE_USER_EXCEPTION_STACKTRACE)

  def memoryUseHugePages: Boolean =
    conf.getConf(COLUMNAR_VELOX_MEMORY_USE_HUGE_PAGES)

  def debug: Boolean = conf.getConf(DEBUG_LEVEL_ENABLED)
  def taskStageId: Int = conf.getConf(BENCHMARK_TASK_STAGEID)
  def taskPartitionId: Int = conf.getConf(BENCHMARK_TASK_PARTITIONID)
  def taskId: Long = conf.getConf(BENCHMARK_TASK_TASK_ID)
  def textInputMaxBlockSize: Long = conf.getConf(TEXT_INPUT_ROW_MAX_BLOCK_SIZE)
  def textIputEmptyAsDefault: Boolean = conf.getConf(TEXT_INPUT_EMPTY_AS_DEFAULT)
  def enableParquetRowGroupMaxMinIndex: Boolean =
    conf.getConf(ENABLE_PARQUET_ROW_GROUP_MAX_MIN_INDEX)

  def maxPartialAggregationMemoryRatio: Option[Double] =
    conf.getConf(MAX_PARTIAL_AGGREGATION_MEMORY_RATIO)
  def maxExtendedPartialAggregationMemoryRatio: Option[Double] =
    conf.getConf(MAX_EXTENDED_PARTIAL_AGGREGATION_MEMORY_RATIO)
  def abandonPartialAggregationMinPct: Option[Int] =
    conf.getConf(ABANDON_PARTIAL_AGGREGATION_MIN_PCT)
  def abandonPartialAggregationMinRows: Option[Int] =
    conf.getConf(ABANDON_PARTIAL_AGGREGATION_MIN_ROWS)
  def enableNativeWriter: Boolean = conf.getConf(NATIVE_WRITER_ENABLED)

<<<<<<< HEAD
  def directorySizeGuess: Option[Int] =
    conf.getConf(DIRECTORY_SIZE_GUESS)
  def filePreloadThreshold: Option[Int] =
    conf.getConf(FILE_PRELOAD_THRESHOLD)
  def prefetchRowGroups: Option[Int] =
    conf.getConf(PREFETCH_ROW_GROUPS)
  def loadQuantum: Option[Int] =
    conf.getConf(LOAD_QUANTUM)
  def maxCoalescedDistanceBytes: Option[Int] =
    conf.getConf(MAX_COALESCED_DISTANCE_BYTES)
  def maxCoalescedBytes: Option[Int] =
    conf.getConf(MAX_COALESCED_BYTES)

=======
  def enableColumnarProjectCollapse: Boolean = conf.getConf(ENABLE_COLUMNAR_PROJECT_COLLAPSE)
>>>>>>> ee48260b
}

object GlutenConfig {
  import SQLConf._

  var GLUTEN_ENABLE_BY_DEFAULT = true
  val GLUTEN_ENABLE_KEY = "spark.gluten.enabled"
  val GLUTEN_LIB_NAME = "spark.gluten.sql.columnar.libname"
  val GLUTEN_LIB_PATH = "spark.gluten.sql.columnar.libpath"
  val GLUTEN_EXECUTOR_LIB_PATH = "spark.gluten.sql.columnar.executor.libpath"

  // Hive configurations.
  val SPARK_PREFIX = "spark."
  val HIVE_EXEC_ORC_STRIPE_SIZE = "hive.exec.orc.stripe.size"
  val SPARK_HIVE_EXEC_ORC_STRIPE_SIZE: String = SPARK_PREFIX + HIVE_EXEC_ORC_STRIPE_SIZE
  val HIVE_EXEC_ORC_ROW_INDEX_STRIDE = "hive.exec.orc.row.index.stride"
  val SPARK_HIVE_EXEC_ORC_ROW_INDEX_STRIDE: String = SPARK_PREFIX + HIVE_EXEC_ORC_ROW_INDEX_STRIDE
  val HIVE_EXEC_ORC_COMPRESS = "hive.exec.orc.compress"
  val SPARK_HIVE_EXEC_ORC_COMPRESS: String = SPARK_PREFIX + HIVE_EXEC_ORC_COMPRESS
  val SPARK_SQL_PARQUET_COMPRESSION_CODEC: String = "spark.sql.parquet.compression.codec"
  val PARQUET_BLOCK_SIZE: String = "parquet.block.size"
  val PARQUET_BLOCK_ROWS: String = "parquet.block.rows"
  val PARQUET_GZIP_WINDOW_SIZE: String = "parquet.gzip.windowSize"
  // Hadoop config
  val HADOOP_PREFIX = "spark.hadoop."

  // S3 config
  val S3A_PREFIX = "fs.s3a."
  val S3_ACCESS_KEY = "fs.s3a.access.key"
  val SPARK_S3_ACCESS_KEY: String = HADOOP_PREFIX + S3_ACCESS_KEY
  val S3_SECRET_KEY = "fs.s3a.secret.key"
  val SPARK_S3_SECRET_KEY: String = HADOOP_PREFIX + S3_SECRET_KEY
  val S3_ENDPOINT = "fs.s3a.endpoint"
  val SPARK_S3_ENDPOINT: String = HADOOP_PREFIX + S3_ENDPOINT
  val S3_CONNECTION_SSL_ENABLED = "fs.s3a.connection.ssl.enabled"
  val SPARK_S3_CONNECTION_SSL_ENABLED: String = HADOOP_PREFIX + S3_CONNECTION_SSL_ENABLED
  val S3_PATH_STYLE_ACCESS = "fs.s3a.path.style.access"
  val SPARK_S3_PATH_STYLE_ACCESS: String = HADOOP_PREFIX + S3_PATH_STYLE_ACCESS
  val S3_USE_INSTANCE_CREDENTIALS = "fs.s3a.use.instance.credentials"
  val SPARK_S3_USE_INSTANCE_CREDENTIALS: String = HADOOP_PREFIX + S3_USE_INSTANCE_CREDENTIALS
  val S3_IAM_ROLE = "fs.s3a.iam.role"
  val SPARK_S3_IAM: String = HADOOP_PREFIX + S3_IAM_ROLE
  val S3_IAM_ROLE_SESSION_NAME = "fs.s3a.iam.role.session.name"
  val SPARK_S3_IAM_SESSION_NAME: String = HADOOP_PREFIX + S3_IAM_ROLE_SESSION_NAME

  // Hardware acceleraters backend
  val GLUTEN_SHUFFLE_CODEC_BACKEND = "spark.gluten.sql.columnar.shuffle.codecBackend"
  // ABFS config
  val ABFS_ACCOUNT_KEY = "hadoop.fs.azure.account.key"
  val SPARK_ABFS_ACCOUNT_KEY: String = "spark." + ABFS_ACCOUNT_KEY

  // QAT config
  val GLUTEN_QAT_BACKEND_NAME = "qat"
  val GLUTEN_QAT_SUPPORTED_CODEC: Set[String] = Set("gzip", "zstd")
  // IAA config
  val GLUTEN_IAA_BACKEND_NAME = "iaa"
  val GLUTEN_IAA_SUPPORTED_CODEC: Set[String] = Set("gzip")

  val GLUTEN_CONFIG_PREFIX = "spark.gluten.sql.columnar.backend."

  // Private Spark configs.
  val GLUTEN_OFFHEAP_SIZE_KEY = "spark.memory.offHeap.size"
  val GLUTEN_OFFHEAP_ENABLED = "spark.memory.offHeap.enabled"

  // For Soft Affinity Scheduling
  // Enable Soft Affinity Scheduling, defalut value is false
  val GLUTEN_SOFT_AFFINITY_ENABLED = "spark.gluten.soft-affinity.enabled"
  val GLUTEN_SOFT_AFFINITY_ENABLED_DEFAULT_VALUE = false
  // Calculate the number of the replcations for scheduling to the target executors per file
  val GLUTEN_SOFT_AFFINITY_REPLICATIONS_NUM = "spark.gluten.soft-affinity.replications.num"
  val GLUTEN_SOFT_AFFINITY_REPLICATIONS_NUM_DEFAULT_VALUE = 2
  // For on HDFS, if there are already target hosts,
  // and then prefer to use the orginal target hosts to schedule
  val GLUTEN_SOFT_AFFINITY_MIN_TARGET_HOSTS = "spark.gluten.soft-affinity.min.target-hosts"
  val GLUTEN_SOFT_AFFINITY_MIN_TARGET_HOSTS_DEFAULT_VALUE = 1

  // Pass through to native conf
  val GLUTEN_SAVE_DIR = "spark.gluten.saveDir"

  val GLUTEN_DEBUG_MODE = "spark.gluten.sql.debug"

  // Added back to Spark Conf during executor initialization
  val GLUTEN_OFFHEAP_SIZE_IN_BYTES_KEY = "spark.gluten.memory.offHeap.size.in.bytes"
  val GLUTEN_CONSERVATIVE_OFFHEAP_SIZE_IN_BYTES_KEY =
    "spark.gluten.memory.conservative.offHeap.size.in.bytes"
  val GLUTEN_TASK_OFFHEAP_SIZE_IN_BYTES_KEY = "spark.gluten.memory.task.offHeap.size.in.bytes"
  val GLUTEN_CONSERVATIVE_TASK_OFFHEAP_SIZE_IN_BYTES_KEY =
    "spark.gluten.memory.conservative.task.offHeap.size.in.bytes"

  // Batch size.
  val GLUTEN_MAX_BATCH_SIZE_KEY = "spark.gluten.sql.columnar.maxBatchSize"

  // Shuffle Writer buffer size.
  val GLUTEN_SHUFFLE_WRITER_BUFFER_SIZE = "spark.gluten.shuffleWriter.bufferSize"

  // Controls whether to load DLL from jars. User can get dependent native libs packed into a jar
  // by executing dev/package.sh. Then, with that jar configured, Gluten can load the native libs
  // at runtime. This config is just for velox backend. And it is NOT applicable to the situation
  // where deployed gluten jar is generated through static build (e.g., Gluten's release jar).
  val GLUTEN_LOAD_LIB_FROM_JAR = "spark.gluten.loadLibFromJar"
  val GLUTEN_LOAD_LIB_FROM_JAR_DEFAULT = false

  // Expired time of execution with resource relation has cached
  val GLUTEN_RESOURCE_RELATION_EXPIRED_TIME = "spark.gluten.execution.resource.expired.time"
  // unit: SECONDS, default 1 day
  val GLUTEN_RESOURCE_RELATION_EXPIRED_TIME_DEFAULT: Int = 86400

  // Supported hive/python/scala udf names
  val GLUTEN_SUPPORTED_HIVE_UDFS = "spark.gluten.supported.hive.udfs"
  val GLUTEN_SUPPORTED_PYTHON_UDFS = "spark.gluten.supported.python.udfs"
  val GLUTEN_SUPPORTED_SCALA_UDFS = "spark.gluten.supported.scala.udfs"

  val GLUTEN_EXTENDED_EXPRESSION_TRAN_CONF =
    "spark.gluten.sql.columnar.extended.expressions.transformer"

  // This is an internal config property set by Gluten. It is used to hold default session timezone
  // and will be really used by Gluten only if `spark.sql.session.timeZone` is not set.
  val GLUTEN_DEFAULT_SESSION_TIMEZONE_KEY = "spark.gluten.sql.session.timeZone.default"

  // Principal of current user
  val GLUTEN_UGI_USERNAME = "spark.gluten.ugi.username"
  // Tokens of current user, split by `\0`
  val GLUTEN_UGI_TOKENS = "spark.gluten.ugi.tokens"

  var ins: GlutenConfig = _

  def getConf: GlutenConfig = {
    new GlutenConfig(SQLConf.get)
  }

  @deprecated
  def getTempFile: String = synchronized {
    if (ins != null && ins.tmpFile.nonEmpty) {
      ins.tmpFile.get
    } else {
      System.getProperty("java.io.tmpdir")
    }
  }

  /** Get dynamic configs. */
  def getNativeSessionConf(
      backendPrefix: String,
      conf: scala.collection.Map[String, String]): util.Map[String, String] = {
    val nativeConfMap = new util.HashMap[String, String]()
    val keys = ImmutableList.of(
      GLUTEN_DEBUG_MODE,
      GLUTEN_SAVE_DIR,
      GLUTEN_TASK_OFFHEAP_SIZE_IN_BYTES_KEY,
      GLUTEN_MAX_BATCH_SIZE_KEY,
      GLUTEN_SHUFFLE_WRITER_BUFFER_SIZE,
      SQLConf.SESSION_LOCAL_TIMEZONE.key,
      GLUTEN_DEFAULT_SESSION_TIMEZONE_KEY,
      SQLConf.LEGACY_SIZE_OF_NULL.key,
      "spark.io.compression.codec",
      COLUMNAR_VELOX_BLOOM_FILTER_EXPECTED_NUM_ITEMS.key,
      COLUMNAR_VELOX_BLOOM_FILTER_NUM_BITS.key,
      COLUMNAR_VELOX_BLOOM_FILTER_MAX_NUM_BITS.key
    )
    keys.forEach(
      k => {
        if (conf.contains(k)) {
          nativeConfMap.put(k, conf(k))
        }
      })

    val keyWithDefault = ImmutableList.of(
      (SQLConf.CASE_SENSITIVE.key, "false")
    )
    keyWithDefault.forEach(e => nativeConfMap.put(e._1, conf.getOrElse(e._1, e._2)))

    // Backend's dynamic session conf only.
    conf
      .filter(entry => entry._1.startsWith(backendPrefix) && !SQLConf.isStaticConfigKey(entry._1))
      .foreach(entry => nativeConfMap.put(entry._1, entry._2))

    // Pass the latest tokens to native
    nativeConfMap.put(
      GLUTEN_UGI_TOKENS,
      UserGroupInformation.getCurrentUser.getTokens.asScala
        .map(_.encodeToUrlString)
        .mkString("\u0000"))
    nativeConfMap.put(GLUTEN_UGI_USERNAME, UserGroupInformation.getCurrentUser.getUserName)

    // return
    nativeConfMap
  }

  /**
   * Get static and dynamic configs. Some of the config is dynamic in spark, but is static in
   * gluten, these will be used to construct HiveConnector which intends reused in velox
   */
  def getNativeBackendConf(
      backendPrefix: String,
      conf: scala.collection.Map[String, String]): util.Map[String, String] = {

    val nativeConfMap = new util.HashMap[String, String]()

    // some configs having default values
    val keyWithDefault = ImmutableList.of(
      (SPARK_S3_ACCESS_KEY, ""),
      (SPARK_S3_SECRET_KEY, ""),
      (SPARK_S3_ENDPOINT, "localhost:9000"),
      (SPARK_S3_CONNECTION_SSL_ENABLED, "false"),
      (SPARK_S3_PATH_STYLE_ACCESS, "true"),
      (SPARK_S3_USE_INSTANCE_CREDENTIALS, "false"),
      (SPARK_S3_IAM, ""),
      (SPARK_S3_IAM_SESSION_NAME, ""),
      (
        COLUMNAR_VELOX_CONNECTOR_IO_THREADS.key,
        COLUMNAR_VELOX_CONNECTOR_IO_THREADS.defaultValueString),
      (
        COLUMNAR_VELOX_SPLIT_PRELOAD_PER_DRIVER.key,
        COLUMNAR_VELOX_SPLIT_PRELOAD_PER_DRIVER.defaultValueString),
      (COLUMNAR_SHUFFLE_CODEC.key, ""),
      (COLUMNAR_SHUFFLE_CODEC_BACKEND.key, ""),
      ("spark.hadoop.input.connect.timeout", "180000"),
      ("spark.hadoop.input.read.timeout", "180000"),
      ("spark.hadoop.input.write.timeout", "180000"),
      ("spark.hadoop.dfs.client.log.severity", "INFO"),
      ("spark.sql.orc.compression.codec", "snappy"),
      (
        COLUMNAR_VELOX_FILE_HANDLE_CACHE_ENABLED.key,
        COLUMNAR_VELOX_FILE_HANDLE_CACHE_ENABLED.defaultValueString)
    )
    keyWithDefault.forEach(e => nativeConfMap.put(e._1, conf.getOrElse(e._1, e._2)))

    val keys = ImmutableList.of(
      GLUTEN_DEBUG_MODE,
      // datasource config
      SPARK_SQL_PARQUET_COMPRESSION_CODEC,
      // datasource config end

      GLUTEN_OFFHEAP_SIZE_IN_BYTES_KEY,
      GLUTEN_TASK_OFFHEAP_SIZE_IN_BYTES_KEY,
      GLUTEN_OFFHEAP_ENABLED
    )
    keys.forEach(
      k => {
        if (conf.contains(k)) {
          nativeConfMap.put(k, conf(k))
        }
      })

    conf
      .filter(_._1.startsWith(backendPrefix))
      .foreach(entry => nativeConfMap.put(entry._1, entry._2))

    // put in all S3 configs
    conf
      .filter(_._1.startsWith(HADOOP_PREFIX + S3A_PREFIX))
      .foreach(entry => nativeConfMap.put(entry._1, entry._2))

    conf
      .filter(_._1.startsWith(SPARK_ABFS_ACCOUNT_KEY))
      .foreach(entry => nativeConfMap.put(entry._1, entry._2))

    // return
    nativeConfMap
  }

  val GLUTEN_ENABLED =
    buildConf(GLUTEN_ENABLE_KEY)
      .internal()
      .doc("Whether to enable gluten. Default value is true. Just an experimental property." +
        " Recommend to enable/disable Gluten through the setting for spark.plugins.")
      .booleanConf
      .createWithDefault(GLUTEN_ENABLE_BY_DEFAULT)

  // FIXME the option currently controls both JVM and native validation against a Substrait plan.
  val NATIVE_VALIDATION_ENABLED =
    buildConf("spark.gluten.sql.enable.native.validation")
      .internal()
      .doc(
        "This is tmp config to specify whether to enable the native validation based on " +
          "Substrait plan. After the validations in all backends are correctly implemented, " +
          "this config should be removed.")
      .booleanConf
      .createWithDefault(true)

  val COLUMNAR_BATCHSCAN_ENABLED =
    buildConf("spark.gluten.sql.columnar.batchscan")
      .internal()
      .doc("Enable or disable columnar batchscan.")
      .booleanConf
      .createWithDefault(true)

  val COLUMNAR_FILESCAN_ENABLED =
    buildConf("spark.gluten.sql.columnar.filescan")
      .internal()
      .doc("Enable or disable columnar filescan.")
      .booleanConf
      .createWithDefault(true)

  val COLUMNAR_HIVETABLESCAN_ENABLED =
    buildConf("spark.gluten.sql.columnar.hivetablescan")
      .internal()
      .doc("Enable or disable columnar hivetablescan.")
      .booleanConf
      .createWithDefault(true)

  val VANILLA_VECTORIZED_READERS_ENABLED =
    buildConf("spark.gluten.sql.columnar.enableVanillaVectorizedReaders")
      .internal()
      .doc("Enable or disable vanilla vectorized scan.")
      .booleanConf
      .createWithDefault(true)

  val COLUMNAR_HASHAGG_ENABLED =
    buildConf("spark.gluten.sql.columnar.hashagg")
      .internal()
      .doc("Enable or disable columnar hashagg.")
      .booleanConf
      .createWithDefault(true)

  val COLUMNAR_FORCE_HASHAGG_ENABLED =
    buildConf("spark.gluten.sql.columnar.force.hashagg")
      .internal()
      .doc("Whether to force to use gluten's hash agg for replacing vanilla spark's sort agg.")
      .booleanConf
      .createWithDefault(true)

  val COLUMNAR_PROJECT_ENABLED =
    buildConf("spark.gluten.sql.columnar.project")
      .internal()
      .doc("Enable or disable columnar project.")
      .booleanConf
      .createWithDefault(true)

  val COLUMNAR_FILTER_ENABLED =
    buildConf("spark.gluten.sql.columnar.filter")
      .internal()
      .doc("Enable or disable columnar filter.")
      .booleanConf
      .createWithDefault(true)

  val COLUMNAR_SORT_ENABLED =
    buildConf("spark.gluten.sql.columnar.sort")
      .internal()
      .doc("Enable or disable columnar sort.")
      .booleanConf
      .createWithDefault(true)

  val COLUMNAR_WINDOW_ENABLED =
    buildConf("spark.gluten.sql.columnar.window")
      .internal()
      .doc("Enable or disable columnar window.")
      .booleanConf
      .createWithDefault(true)

  val COLUMNAR_VELOX_WINDOW_TYPE =
    buildConf("spark.gluten.sql.columnar.backend.velox.window.type")
      .internal()
      .doc(
        "Velox backend supports both SortWindow and" +
          " StreamingWindow operators." +
          " The StreamingWindow operator skips the sorting step" +
          " in the input but does not support spill." +
          " On the other hand, the SortWindow operator is " +
          "responsible for sorting the input data within the" +
          " Window operator and also supports spill.")
      .stringConf
      .checkValues(Set("streaming", "sort"))
      .createWithDefault("streaming")

  val COLUMNAR_PREFER_STREAMING_AGGREGATE =
    buildConf("spark.gluten.sql.columnar.preferStreamingAggregate")
      .internal()
      .doc(
        "Velox backend supports `StreamingAggregate`. `StreamingAggregate` uses the less " +
          "memory as it does not need to hold all groups in memory, so it could avoid spill. " +
          "When true and the child output ordering satisfies the grouping key then " +
          "Gluten will choose `StreamingAggregate` as the native operator.")
      .booleanConf
      .createWithDefault(true)

  val COLUMNAR_FPRCE_SHUFFLED_HASH_JOIN_ENABLED =
    buildConf("spark.gluten.sql.columnar.forceShuffledHashJoin")
      .internal()
      .booleanConf
      .createWithDefault(true)

  val COLUMNAR_SHUFFLED_HASH_JOIN_ENABLED =
    buildConf("spark.gluten.sql.columnar.shuffledHashJoin")
      .internal()
      .doc("Enable or disable columnar shuffledHashJoin.")
      .booleanConf
      .createWithDefault(true)

  val COLUMNAR_COLUMNAR_TO_ROW_ENABLED =
    buildConf("spark.gluten.sql.columnar.columnarToRow")
      .internal()
      .doc("Enable or disable columnar columnarToRow.")
      .booleanConf
      .createWithDefault(true)

  val COLUMNAR_SORTMERGEJOIN_ENABLED =
    buildConf("spark.gluten.sql.columnar.sortMergeJoin")
      .internal()
      .doc("Enable or disable columnar sortMergeJoin. " +
        "This should be set with preferSortMergeJoin=false.")
      .booleanConf
      .createWithDefault(true)

  val COLUMNAR_UNION_ENABLED =
    buildConf("spark.gluten.sql.columnar.union")
      .internal()
      .doc("Enable or disable columnar union.")
      .booleanConf
      .createWithDefault(true)

  val COLUMNAR_EXPAND_ENABLED =
    buildConf("spark.gluten.sql.columnar.expand")
      .internal()
      .doc("Enable or disable columnar expand.")
      .booleanConf
      .createWithDefault(true)

  val COLUMNAR_BROADCAST_EXCHANGE_ENABLED =
    buildConf("spark.gluten.sql.columnar.broadcastExchange")
      .internal()
      .doc("Enable or disable columnar broadcastExchange.")
      .booleanConf
      .createWithDefault(true)

  val COLUMNAR_BROADCAST_JOIN_ENABLED =
    buildConf("spark.gluten.sql.columnar.broadcastJoin")
      .internal()
      .doc("Enable or disable columnar broadcastJoin.")
      .booleanConf
      .createWithDefault(true)

  val COLUMNAR_ARROW_UDF_ENABLED =
    buildConf("spark.gluten.sql.columnar.arrowUdf")
      .internal()
      .doc("Enable or disable columnar arrow udf.")
      .booleanConf
      .createWithDefault(true)

  val COLUMNAR_COALESCE_ENABLED =
    buildConf("spark.gluten.sql.columnar.coalesce")
      .internal()
      .doc("Enable or disable columnar coalesce.")
      .booleanConf
      .createWithDefault(true)

  val COLUMNAR_SHUFFLE_ENABLED =
    buildConf("spark.gluten.sql.columnar.shuffle")
      .internal()
      .doc("Enable or disable columnar shuffle.")
      .booleanConf
      .createWithDefault(true)

  val COLUMNAR_PREFER_ENABLED =
    buildConf("spark.gluten.sql.columnar.preferColumnar")
      .internal()
      .doc("Prefer to use columnar operators if set to true.")
      .booleanConf
      .createWithDefault(true)

  val COLUMNAR_ONE_ROW_RELATION_ENABLED =
    buildConf("spark.gluten.sql.columnar.oneRowRelation")
      .internal()
      .doc("Enable or disable columnar `OneRowRelation`.")
      .booleanConf
      .createWithDefault(true)

  val COLUMNAR_TABLE_CACHE_ENABLED =
    buildConf("spark.gluten.sql.columnar.tableCache")
      .internal()
      .doc("Enable or disable columnar table cache.")
      .booleanConf
      .createWithDefault(false)

  val COLUMNAR_PHYSICAL_JOIN_OPTIMIZATION_THROTTLE =
    buildConf("spark.gluten.sql.columnar.physicalJoinOptimizationLevel")
      .internal()
      .doc("Fallback to row operators if there are several continuous joins.")
      .intConf
      .createWithDefault(12)

  val COLUMNAR_PHYSICAL_JOIN_OPTIMIZATION_ENABLED =
    buildConf("spark.gluten.sql.columnar.physicalJoinOptimizeEnable")
      .internal()
      .doc("Enable or disable columnar physicalJoinOptimize.")
      .booleanConf
      .createWithDefault(false)

  val COLUMNAR_LOGICAL_JOIN_OPTIMIZATION_THROTTLE =
    buildConf("spark.gluten.sql.columnar.logicalJoinOptimizationLevel")
      .internal()
      .doc("Fallback to row operators if there are several continuous joins.")
      .intConf
      .createWithDefault(12)

  val COLUMNAR_LOGICAL_JOIN_OPTIMIZATION_ENABLED =
    buildConf("spark.gluten.sql.columnar.logicalJoinOptimizeEnable")
      .internal()
      .doc("Enable or disable columnar logicalJoinOptimize.")
      .booleanConf
      .createWithDefault(false)

  val COLUMNAR_SCAN_ONLY_ENABLED =
    buildConf("spark.gluten.sql.columnar.scanOnly")
      .internal()
      .doc("When enabled, only scan and the filter after scan will be offloaded to native.")
      .booleanConf
      .createWithDefault(false)

  val COLUMNAR_TEMP_DIR =
    buildConf("spark.gluten.sql.columnar.tmp_dir")
      .internal()
      .doc("A folder to store the codegen files.")
      .stringConf
      .createOptional

  val COLUMNAR_BROADCAST_CACHE_TIMEOUT =
    buildConf("spark.sql.columnar.sort.broadcast.cache.timeout")
      .internal()
      .doc("Deprecated")
      .intConf
      .createWithDefault(-1)

  val COLUMNAR_SHUFFLE_WRITE_EOS_ENABLED =
    buildConf("spark.gluten.sql.columnar.shuffle.writeEOS")
      .internal()
      .booleanConf
      .createWithDefault(true)

  val COLUMNAR_SHUFFLE_REALLOC_THRESHOLD =
    buildConf("spark.gluten.sql.columnar.shuffle.realloc.threshold")
      .internal()
      .doubleConf
      .createWithDefault(0.25)

  val COLUMNAR_SHUFFLE_CODEC =
    buildConf("spark.gluten.sql.columnar.shuffle.codec")
      .internal()
      .doc(
        "By default, the supported codecs are lz4 and zstd. " +
          "When spark.gluten.sql.columnar.shuffle.codecBackend=qat," +
          "the supported codecs are gzip and zstd. " +
          "When spark.gluten.sql.columnar.shuffle.codecBackend=iaa," +
          "the supported codec is gzip.")
      .stringConf
      .transform(_.toLowerCase(Locale.ROOT))
      .createOptional

  val COLUMNAR_SHUFFLE_CODEC_BACKEND =
    buildConf(GlutenConfig.GLUTEN_SHUFFLE_CODEC_BACKEND)
      .internal()
      .stringConf
      .transform(_.toLowerCase(Locale.ROOT))
      .createOptional

  val COLUMNAR_SHUFFLE_COMPRESSION_MODE =
    buildConf("spark.gluten.sql.columnar.shuffle.compressionMode")
      .internal()
      .doc("buffer means compress each buffer to pre allocated big buffer," +
        "rowvector means to copy the buffers to a big buffer, and then compress the buffer")
      .stringConf
      .checkValues(Set("buffer", "rowvector"))
      .createWithDefault("buffer")

  val COLUMNAR_SHUFFLE_COMPRESSION_THRESHOLD =
    buildConf("spark.gluten.sql.columnar.shuffle.compression.threshold")
      .internal()
      .doc("If number of rows in a batch falls below this threshold," +
        " will copy all buffers into one buffer to compress.")
      .intConf
      .createWithDefault(100)

  val COLUMNAR_MAX_BATCH_SIZE =
    buildConf(GLUTEN_MAX_BATCH_SIZE_KEY)
      .internal()
      .intConf
      .createWithDefault(4096)

  // if not set, use COLUMNAR_MAX_BATCH_SIZE instead
  val SHUFFLE_WRITER_BUFFER_SIZE =
    buildConf(GLUTEN_SHUFFLE_WRITER_BUFFER_SIZE)
      .internal()
      .intConf
      .createOptional

  val COLUMNAR_LIMIT_ENABLED =
    buildConf("spark.gluten.sql.columnar.limit")
      .internal()
      .booleanConf
      .createWithDefault(true)

  val COLUMNAR_GENERATE_ENABLED =
    buildConf("spark.gluten.sql.columnar.generate")
      .internal()
      .booleanConf
      .createWithDefault(true)

  val COLUMNAR_TAKE_ORDERED_AND_PROJECT_ENABLED =
    buildConf("spark.gluten.sql.columnar.takeOrderedAndProject")
      .internal()
      .booleanConf
      .createWithDefault(true)

  val COLUMNAR_NATIVE_BLOOMFILTER_ENABLED =
    buildConf("spark.gluten.sql.native.bloomFilter")
      .internal()
      .booleanConf
      .createWithDefault(true)

  val COLUMNAR_NATIVE_HYPERLOGLOG_AGGREGATE_ENABLED =
    buildConf("spark.gluten.sql.native.hyperLogLog.Aggregate")
      .internal()
      .booleanConf
      .createWithDefault(true)

  val COLUMNAR_PARQUET_WRITE_BLOCK_SIZE =
    buildConf("spark.gluten.sql.columnar.parquet.write.blockSize")
      .internal()
      .longConf
      .createWithDefault(128 * 1024 * 1024)

  val COLUMNAR_PARQUET_WRITE_BLOCK_ROWS =
    buildConf("spark.gluten.sql.native.parquet.write.blockRows")
      .internal()
      .longConf
      .createWithDefault(100 * 1000 * 1000)

  val COLUMNAR_QUERY_FALLBACK_THRESHOLD =
    buildConf("spark.gluten.sql.columnar.query.fallback.threshold")
      .internal()
      .doc("The threshold for whether query will fall back " +
        "by counting the number of ColumnarToRow & vanilla leaf node.")
      .intConf
      .createWithDefault(-1)

  val COLUMNAR_WHOLESTAGE_FALLBACK_THRESHOLD =
    buildConf("spark.gluten.sql.columnar.wholeStage.fallback.threshold")
      .internal()
      .doc("The threshold for whether whole stage will fall back in AQE supported case " +
        "by counting the number of ColumnarToRow & vanilla leaf node.")
      .intConf
      .createWithDefault(-1)

  val COLUMNAR_NUMA_BINDING_ENABLED =
    buildConf("spark.gluten.sql.columnar.numaBinding")
      .internal()
      .booleanConf
      .createWithDefault(false)

  val COLUMNAR_NUMA_BINDING_CORE_RANGE =
    buildConf("spark.gluten.sql.columnar.coreRange")
      .internal()
      .stringConf
      .createOptional

  val COLUMNAR_OFFHEAP_SIZE_IN_BYTES =
    buildConf(GlutenConfig.GLUTEN_OFFHEAP_SIZE_IN_BYTES_KEY)
      .internal()
      .doc(
        "Must provide default value since non-execution operations " +
          "(e.g. org.apache.spark.sql.Dataset#summary) doesn't propagate configurations using " +
          "org.apache.spark.sql.execution.SQLExecution#withSQLConfPropagated")
      .bytesConf(ByteUnit.BYTE)
      .createWithDefaultString("0")

  val COLUMNAR_CONSERVATIVE_OFFHEAP_SIZE_IN_BYTES =
    buildConf(GlutenConfig.GLUTEN_CONSERVATIVE_OFFHEAP_SIZE_IN_BYTES_KEY)
      .internal()
      .doc(
        "Must provide default value since non-execution operations " +
          "(e.g. org.apache.spark.sql.Dataset#summary) doesn't propagate configurations using " +
          "org.apache.spark.sql.execution.SQLExecution#withSQLConfPropagated")
      .bytesConf(ByteUnit.BYTE)
      .createWithDefaultString("0")

  val COLUMNAR_TASK_OFFHEAP_SIZE_IN_BYTES =
    buildConf(GlutenConfig.GLUTEN_TASK_OFFHEAP_SIZE_IN_BYTES_KEY)
      .internal()
      .doc(
        "Must provide default value since non-execution operations " +
          "(e.g. org.apache.spark.sql.Dataset#summary) doesn't propagate configurations using " +
          "org.apache.spark.sql.execution.SQLExecution#withSQLConfPropagated")
      .bytesConf(ByteUnit.BYTE)
      .createWithDefaultString("0")

  val COLUMNAR_CONSERVATIVE_TASK_OFFHEAP_SIZE_IN_BYTES =
    buildConf(GlutenConfig.GLUTEN_CONSERVATIVE_TASK_OFFHEAP_SIZE_IN_BYTES_KEY)
      .internal()
      .doc(
        "Must provide default value since non-execution operations " +
          "(e.g. org.apache.spark.sql.Dataset#summary) doesn't propagate configurations using " +
          "org.apache.spark.sql.execution.SQLExecution#withSQLConfPropagated")
      .bytesConf(ByteUnit.BYTE)
      .createWithDefaultString("0")

  val COLUMNAR_MEMORY_ISOLATION =
    buildConf("spark.gluten.memory.isolation")
      .internal()
      .doc("Enable isolated memory mode. If true, Gluten controls the maximum off-heap memory " +
        "can be used by each task to X, X = executor memory / max task slots. It's recommended " +
        "to set true if Gluten serves concurrent queries within a single session, since not all " +
        "memory Gluten allocated is guaranteed to be spillable. In the case, the feature should " +
        "be enabled to avoid OOM.")
      .booleanConf
      .createWithDefault(false)

  val COLUMNAR_MEMORY_OVER_ACQUIRED_RATIO =
    buildConf("spark.gluten.memory.overAcquiredMemoryRatio")
      .internal()
      .doc("If larger than 0, Velox backend will try over-acquire this ratio of the total " +
        "allocated memory as backup to avoid OOM.")
      .doubleConf
      .checkValue(d => d >= 0.0d, "Over-acquired ratio should be larger than or equals 0")
      .createWithDefault(0.3d)

  val COLUMNAR_MEMORY_RESERVATION_BLOCK_SIZE =
    buildConf("spark.gluten.memory.reservationBlockSize")
      .internal()
      .doc("Block size of native reservation listener reserve memory from Spark.")
      .bytesConf(ByteUnit.BYTE)
      .createWithDefaultString("8MB")

  // velox caching options
  val COLUMNAR_VELOX_CACHE_ENABLED =
    buildStaticConf("spark.gluten.sql.columnar.backend.velox.cacheEnabled")
      .internal()
      .doc("Enable Velox cache, default off")
      .booleanConf
      .createWithDefault(false)

  val COLUMNAR_VELOX_MEM_CACHE_SIZE =
    buildStaticConf("spark.gluten.sql.columnar.backend.velox.memCacheSize")
      .internal()
      .doc("The memory cache size")
      .bytesConf(ByteUnit.BYTE)
      .createWithDefaultString("1GB")

  val COLUMNAR_VELOX_SSD_CACHE_PATH =
    buildStaticConf("spark.gluten.sql.columnar.backend.velox.ssdCachePath")
      .internal()
      .doc("The folder to store the cache files, better on SSD")
      .stringConf
      .createWithDefault("/tmp")

  val COLUMNAR_VELOX_SSD_CACHE_SIZE =
    buildStaticConf("spark.gluten.sql.columnar.backend.velox.ssdCacheSize")
      .internal()
      .doc("The SSD cache size, will do memory caching only if this value = 0")
      .bytesConf(ByteUnit.BYTE)
      .createWithDefaultString("1GB")

  val COLUMNAR_VELOX_SSD_CACHE_SHARDS =
    buildStaticConf("spark.gluten.sql.columnar.backend.velox.ssdCacheShards")
      .internal()
      .doc("The cache shards")
      .intConf
      .createWithDefault(1)

  val COLUMNAR_VELOX_SSD_CACHE_IO_THREADS =
    buildStaticConf("spark.gluten.sql.columnar.backend.velox.ssdCacheIOThreads")
      .internal()
      .doc("The IO threads for cache promoting")
      .intConf
      .createWithDefault(1)

  val COLUMNAR_VELOX_SSD_ODIRECT_ENABLED =
    buildStaticConf("spark.gluten.sql.columnar.backend.velox.ssdODirect")
      .internal()
      .doc("The O_DIRECT flag for cache writing")
      .booleanConf
      .createWithDefault(false)

  val COLUMNAR_VELOX_CONNECTOR_IO_THREADS =
    buildStaticConf("spark.gluten.sql.columnar.backend.velox.IOThreads")
      .internal()
      .doc("The IO threads for connector split preloading")
      .intConf
      .createWithDefault(0)

  val COLUMNAR_VELOX_SPLIT_PRELOAD_PER_DRIVER =
    buildStaticConf("spark.gluten.sql.columnar.backend.velox.SplitPreloadPerDriver")
      .internal()
      .doc("The split preload per task")
      .intConf
      .createWithDefault(2)

  val COLUMNAR_VELOX_GLOG_VERBOSE_LEVEL =
    buildStaticConf("spark.gluten.sql.columnar.backend.velox.glogVerboseLevel")
      .internal()
      .doc("Set glog verbose level in Velox backend, same as FLAGS_v.")
      .intConf
      .createWithDefault(0)

  val COLUMNAR_VELOX_GLOG_SEVERITY_LEVEL =
    buildStaticConf("spark.gluten.sql.columnar.backend.velox.glogSeverityLevel")
      .internal()
      .doc("Set glog severity level in Velox backend, same as FLAGS_minloglevel.")
      .intConf
      .createWithDefault(1)

  val COLUMNAR_VELOX_SPILL_STRATEGY =
    buildConf("spark.gluten.sql.columnar.backend.velox.spillStrategy")
      .internal()
      .doc("none: Disable spill on Velox backend; " +
        "auto: Let Spark memory manager manage Velox's spilling")
      .stringConf
      .transform(_.toLowerCase(Locale.ROOT))
      .checkValues(Set("none", "auto"))
      .createWithDefault("auto")

  val COLUMNAR_VELOX_MAX_SPILL_FILE_SIZE =
    buildConf("spark.gluten.sql.columnar.backend.velox.maxSpillFileSize")
      .internal()
      .doc("The maximum size of a single spill file created")
      .bytesConf(ByteUnit.BYTE)
      .createWithDefaultString("1GB")

  val COLUMNAR_VELOX_SPILL_FILE_SYSTEM =
    buildConf("spark.gluten.sql.columnar.backend.velox.spillFileSystem")
      .internal()
      .doc(
        "The filesystem used to store spill data. local: The local file system. " +
          "heap-over-local: Write file to JVM heap if having extra heap space. " +
          "Otherwise write to local file system.")
      .stringConf
      .checkValues(Set("local", "heap-over-local"))
      .createWithDefaultString("local")

  val COLUMNAR_CH_SHUFFLE_PREFER_SPILL_ENABLED =
    buildConf("spark.gluten.sql.columnar.backend.ch.shuffle.preferSpill")
      .internal()
      .doc(
        "Whether to spill the partition buffers when buffers are full. " +
          "If false, the partition buffers will be cached in memory first, " +
          "and the cached buffers will be spilled when reach maximum memory.")
      .booleanConf
      .createWithDefault(false)

  val COLUMNAR_CH_SHUFFLE_SPILL_THRESHOLD =
    buildConf("spark.gluten.sql.columnar.backend.ch.spillThreshold")
      .internal()
      .doc("Shuffle spill threshold on ch backend")
      .bytesConf(ByteUnit.BYTE)
      .createWithDefaultString("0MB")

  val COLUMNAR_CH_THROW_IF_MEMORY_EXCEED =
    buildConf("spark.gluten.sql.columnar.backend.ch.throwIfMemoryExceed")
      .internal()
      .doc("Throw exception if memory exceeds threshold on ch backend.")
      .booleanConf
      .createWithDefault(true)

  val COLUMNAR_CH_FLUSH_BLOCK_BUFFER_BEFORE_EVICT =
    buildConf("spark.gluten.sql.columnar.backend.ch.flushBlockBufferBeforeEvict")
      .internal()
      .doc("Whether to flush partition_block_buffer before execute evict in CH PartitionWriter.")
      .booleanConf
      .createWithDefault(false)

  val TRANSFORM_PLAN_LOG_LEVEL =
    buildConf("spark.gluten.sql.transform.logLevel")
      .internal()
      .stringConf
      .transform(_.toUpperCase(Locale.ROOT))
      .checkValue(
        logLevel => Set("TRACE", "DEBUG", "INFO", "WARN", "ERROR").contains(logLevel),
        "Valid values are 'trace', 'debug', 'info', 'warn' and 'error'.")
      .createWithDefault("DEBUG")

  val SUBSTRAIT_PLAN_LOG_LEVEL =
    buildConf("spark.gluten.sql.substrait.plan.logLevel")
      .internal()
      .stringConf
      .transform(_.toUpperCase(Locale.ROOT))
      .checkValue(
        logLevel => Set("TRACE", "DEBUG", "INFO", "WARN", "ERROR").contains(logLevel),
        "Valid values are 'trace', 'debug', 'info', 'warn' and 'error'.")
      .createWithDefault("DEBUG")

  val VALIDATION_LOG_LEVEL =
    buildConf("spark.gluten.sql.validation.logLevel")
      .internal()
      .stringConf
      .transform(_.toUpperCase(Locale.ROOT))
      .checkValue(
        logLevel => Set("TRACE", "DEBUG", "INFO", "WARN", "ERROR").contains(logLevel),
        "Valid values are 'trace', 'debug', 'info', 'warn' and 'error'.")
      .createWithDefault("INFO")

  val VALIDATION_PRINT_FAILURE_STACK_ =
    buildConf("spark.gluten.sql.validation.printStackOnFailure")
      .internal()
      .booleanConf
      .createWithDefault(false)

  val SOFT_AFFINITY_LOG_LEVEL =
    buildConf("spark.gluten.soft-affinity.logLevel")
      .internal()
      .stringConf
      .transform(_.toUpperCase(Locale.ROOT))
      .checkValue(
        logLevel => Set("TRACE", "DEBUG", "INFO", "WARN", "ERROR").contains(logLevel),
        "Valid values are 'trace', 'debug', 'info', 'warn' and 'error'.")
      .createWithDefault("DEBUG")

  val DEBUG_LEVEL_ENABLED =
    buildConf(GLUTEN_DEBUG_MODE)
      .internal()
      .booleanConf
      .createWithDefault(false)

  val BENCHMARK_TASK_STAGEID =
    buildConf("spark.gluten.sql.benchmark_task.stageId")
      .internal()
      .intConf
      .createWithDefault(-1)

  val BENCHMARK_TASK_PARTITIONID =
    buildConf("spark.gluten.sql.benchmark_task.partitionId")
      .internal()
      .intConf
      .createWithDefault(-1)

  val BENCHMARK_TASK_TASK_ID =
    buildConf("spark.gluten.sql.benchmark_task.taskId")
      .internal()
      .longConf
      .createWithDefault(-1L)

  val NATIVE_WRITER_ENABLED =
    buildConf("spark.gluten.sql.native.writer.enabled")
      .internal()
      .doc("This is config to specify whether to enable the native columnar parquet/orc writer")
      .booleanConf
      .createWithDefault(false)

  val UT_STATISTIC =
    buildConf("spark.gluten.sql.ut.statistic")
      .internal()
      .booleanConf
      .createWithDefault(false)

  val EXTENDED_COLUMNAR_PRE_RULES =
    buildConf("spark.gluten.sql.columnar.extended.columnar.pre.rules")
      .doc("A comma-separated list of classes for the extended columnar pre rules.")
      .stringConf
      .createWithDefaultString("")

  val EXTENDED_COLUMNAR_POST_RULES =
    buildConf("spark.gluten.sql.columnar.extended.columnar.post.rules")
      .doc("A comma-separated list of classes for the extended columnar post rules.")
      .stringConf
      .createWithDefaultString("")

  val EXTENDED_EXPRESSION_TRAN_CONF =
    buildConf(GLUTEN_EXTENDED_EXPRESSION_TRAN_CONF)
      .doc("A class for the extended expressions transformer.")
      .stringConf
      .createWithDefaultString("")

  val EXPRESSION_BLACK_LIST =
    buildConf("spark.gluten.expression.blacklist")
      .doc("A black list of expression to skip transform, multiple values separated by commas.")
      .stringConf
      .createOptional

  val FALLBACK_REPORTER_ENABLED =
    buildConf("spark.gluten.sql.columnar.fallbackReporter")
      .doc("When true, enable fallback reporter rule to print fallback reason")
      .booleanConf
      .createWithDefault(true)

  val COLUMNAR_VELOX_ENABLE_USER_EXCEPTION_STACKTRACE =
    buildConf("spark.gluten.sql.columnar.backend.velox.enableUserExceptionStacktrace")
      .internal()
      .doc("Enable the stacktrace for user type of VeloxException")
      .booleanConf
      .createWithDefault(true)

  val COLUMNAR_VELOX_MEMORY_USE_HUGE_PAGES =
    buildConf("spark.gluten.sql.columnar.backend.velox.memoryUseHugePages")
      .internal()
      .doc("Use explicit huge pages for Velox memory allocation.")
      .booleanConf
      .createWithDefault(false)

  val COLUMNAR_VELOX_ENABLE_SYSTEM_EXCEPTION_STACKTRACE =
    buildConf("spark.gluten.sql.columnar.backend.velox.enableSystemExceptionStacktrace")
      .internal()
      .doc("Enable the stacktrace for system type of VeloxException")
      .booleanConf
      .createWithDefault(true)

  val TEXT_INPUT_ROW_MAX_BLOCK_SIZE =
    buildConf("spark.gluten.sql.text.input.max.block.size")
      .internal()
      .doc("the max block size for text input rows")
      .longConf
      .createWithDefault(8192);

  val TEXT_INPUT_EMPTY_AS_DEFAULT =
    buildConf("spark.gluten.sql.text.input.empty.as.default")
      .internal()
      .doc("treat empty fields in CSV input as default values.")
      .booleanConf
      .createWithDefault(false);

  val ENABLE_PARQUET_ROW_GROUP_MAX_MIN_INDEX =
    buildConf("spark.gluten.sql.parquet.maxmin.index")
      .internal()
      .doc("Enable row group max min index for parquet file scan")
      .booleanConf
      .createWithDefault(false)

  val MAX_PARTIAL_AGGREGATION_MEMORY_RATIO =
    buildConf("spark.gluten.sql.columnar.backend.velox.maxPartialAggregationMemoryRatio")
      .internal()
      .doc(
        "Set the max memory of partial aggregation as "
          + "maxPartialAggregationMemoryRatio of offheap size."
      )
      .doubleConf
      .createOptional

  val MAX_EXTENDED_PARTIAL_AGGREGATION_MEMORY_RATIO =
    buildConf("spark.gluten.sql.columnar.backend.velox.maxExtendedPartialAggregationMemoryRatio")
      .internal()
      .doc(
        "Set the max extended memory of partial aggregation as "
          + "maxExtendedPartialAggregationMemoryRatio of offheap size."
      )
      .doubleConf
      .createOptional

  val ABANDON_PARTIAL_AGGREGATION_MIN_PCT =
    buildConf("spark.gluten.sql.columnar.backend.velox.abandonPartialAggregationMinPct")
      .internal()
      .doc("If partial aggregation input rows number greater than this value, "
        + " partial aggregation may be early abandoned.")
      .intConf
      .createOptional

  val ABANDON_PARTIAL_AGGREGATION_MIN_ROWS =
    buildConf("spark.gluten.sql.columnar.backend.velox.abandonPartialAggregationMinRows")
      .internal()
      .doc("If partial aggregation aggregationPct greater than this value, "
        + "partial aggregation may be early abandoned.")
      .intConf
      .createOptional

  val ENABLE_DATE_TIMESTAMP_COMPARISON =
    buildConf("spark.gluten.sql.rewrite.dateTimestampComparison")
      .internal()
      .doc("Rewrite the comparision between date and timestamp to timestamp comparison."
        + "For example `fron_unixtime(ts) > date` will be rewritten to `ts > to_unixtime(date)`")
      .booleanConf
      .createWithDefault(true)

  val ENABLE_COLUMNAR_PROJECT_COLLAPSE =
    buildConf("spark.gluten.sql.columnar.project.collapse")
      .internal()
      .doc("Combines two columnar project operators into one and perform alias substitution")
      .booleanConf
      .createWithDefault(true)

  val COLUMNAR_VELOX_BLOOM_FILTER_EXPECTED_NUM_ITEMS =
    buildConf("spark.gluten.sql.columnar.backend.velox.bloomFilter.expectedNumItems")
      .internal()
      .doc("The default number of expected items for the velox bloomfilter: " +
        "'spark.bloom_filter.expected_num_items'")
      .longConf
      .createWithDefault(1000000L)

  val COLUMNAR_VELOX_BLOOM_FILTER_NUM_BITS =
    buildConf("spark.gluten.sql.columnar.backend.velox.bloomFilter.numBits")
      .internal()
      .doc("The default number of bits to use for the velox bloom filter: " +
        "'spark.bloom_filter.num_bits'")
      .longConf
      .createWithDefault(8388608L)

  val COLUMNAR_VELOX_BLOOM_FILTER_MAX_NUM_BITS =
    buildConf("spark.gluten.sql.columnar.backend.velox.bloomFilter.maxNumBits")
      .internal()
      .doc("The max number of bits to use for the velox bloom filter: " +
        "'spark.bloom_filter.max_num_bits'")
      .longConf
      .createWithDefault(4194304L)

  val COLUMNAR_VELOX_FILE_HANDLE_CACHE_ENABLED =
    buildStaticConf("spark.gluten.sql.columnar.backend.velox.fileHandleCacheEnabled")
      .internal()
      .doc("Disables caching if false. File handle cache should be disabled " +
        "if files are mutable, i.e. file content may change while file path stays the same.")
      .booleanConf
      .createWithDefault(false)

  val CACHE_WHOLE_STAGE_TRANSFORMER_CONTEXT =
    buildConf("spark.gluten.sql.cacheWholeStageTransformerContext")
      .internal()
      .doc("When true, `WholeStageTransformer` will cache the `WholeStageTransformerContext` " +
        "when executing. It is used to get substrait plan node and native plan string.")
      .booleanConf
      .createWithDefault(false)

  val INJECT_NATIVE_PLAN_STRING_TO_EXPLAIN =
    buildConf("spark.gluten.sql.injectNativePlanStringToExplain")
      .internal()
      .doc("When true, Gluten will inject native plan tree to explain string inside " +
        "`WholeStageTransformerContext`.")
      .booleanConf
      .createWithDefault(false)

  val DIRECTORY_SIZE_GUESS =
    buildStaticConf("spark.gluten.sql.columnar.backend.velox.directorySizeGuess")
      .internal()
      .doc(" Set the directory size guess for velox file scan")
      .intConf
      .createOptional

  val FILE_PRELOAD_THRESHOLD =
    buildStaticConf("spark.gluten.sql.columnar.backend.velox.filePreloadThreshold")
      .internal()
      .doc(" Set the file preload threshold for velox file scan")
      .intConf
      .createOptional

  val PREFETCH_ROW_GROUPS =
    buildStaticConf("spark.gluten.sql.columnar.backend.velox.prefetchRowGroups")
      .internal()
      .doc(" Set the prefetch row groups for velox file scan")
      .intConf
      .createOptional

  val LOAD_QUANTUM =
    buildStaticConf("spark.gluten.sql.columnar.backend.velox.loadQuantum")
      .internal()
      .doc(" Set the load quantum for velox file scan")
      .intConf
      .createOptional

  val MAX_COALESCED_DISTANCE_BYTES =
    buildStaticConf("spark.gluten.sql.columnar.backend.velox.maxCoalescedDistanceBytes")
      .internal()
      .doc(" Set the max coalesced distance bytes for velox file scan")
      .intConf
      .createOptional

  val MAX_COALESCED_BYTES =
    buildStaticConf("spark.gluten.sql.columnar.backend.velox.maxCoalescedBytes")
      .internal()
      .doc(" Set the max coalesced bytes for velox file scan")
      .intConf
      .createOptional
}<|MERGE_RESOLUTION|>--- conflicted
+++ resolved
@@ -301,7 +301,6 @@
     conf.getConf(ABANDON_PARTIAL_AGGREGATION_MIN_ROWS)
   def enableNativeWriter: Boolean = conf.getConf(NATIVE_WRITER_ENABLED)
 
-<<<<<<< HEAD
   def directorySizeGuess: Option[Int] =
     conf.getConf(DIRECTORY_SIZE_GUESS)
   def filePreloadThreshold: Option[Int] =
@@ -315,9 +314,7 @@
   def maxCoalescedBytes: Option[Int] =
     conf.getConf(MAX_COALESCED_BYTES)
 
-=======
   def enableColumnarProjectCollapse: Boolean = conf.getConf(ENABLE_COLUMNAR_PROJECT_COLLAPSE)
->>>>>>> ee48260b
 }
 
 object GlutenConfig {
