/*
 * Licensed to the Apache Software Foundation (ASF) under one or more
 * contributor license agreements.  See the NOTICE file distributed with
 * this work for additional information regarding copyright ownership.
 * The ASF licenses this file to You under the Apache License, Version 2.0
 * (the "License"); you may not use this file except in compliance with
 * the License.  You may obtain a copy of the License at
 *
 *    http://www.apache.org/licenses/LICENSE-2.0
 *
 * Unless required by applicable law or agreed to in writing, software
 * distributed under the License is distributed on an "AS IS" BASIS,
 * WITHOUT WARRANTIES OR CONDITIONS OF ANY KIND, either express or implied.
 * See the License for the specific language governing permissions and
 * limitations under the License.
 */
package org.apache.gluten.expression

object ExpressionNames {

  // Aggregation functions used by Substrait plan.
  final val SUM = "sum"
  final val AVG = "avg"
  final val COUNT = "count"
  final val COUNT_DISTINCT = "count_distinct"
  final val MIN = "min"
  final val MAX = "max"
  final val MAX_BY = "max_by"
  final val MIN_BY = "min_by"
  final val STDDEV_SAMP = "stddev_samp"
  final val STDDEV_POP = "stddev_pop"
  final val COLLECT_LIST = "collect_list"
  final val COLLECT_SET = "collect_set"
  final val BLOOM_FILTER_AGG = "bloom_filter_agg"
  final val VAR_SAMP = "var_samp"
  final val VAR_POP = "var_pop"
  final val BIT_AND_AGG = "bit_and"
  final val BIT_OR_AGG = "bit_or"
  final val BIT_XOR_AGG = "bit_xor"
  final val CORR = "corr"
  final val REGR_R2 = "regr_r2"
  final val COVAR_POP = "covar_pop"
  final val COVAR_SAMP = "covar_samp"
  final val LAST = "last"
  final val LAST_IGNORE_NULL = "last_ignore_null"
  final val FIRST = "first"
  final val FIRST_IGNORE_NULL = "first_ignore_null"
  final val APPROX_DISTINCT = "approx_distinct"
  final val APPROX_PERCENTILE = "approx_percentile"
  final val SKEWNESS = "skewness"
  final val KURTOSIS = "kurtosis"

  // Function names used by Substrait plan.
  final val ADD = "add"
  final val SUBTRACT = "subtract"
  final val MULTIPLY = "multiply"
  final val DIVIDE = "divide"
  final val POSITIVE = "positive"
  final val NEGATIVE = "negative"
  final val AND = "and"
  final val OR = "or"
  final val CAST = "cast"
  final val COALESCE = "coalesce"
  final val LIKE = "like"
  final val RLIKE = "rlike"
  final val REGEXP_REPLACE = "regexp_replace"
  final val REGEXP_EXTRACT = "regexp_extract"
  final val REGEXP_EXTRACT_ALL = "regexp_extract_all"
  final val EQUAL = "equal"
  final val EQUAL_NULL_SAFE = "equal_null_safe"
  final val LESS_THAN = "lt"
  final val LESS_THAN_OR_EQUAL = "lte"
  final val GREATER_THAN = "gt"
  final val GREATER_THAN_OR_EQUAL = "gte"
  final val ALIAS = "alias"
  final val IS_NOT_NULL = "is_not_null"
  final val IS_NULL = "is_null"
  final val NOT = "not"
  final val IS_NAN = "isnan"
  final val NANVL = "nanvl"

  // SparkSQL String functions
  final val ASCII = "ascii"
  final val CHR = "chr"
  final val ELT = "elt"
  final val EXTRACT = "extract"
  final val ENDS_WITH = "ends_with"
  final val STARTS_WITH = "starts_with"
  final val CONCAT = "concat"
  final val CONTAINS = "contains"
  final val INSTR = "strpos" // instr
  final val LENGTH = "char_length" // length
  final val LOWER = "lower"
  final val UPPER = "upper"
  final val LOCATE = "locate"
  final val LTRIM = "ltrim"
  final val RTRIM = "rtrim"
  final val TRIM = "trim"
  final val LPAD = "lpad"
  final val RPAD = "rpad"
  final val REPLACE = "replace"
  final val REVERSE = "reverse"
  final val SPLIT = "split"
  final val SUBSTRING = "substring"
  final val SUBSTRING_INDEX = "substring_index"
  final val CONCAT_WS = "concat_ws"
  final val LEFT = "left"
  final val REPEAT = "repeat"
  final val TRANSLATE = "translate"
  final val SPACE = "space"
  final val EMPTY2NULL = "empty2null"
  final val INITCAP = "initcap"
  final val OVERLAY = "overlay"
  final val CONV = "conv"
  final val FIND_IN_SET = "find_in_set"
  final val DECODE = "decode"
  final val ENCODE = "encode"
  final val UUID = "uuid"
  final val BIT_LENGTH = "bit_length"

  // URL functions
  final val PARSE_URL = "parse_url"
  final val URL_DECODE = "url_decode"
  final val URL_ENCODE = "url_encode"

  // SparkSQL Math functions
  final val ABS = "abs"
  final val ACOSH = "acosh"
  final val ASINH = "asinh"
  final val ATANH = "atanh"
  final val BIN = "bin"
  final val CEIL = "ceil"
  final val FLOOR = "floor"
  final val EXP = "exp"
  final val POWER = "power"
  final val PMOD = "pmod"
  final val ROUND = "round"
  final val BROUND = "bround"
  final val SIN = "sin"
  final val SINH = "sinh"
  final val TAN = "tan"
  final val TANH = "tanh"
  final val BITWISE_NOT = "bitwise_not"
  final val BITWISE_AND = "bitwise_and"
  final val BITWISE_OR = "bitwise_or"
  final val BITWISE_XOR = "bitwise_xor"
  final val BITWISE_GET = "bit_get"
  final val BITWISE_COUNT = "bit_count"
  final val SHIFTLEFT = "shiftleft"
  final val SHIFTRIGHT = "shiftright"
  final val SHIFTRIGHTUNSIGNED = "shiftrightunsigned"
  final val SQRT = "sqrt"
  final val CBRT = "cbrt"
  final val E = "e"
  final val PI = "pi"
  final val HEX = "hex"
  final val UNHEX = "unhex"
  final val HYPOT = "hypot"
  final val SIGN = "sign"
  final val LOG1P = "log1p"
  final val LOG2 = "log2"
  final val LOG = "log"
  final val LOGARITHM = "logarithm"
  final val RADIANS = "radians"
  final val GREATEST = "greatest"
  final val LEAST = "least"
  final val REMAINDER = "modulus"
  final val FACTORIAL = "factorial"
  final val RAND = "rand"

  // PrestoSQL Math functions
  final val ACOS = "acos"
  final val ASIN = "asin"
  final val ATAN = "atan"
  final val ATAN2 = "atan2"
  final val COS = "cos"
  final val COSH = "cosh"
  final val DEGREES = "degrees"
  final val LOG10 = "log10"

  // SparkSQL DateTime functions
  // Fully supporting wait for https://github.com/ClickHouse/ClickHouse/pull/43818
  final val FROM_UNIXTIME = "from_unixtime"
  final val DATE_ADD = "date_add"
  final val DATE_SUB = "date_sub"
  final val DATE_DIFF = "datediff"
  final val TO_UNIX_TIMESTAMP = "to_unix_timestamp"
  final val UNIX_TIMESTAMP = "unix_timestamp"
  final val ADD_MONTHS = "add_months"
  final val DATE_FORMAT = "date_format"
  final val TRUNC = "trunc"
  final val DATE_TRUNC = "date_trunc"
  final val GET_TIMESTAMP = "get_timestamp" // for function: to_date/to_timestamp
  final val TIMESTAMP_ADD = "timestamp_add"
  final val NEXT_DAY = "next_day"
  final val LAST_DAY = "last_day"
  final val MONTHS_BETWEEN = "months_between"
  final val DATE_FROM_UNIX_DATE = "date_from_unix_date"
  final val MAKE_TIMESTAMP = "make_timestamp"
  final val MAKE_YM_INTERVAL = "make_ym_interval"
<<<<<<< HEAD
  final val FROM_UTC_TIMESTAMP = "from_utc_timestamp"
=======
  final val TO_UTC_TIMESTAMP = "to_utc_timestamp"
>>>>>>> 3acf2727

  // JSON functions
  final val GET_JSON_OBJECT = "get_json_object"
  final val JSON_ARRAY_LENGTH = "json_array_length"
  final val TO_JSON = "to_json"
  final val FROM_JSON = "from_json"
  final val JSON_TUPLE = "json_tuple"

  // Hash functions
  final val MURMUR3HASH = "murmur3hash"
  final val XXHASH64 = "xxhash64"
  final val MD5 = "md5"
  final val SHA1 = "sha1"
  final val SHA2 = "sha2"
  final val CRC32 = "crc32"

  // Array functions
  final val SIZE = "size"
  final val SLICE = "slice"
  final val SEQUENCE = "sequence"
  final val CREATE_ARRAY = "array"
  final val GET_ARRAY_ITEM = "get_array_item"
  final val ELEMENT_AT = "element_at"
  final val ARRAY_CONTAINS = "array_contains"
  final val ARRAY_MAX = "array_max"
  final val ARRAY_MIN = "array_min"
  final val ARRAY_JOIN = "array_join"
  final val SORT_ARRAY = "sort_array"
  final val ARRAYS_OVERLAP = "arrays_overlap"
  final val ARRAY_POSITION = "array_position"
  final val ARRAY_DISTINCT = "array_distinct"
  final val ARRAY_UNION = "array_union"
  final val ARRAY_INTERSECT = "array_intersect"
  final val GET_ARRAY_STRUCT_FIELDS = "get_array_struct_fields"
  final val ARRAY_EXCEPT = "array_except"
  final val ARRAY_REPEAT = "array_repeat"

  // Map functions
  final val CREATE_MAP = "map"
  final val GET_MAP_VALUE = "get_map_value"
  final val MAP_KEYS = "map_keys"
  final val MAP_VALUES = "map_values"
  final val MAP_FROM_ARRAYS = "map_from_arrays"
  final val MAP_ENTRIES = "map_entries"
  final val STR_TO_MAP = "str_to_map"

  // struct functions
  final val GET_STRUCT_FIELD = "get_struct_field"
  final val NAMED_STRUCT = "named_struct"

  // Spark 3.3
  final val SPLIT_PART = "split_part"
  final val MIGHT_CONTAIN = "might_contain"
  final val SEC = "sec"
  final val CSC = "csc"

  // Specific expression
  final val IF = "if"
  final val ATTRIBUTE_REFERENCE = "attribute_reference"
  final val BOUND_REFERENCE = "bound_reference"
  final val LITERAL = "literal"
  final val NAMED_LAMBDA_VARIABLE = "namedlambdavariable"
  final val CASE_WHEN = "case_when"
  final val IN = "in"
  final val IN_SET = "in_set"
  final val SCALAR_SUBQUERY = "scalar_subquery"
  final val AGGREGATE = "aggregate"
  final val LAMBDAFUNCTION = "lambdafunction"
  final val EXPLODE = "explode"
  final val INLINE = "inline"
  final val POSEXPLODE = "posexplode"
  final val CHECK_OVERFLOW = "check_overflow"
  final val MAKE_DECIMAL = "make_decimal"
  final val PROMOTE_PRECISION = "promote_precision"
  final val SPARK_PARTITION_ID = "spark_partition_id"
  final val MONOTONICALLY_INCREASING_ID = "monotonically_increasing_id"

  // Directly use child expression transformer
  final val KNOWN_FLOATING_POINT_NORMALIZED = "known_floating_point_normalized"
  final val NORMALIZE_NANAND_ZERO = "normalize_nanand_zero"

  // Window functions used by Substrait plan.
  final val RANK = "rank"
  final val DENSE_RANK = "dense_rank"
  final val ROW_NUMBER = "row_number"
  final val CUME_DIST = "cume_dist"
  final val PERCENT_RANK = "percent_rank"
  final val NTILE = "ntile"
  final val LEAD = "lead"
  final val LAG = "lag"
  final val NTH_VALUE = "nth_value"

  // Decimal functions
  final val UNSCALED_VALUE = "unscaled_value"

  // A placeholder for native UDF functions
  final val UDF_PLACEHOLDER = "udf_placeholder"
}<|MERGE_RESOLUTION|>--- conflicted
+++ resolved
@@ -198,11 +198,8 @@
   final val DATE_FROM_UNIX_DATE = "date_from_unix_date"
   final val MAKE_TIMESTAMP = "make_timestamp"
   final val MAKE_YM_INTERVAL = "make_ym_interval"
-<<<<<<< HEAD
+  final val TO_UTC_TIMESTAMP = "to_utc_timestamp"
   final val FROM_UTC_TIMESTAMP = "from_utc_timestamp"
-=======
-  final val TO_UTC_TIMESTAMP = "to_utc_timestamp"
->>>>>>> 3acf2727
 
   // JSON functions
   final val GET_JSON_OBJECT = "get_json_object"
