--- conflicted
+++ resolved
@@ -710,16 +710,6 @@
       .booleanConf
       .createWithDefault(GLUTEN_ENABLE_BY_DEFAULT)
 
-<<<<<<< HEAD
-  val RAS_ENABLED =
-    buildConf("spark.gluten.sql.ras.enabled")
-      .doc(
-        "Experimental: Enables RAS (relational algebra selector) during physical " +
-          "planning to generate more efficient query plan. Note, this feature is still in " +
-          "development and may not bring performance profits.")
-      .booleanConf
-      .createWithDefault(false)
-
   val NATIVE_ROWINDEX_COLUMN_ENABLED =
     buildConf("spark.gluten.sql.enable.native.rowindex.column")
       .internal()
@@ -728,8 +718,6 @@
       .booleanConf
       .createWithDefault(true)
 
-=======
->>>>>>> a07e3b8f
   // FIXME the option currently controls both JVM and native validation against a Substrait plan.
   val NATIVE_VALIDATION_ENABLED =
     buildConf("spark.gluten.sql.enable.native.validation")
