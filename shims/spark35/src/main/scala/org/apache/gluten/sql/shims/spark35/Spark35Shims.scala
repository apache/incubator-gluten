/*
 * Licensed to the Apache Software Foundation (ASF) under one or more
 * contributor license agreements.  See the NOTICE file distributed with
 * this work for additional information regarding copyright ownership.
 * The ASF licenses this file to You under the Apache License, Version 2.0
 * (the "License"); you may not use this file except in compliance with
 * the License.  You may obtain a copy of the License at
 *
 *    http://www.apache.org/licenses/LICENSE-2.0
 *
 * Unless required by applicable law or agreed to in writing, software
 * distributed under the License is distributed on an "AS IS" BASIS,
 * WITHOUT WARRANTIES OR CONDITIONS OF ANY KIND, either express or implied.
 * See the License for the specific language governing permissions and
 * limitations under the License.
 */
package org.apache.gluten.sql.shims.spark35

import org.apache.gluten.expression.{ExpressionNames, Sig}
import org.apache.gluten.sql.shims.{ShimDescriptor, SparkShims}
import org.apache.gluten.utils.ExceptionUtils

import org.apache.spark._
import org.apache.spark.broadcast.Broadcast
import org.apache.spark.internal.io.FileCommitProtocol
import org.apache.spark.paths.SparkPath
import org.apache.spark.scheduler.TaskInfo
import org.apache.spark.shuffle.ShuffleHandle
import org.apache.spark.sql.{AnalysisException, SparkSession}
import org.apache.spark.sql.catalyst.{ExtendedAnalysisException, InternalRow}
import org.apache.spark.sql.catalyst.catalog.BucketSpec
import org.apache.spark.sql.catalyst.csv.CSVOptions
import org.apache.spark.sql.catalyst.expressions._
import org.apache.spark.sql.catalyst.expressions.aggregate._
import org.apache.spark.sql.catalyst.plans.QueryPlan
import org.apache.spark.sql.catalyst.plans.logical.LogicalPlan
import org.apache.spark.sql.catalyst.plans.physical.{ClusteredDistribution, Distribution, KeyGroupedPartitioning, Partitioning}
import org.apache.spark.sql.catalyst.rules.Rule
import org.apache.spark.sql.catalyst.types.DataTypeUtils
import org.apache.spark.sql.catalyst.util.{CaseInsensitiveMap, InternalRowComparableWrapper, TimestampFormatter}
import org.apache.spark.sql.catalyst.util.RebaseDateTime.RebaseSpec
import org.apache.spark.sql.connector.catalog.Table
import org.apache.spark.sql.connector.expressions.Transform
import org.apache.spark.sql.connector.read.{HasPartitionKey, InputPartition, Scan}
import org.apache.spark.sql.execution._
import org.apache.spark.sql.execution.command.DataWritingCommandExec
import org.apache.spark.sql.execution.datasources._
import org.apache.spark.sql.execution.datasources.parquet.{ParquetFileFormat, ParquetFilters}
import org.apache.spark.sql.execution.datasources.v2.{BatchScanExec, DataSourceV2ScanExecBase}
import org.apache.spark.sql.execution.datasources.v2.text.TextScan
import org.apache.spark.sql.execution.datasources.v2.utils.CatalogUtil
import org.apache.spark.sql.execution.exchange.{BroadcastExchangeLike, ShuffleExchangeLike}
import org.apache.spark.sql.execution.window.{WindowGroupLimitExec, WindowGroupLimitExecShim}
import org.apache.spark.sql.internal.{LegacyBehaviorPolicy, SQLConf}
import org.apache.spark.sql.types.{IntegerType, LongType, StructField, StructType}
import org.apache.spark.sql.util.CaseInsensitiveStringMap
import org.apache.spark.storage.{BlockId, BlockManagerId}

import org.apache.hadoop.conf.Configuration
import org.apache.hadoop.fs.{FileStatus, LocatedFileStatus, Path}
import org.apache.parquet.crypto.ParquetCryptoRuntimeException
import org.apache.parquet.format.converter.ParquetMetadataConverter
import org.apache.parquet.hadoop.ParquetFileReader
import org.apache.parquet.hadoop.metadata.FileMetaData.EncryptionType
import org.apache.parquet.schema.MessageType

import java.time.ZoneOffset
import java.util.{HashMap => JHashMap, Map => JMap, Properties}

import scala.collection.JavaConverters._
import scala.reflect.ClassTag

class Spark35Shims extends SparkShims {
  override def getShimDescriptor: ShimDescriptor = SparkShimProvider.DESCRIPTOR

  override def getDistribution(
      leftKeys: Seq[Expression],
      rightKeys: Seq[Expression]): Seq[Distribution] = {
    ClusteredDistribution(leftKeys) :: ClusteredDistribution(rightKeys) :: Nil
  }

  override def scalarExpressionMappings: Seq[Sig] = {
    Seq(
      Sig[SplitPart](ExpressionNames.SPLIT_PART),
      Sig[Sec](ExpressionNames.SEC),
      Sig[Csc](ExpressionNames.CSC),
      Sig[KnownNullable](ExpressionNames.KNOWN_NULLABLE),
      Sig[Empty2Null](ExpressionNames.EMPTY2NULL),
      Sig[Mask](ExpressionNames.MASK),
      Sig[TimestampAdd](ExpressionNames.TIMESTAMP_ADD),
      Sig[RoundFloor](ExpressionNames.FLOOR),
      Sig[RoundCeil](ExpressionNames.CEIL),
      Sig[ArrayInsert](ExpressionNames.ARRAY_INSERT),
      Sig[CheckOverflowInTableInsert](ExpressionNames.CHECK_OVERFLOW_IN_TABLE_INSERT)
    )
  }

  override def aggregateExpressionMappings: Seq[Sig] = {
    Seq(
      Sig[RegrR2](ExpressionNames.REGR_R2),
      Sig[RegrSlope](ExpressionNames.REGR_SLOPE),
      Sig[RegrIntercept](ExpressionNames.REGR_INTERCEPT),
      Sig[RegrSXY](ExpressionNames.REGR_SXY),
      Sig[RegrReplacement](ExpressionNames.REGR_REPLACEMENT)
    )
  }

  override def convertPartitionTransforms(
      partitions: Seq[Transform]): (Seq[String], Option[BucketSpec]) = {
    CatalogUtil.convertPartitionTransforms(partitions)
  }

  override def generateFileScanRDD(
      sparkSession: SparkSession,
      readFunction: PartitionedFile => Iterator[InternalRow],
      filePartitions: Seq[FilePartition],
      fileSourceScanExec: FileSourceScanExec): FileScanRDD = {
    new FileScanRDD(
      sparkSession,
      readFunction,
      filePartitions,
      new StructType(
        fileSourceScanExec.requiredSchema.fields ++
          fileSourceScanExec.relation.partitionSchema.fields),
      fileSourceScanExec.fileConstantMetadataColumns
    )
  }

  override def getTextScan(
      sparkSession: SparkSession,
      fileIndex: PartitioningAwareFileIndex,
      dataSchema: StructType,
      readDataSchema: StructType,
      readPartitionSchema: StructType,
      options: CaseInsensitiveStringMap,
      partitionFilters: Seq[Expression],
      dataFilters: Seq[Expression]): TextScan = {
    new TextScan(
      sparkSession,
      fileIndex,
      dataSchema,
      readDataSchema,
      readPartitionSchema,
      options,
      partitionFilters,
      dataFilters)
  }

  override def filesGroupedToBuckets(
      selectedPartitions: Array[PartitionDirectory]): Map[Int, Array[PartitionedFile]] = {
    selectedPartitions
      .flatMap(
        p => p.files.map(f => PartitionedFileUtil.getPartitionedFile(f, f.getPath, p.values)))
      .groupBy {
        f =>
          BucketingUtils
            .getBucketId(f.toPath.getName)
            .getOrElse(throw invalidBucketFile(f.urlEncodedPath))
      }
  }

  override def getBatchScanExecTable(batchScan: BatchScanExec): Table = batchScan.table

  override def generatePartitionedFile(
      partitionValues: InternalRow,
      filePath: String,
      start: Long,
      length: Long,
      @transient locations: Array[String] = Array.empty): PartitionedFile =
    PartitionedFile(partitionValues, SparkPath.fromPathString(filePath), start, length, locations)

  override def bloomFilterExpressionMappings(): Seq[Sig] = Seq(
    Sig[BloomFilterMightContain](ExpressionNames.MIGHT_CONTAIN),
    Sig[BloomFilterAggregate](ExpressionNames.BLOOM_FILTER_AGG)
  )

  override def newBloomFilterAggregate[T](
      child: Expression,
      estimatedNumItemsExpression: Expression,
      numBitsExpression: Expression,
      mutableAggBufferOffset: Int,
      inputAggBufferOffset: Int): TypedImperativeAggregate[T] = {
    BloomFilterAggregate(
      child,
      estimatedNumItemsExpression,
      numBitsExpression,
      mutableAggBufferOffset,
      inputAggBufferOffset).asInstanceOf[TypedImperativeAggregate[T]]
  }

  override def newMightContain(
      bloomFilterExpression: Expression,
      valueExpression: Expression): BinaryExpression = {
    BloomFilterMightContain(bloomFilterExpression, valueExpression)
  }

  override def replaceBloomFilterAggregate[T](
      expr: Expression,
      bloomFilterAggReplacer: (
          Expression,
          Expression,
          Expression,
          Int,
          Int) => TypedImperativeAggregate[T]): Expression = expr match {
    case BloomFilterAggregate(
          child,
          estimatedNumItemsExpression,
          numBitsExpression,
          mutableAggBufferOffset,
          inputAggBufferOffset) =>
      bloomFilterAggReplacer(
        child,
        estimatedNumItemsExpression,
        numBitsExpression,
        mutableAggBufferOffset,
        inputAggBufferOffset)
    case other => other
  }

  override def replaceMightContain[T](
      expr: Expression,
      mightContainReplacer: (Expression, Expression) => BinaryExpression): Expression = expr match {
    case BloomFilterMightContain(bloomFilterExpression, valueExpression) =>
      mightContainReplacer(bloomFilterExpression, valueExpression)
    case other => other
  }

  override def getFileSizeAndModificationTime(
      file: PartitionedFile): (Option[Long], Option[Long]) = {
    (Some(file.fileSize), Some(file.modificationTime))
  }

  override def generateMetadataColumns(
      file: PartitionedFile,
      metadataColumnNames: Seq[String]): JMap[String, String] = {
    val metadataColumn = new JHashMap[String, String]()
    val path = new Path(file.filePath.toString)
    for (columnName <- metadataColumnNames) {
      columnName match {
        case FileFormat.FILE_PATH => metadataColumn.put(FileFormat.FILE_PATH, path.toString)
        case FileFormat.FILE_NAME => metadataColumn.put(FileFormat.FILE_NAME, path.getName)
        case FileFormat.FILE_SIZE =>
          metadataColumn.put(FileFormat.FILE_SIZE, file.fileSize.toString)
        case FileFormat.FILE_MODIFICATION_TIME =>
          val fileModifyTime = TimestampFormatter
            .getFractionFormatter(ZoneOffset.UTC)
            .format(file.modificationTime * 1000L)
          metadataColumn.put(FileFormat.FILE_MODIFICATION_TIME, fileModifyTime)
        case FileFormat.FILE_BLOCK_START =>
          metadataColumn.put(FileFormat.FILE_BLOCK_START, file.start.toString)
        case FileFormat.FILE_BLOCK_LENGTH =>
          metadataColumn.put(FileFormat.FILE_BLOCK_LENGTH, file.length.toString)
        case _ =>
      }
    }
    metadataColumn.put(InputFileName().prettyName, file.filePath.toString)
    metadataColumn.put(InputFileBlockStart().prettyName, file.start.toString)
    metadataColumn.put(InputFileBlockLength().prettyName, file.length.toString)
    metadataColumn
  }

  // https://issues.apache.org/jira/browse/SPARK-40400
  private def invalidBucketFile(path: String): Throwable = {
    new SparkException(
      errorClass = "INVALID_BUCKET_FILE",
      messageParameters = Map("path" -> path),
      cause = null)
  }

  private def getLimit(limit: Int, offset: Int): Int = {
    if (limit == -1) {
      // Only offset specified, so fetch the maximum number rows
      Int.MaxValue
    } else {
      assert(limit > offset)
      limit - offset
    }
  }

  override def getLimitAndOffsetFromGlobalLimit(plan: GlobalLimitExec): (Int, Int) = {
    (getLimit(plan.limit, plan.offset), plan.offset)
  }

  override def isWindowGroupLimitExec(plan: SparkPlan): Boolean = plan match {
    case _: WindowGroupLimitExec => true
    case _ => false
  }

  override def getWindowGroupLimitExecShim(plan: SparkPlan): WindowGroupLimitExecShim = {
    val windowGroupLimitPlan = plan.asInstanceOf[WindowGroupLimitExec]
    WindowGroupLimitExecShim(
      windowGroupLimitPlan.partitionSpec,
      windowGroupLimitPlan.orderSpec,
      windowGroupLimitPlan.rankLikeFunction,
      windowGroupLimitPlan.limit,
      windowGroupLimitPlan.mode,
      windowGroupLimitPlan.child
    )
  }

  override def getWindowGroupLimitExec(windowGroupLimitPlan: SparkPlan): SparkPlan = {
    val windowGroupLimitExecShim = windowGroupLimitPlan.asInstanceOf[WindowGroupLimitExecShim]
    WindowGroupLimitExec(
      windowGroupLimitExecShim.partitionSpec,
      windowGroupLimitExecShim.orderSpec,
      windowGroupLimitExecShim.rankLikeFunction,
      windowGroupLimitExecShim.limit,
      windowGroupLimitExecShim.mode,
      windowGroupLimitExecShim.child
    )
  }

  override def getLimitAndOffsetFromTopK(plan: TakeOrderedAndProjectExec): (Int, Int) = {
    (getLimit(plan.limit, plan.offset), plan.offset)
  }

  override def getExtendedColumnarPostRules(): List[SparkSession => Rule[SparkPlan]] = List()

  override def writeFilesExecuteTask(
      description: WriteJobDescription,
      jobTrackerID: String,
      sparkStageId: Int,
      sparkPartitionId: Int,
      sparkAttemptNumber: Int,
      committer: FileCommitProtocol,
      iterator: Iterator[InternalRow]): WriteTaskResult = {
    GlutenFileFormatWriter.writeFilesExecuteTask(
      description,
      jobTrackerID,
      sparkStageId,
      sparkPartitionId,
      sparkAttemptNumber,
      committer,
      iterator
    )
  }

  override def enableNativeWriteFilesByDefault(): Boolean = true

  override def createTestTaskContext(properties: Properties): TaskContext = {
    TaskContextUtils.createTestTaskContext(properties)
  }

  override def broadcastInternal[T: ClassTag](sc: SparkContext, value: T): Broadcast[T] = {
    SparkContextUtils.broadcastInternal(sc, value)
  }

  override def setJobDescriptionOrTagForBroadcastExchange(
      sc: SparkContext,
      broadcastExchange: BroadcastExchangeLike): Unit = {
    // Setup a job tag here so later it may get cancelled by tag if necessary.
    sc.addJobTag(broadcastExchange.jobTag)
    sc.setInterruptOnCancel(true)
  }

  override def cancelJobGroupForBroadcastExchange(
      sc: SparkContext,
      broadcastExchange: BroadcastExchangeLike): Unit = {
    sc.cancelJobsWithTag(broadcastExchange.jobTag)
  }

  override def getShuffleReaderParam[K, C](
      handle: ShuffleHandle,
      startMapIndex: Int,
      endMapIndex: Int,
      startPartition: Int,
      endPartition: Int): Tuple2[Iterator[(BlockManagerId, Seq[(BlockId, Long, Int)])], Boolean] = {
    ShuffleUtils.getReaderParam(handle, startMapIndex, endMapIndex, startPartition, endPartition)
  }

  override def getShuffleAdvisoryPartitionSize(shuffle: ShuffleExchangeLike): Option[Long] =
    shuffle.advisoryPartitionSize

  override def getPartitionId(taskInfo: TaskInfo): Int = {
    taskInfo.partitionId
  }

  override def supportDuplicateReadingTracking: Boolean = true

  def getFileStatus(partition: PartitionDirectory): Seq[(FileStatus, Map[String, Any])] =
    partition.files.map(f => (f.fileStatus, f.metadata))

  def isFileSplittable(
      relation: HadoopFsRelation,
      filePath: Path,
      sparkSchema: StructType): Boolean = {
    relation.fileFormat
      .isSplitable(relation.sparkSession, relation.options, filePath)
  }

  def isRowIndexMetadataColumn(name: String): Boolean =
    name == ParquetFileFormat.ROW_INDEX_TEMPORARY_COLUMN_NAME ||
      name.equalsIgnoreCase("__delta_internal_is_row_deleted")

  def findRowIndexColumnIndexInSchema(sparkSchema: StructType): Int = {
    sparkSchema.fields.zipWithIndex.find {
      case (field: StructField, _: Int) =>
        field.name == ParquetFileFormat.ROW_INDEX_TEMPORARY_COLUMN_NAME
    } match {
      case Some((field: StructField, idx: Int)) =>
        if (field.dataType != LongType && field.dataType != IntegerType) {
          throw new RuntimeException(
            s"${ParquetFileFormat.ROW_INDEX_TEMPORARY_COLUMN_NAME} " +
              "must be of LongType or IntegerType")
        }
        idx
      case _ => -1
    }
  }

  def splitFiles(
      sparkSession: SparkSession,
      file: FileStatus,
      filePath: Path,
      isSplitable: Boolean,
      maxSplitBytes: Long,
      partitionValues: InternalRow,
      metadata: Map[String, Any] = Map.empty): Seq[PartitionedFile] = {
    PartitionedFileUtil.splitFiles(
      sparkSession,
<<<<<<< HEAD
      FileStatusWithMetadata(file),
      filePath,
=======
      FileStatusWithMetadata(file, metadata),
>>>>>>> 50f18dc7
      isSplitable,
      maxSplitBytes,
      partitionValues)
  }

  def structFromAttributes(attrs: Seq[Attribute]): StructType = {
    DataTypeUtils.fromAttributes(attrs)
  }

  def attributesFromStruct(structType: StructType): Seq[Attribute] = {
    DataTypeUtils.toAttributes(structType)
  }

  def getAnalysisExceptionPlan(ae: AnalysisException): Option[LogicalPlan] = {
    ae match {
      case eae: ExtendedAnalysisException =>
        eae.plan
      case _ =>
        None
    }
  }
  override def getKeyGroupedPartitioning(batchScan: BatchScanExec): Option[Seq[Expression]] = {
    batchScan.keyGroupedPartitioning
  }

  override def getCommonPartitionValues(
      batchScan: BatchScanExec): Option[Seq[(InternalRow, Int)]] = {
    batchScan.spjParams.commonPartitionValues
  }

  override def orderPartitions(
      batchScan: DataSourceV2ScanExecBase,
      scan: Scan,
      keyGroupedPartitioning: Option[Seq[Expression]],
      filteredPartitions: Seq[Seq[InputPartition]],
      outputPartitioning: Partitioning,
      commonPartitionValues: Option[Seq[(InternalRow, Int)]],
      applyPartialClustering: Boolean,
      replicatePartitions: Boolean): Seq[Seq[InputPartition]] = {
    scan match {
      case _ if keyGroupedPartitioning.isDefined =>
        var finalPartitions = filteredPartitions

        outputPartitioning match {
          case p: KeyGroupedPartitioning =>
            if (
              SQLConf.get.v2BucketingPushPartValuesEnabled &&
              SQLConf.get.v2BucketingPartiallyClusteredDistributionEnabled
            ) {
              assert(
                filteredPartitions.forall(_.size == 1),
                "Expect partitions to be not grouped when " +
                  s"${SQLConf.V2_BUCKETING_PARTIALLY_CLUSTERED_DISTRIBUTION_ENABLED.key} " +
                  "is enabled"
              )

              val groupedPartitions = batchScan
                .groupPartitions(finalPartitions.map(_.head), true)
                .getOrElse(Seq.empty)

              // This means the input partitions are not grouped by partition values. We'll need to
              // check `groupByPartitionValues` and decide whether to group and replicate splits
              // within a partition.
              if (commonPartitionValues.isDefined && applyPartialClustering) {
                // A mapping from the common partition values to how many splits the partition
                // should contain. Note this no longer maintain the partition key ordering.
                val commonPartValuesMap = commonPartitionValues.get
                  .map(t => (InternalRowComparableWrapper(t._1, p.expressions), t._2))
                  .toMap
                val nestGroupedPartitions = groupedPartitions.map {
                  case (partValue, splits) =>
                    // `commonPartValuesMap` should contain the part value since it's the super set.
                    val numSplits = commonPartValuesMap
                      .get(InternalRowComparableWrapper(partValue, p.expressions))
                    assert(
                      numSplits.isDefined,
                      s"Partition value $partValue does not exist in " +
                        "common partition values from Spark plan")

                    val newSplits = if (replicatePartitions) {
                      // We need to also replicate partitions according to the other side of join
                      Seq.fill(numSplits.get)(splits)
                    } else {
                      // Not grouping by partition values: this could be the side with partially
                      // clustered distribution. Because of dynamic filtering, we'll need to check
                      // if the final number of splits of a partition is smaller than the original
                      // number, and fill with empty splits if so. This is necessary so that both
                      // sides of a join will have the same number of partitions & splits.
                      splits.map(Seq(_)).padTo(numSplits.get, Seq.empty)
                    }
                    (InternalRowComparableWrapper(partValue, p.expressions), newSplits)
                }

                // Now fill missing partition keys with empty partitions
                val partitionMapping = nestGroupedPartitions.toMap
                finalPartitions = commonPartitionValues.get.flatMap {
                  case (partValue, numSplits) =>
                    // Use empty partition for those partition values that are not present.
                    partitionMapping.getOrElse(
                      InternalRowComparableWrapper(partValue, p.expressions),
                      Seq.fill(numSplits)(Seq.empty))
                }
              } else {
                // either `commonPartitionValues` is not defined, or it is defined but
                // `applyPartialClustering` is false.
                val partitionMapping = groupedPartitions.map {
                  case (row, parts) =>
                    InternalRowComparableWrapper(row, p.expressions) -> parts
                }.toMap

                // In case `commonPartitionValues` is not defined (e.g., SPJ is not used), there
                // could exist duplicated partition values, as partition grouping is not done
                // at the beginning and postponed to this method. It is important to use unique
                // partition values here so that grouped partitions won't get duplicated.
                finalPartitions = p.uniquePartitionValues.map {
                  partValue =>
                    // Use empty partition for those partition values that are not present
                    partitionMapping.getOrElse(
                      InternalRowComparableWrapper(partValue, p.expressions),
                      Seq.empty)
                }
              }
            } else {
              val partitionMapping = finalPartitions.map {
                parts =>
                  val row = parts.head.asInstanceOf[HasPartitionKey].partitionKey()
                  InternalRowComparableWrapper(row, p.expressions) -> parts
              }.toMap
              finalPartitions = p.partitionValues.map {
                partValue =>
                  // Use empty partition for those partition values that are not present
                  partitionMapping.getOrElse(
                    InternalRowComparableWrapper(partValue, p.expressions),
                    Seq.empty)
              }
            }

          case _ =>
        }
        finalPartitions
      case _ =>
        filteredPartitions
    }
  }

  override def supportsRowBased(plan: SparkPlan): Boolean = plan.supportsRowBased

  override def withTryEvalMode(expr: Expression): Boolean = {
    expr match {
      case a: Add => a.evalMode == EvalMode.TRY
      case s: Subtract => s.evalMode == EvalMode.TRY
      case d: Divide => d.evalMode == EvalMode.TRY
      case m: Multiply => m.evalMode == EvalMode.TRY
      case _ => false
    }
  }

  override def withAnsiEvalMode(expr: Expression): Boolean = {
    expr match {
      case a: Add => a.evalMode == EvalMode.ANSI
      case s: Subtract => s.evalMode == EvalMode.ANSI
      case d: Divide => d.evalMode == EvalMode.ANSI
      case m: Multiply => m.evalMode == EvalMode.ANSI
      case _ => false
    }
  }

  override def dateTimestampFormatInReadIsDefaultValue(
      csvOptions: CSVOptions,
      timeZone: String): Boolean = {
    val default = new CSVOptions(CaseInsensitiveMap(Map()), csvOptions.columnPruning, timeZone)
    csvOptions.dateFormatInRead == default.dateFormatInRead &&
    csvOptions.timestampFormatInRead == default.timestampFormatInRead &&
    csvOptions.timestampNTZFormatInRead == default.timestampNTZFormatInRead
  }

  override def isPlannedV1Write(write: DataWritingCommandExec): Boolean = {
    write.cmd.isInstanceOf[V1WriteCommand] && SQLConf.get.plannedWriteEnabled
  }

  override def createParquetFilters(
      conf: SQLConf,
      schema: MessageType,
      caseSensitive: Option[Boolean] = None): ParquetFilters = {
    new ParquetFilters(
      schema,
      conf.parquetFilterPushDownDate,
      conf.parquetFilterPushDownTimestamp,
      conf.parquetFilterPushDownDecimal,
      conf.parquetFilterPushDownStringPredicate,
      conf.parquetFilterPushDownInFilterThreshold,
      caseSensitive.getOrElse(conf.caseSensitiveAnalysis),
      RebaseSpec(LegacyBehaviorPolicy.CORRECTED)
    )
  }

  override def extractExpressionArrayInsert(arrayInsert: Expression): Seq[Expression] = {
    val expr = arrayInsert.asInstanceOf[ArrayInsert]
    Seq(expr.srcArrayExpr, expr.posExpr, expr.itemExpr, Literal(expr.legacyNegativeIndex))
  }

  override def withOperatorIdMap[T](idMap: java.util.Map[QueryPlan[_], Int])(body: => T): T = {
    val prevIdMap = QueryPlan.localIdMap.get()
    try {
      QueryPlan.localIdMap.set(idMap)
      body
    } finally {
      QueryPlan.localIdMap.set(prevIdMap)
    }
  }

  override def getOperatorId(plan: QueryPlan[_]): Option[Int] = {
    Option(QueryPlan.localIdMap.get().get(plan))
  }

  override def setOperatorId(plan: QueryPlan[_], opId: Int): Unit = {
    val map = QueryPlan.localIdMap.get()
    assert(!map.containsKey(plan))
    map.put(plan, opId)
  }

  override def unsetOperatorId(plan: QueryPlan[_]): Unit = {
    QueryPlan.localIdMap.get().remove(plan)
  }

  override def isParquetFileEncrypted(
      fileStatus: LocatedFileStatus,
      conf: Configuration): Boolean = {
    try {
      val footer =
        ParquetFileReader.readFooter(conf, fileStatus.getPath, ParquetMetadataConverter.NO_FILTER)
      val fileMetaData = footer.getFileMetaData
      fileMetaData.getEncryptionType match {
        // UNENCRYPTED file has a plaintext footer and no file encryption,
        // We can leverage file metadata for this check and return unencrypted.
        case EncryptionType.UNENCRYPTED =>
          false
        // PLAINTEXT_FOOTER has a plaintext footer however the file is encrypted.
        // In such cases, read the footer and use the metadata for encryption check.
        case EncryptionType.PLAINTEXT_FOOTER =>
          true
        case _ =>
          false
      }
    } catch {
      // Both footer and file are encrypted, return false.
      case e: Exception if ExceptionUtils.hasCause(e, classOf[ParquetCryptoRuntimeException]) =>
        true
      case e: Exception => false
    }
  }

  override def isColumnarLimitExecSupported(): Boolean = false

  override def getOtherConstantMetadataColumnValues(file: PartitionedFile): JMap[String, Object] =
    file.otherConstantMetadataColumnValues.asJava.asInstanceOf[JMap[String, Object]]
}<|MERGE_RESOLUTION|>--- conflicted
+++ resolved
@@ -418,12 +418,8 @@
       metadata: Map[String, Any] = Map.empty): Seq[PartitionedFile] = {
     PartitionedFileUtil.splitFiles(
       sparkSession,
-<<<<<<< HEAD
-      FileStatusWithMetadata(file),
+      FileStatusWithMetadata(file, metadata),
       filePath,
-=======
-      FileStatusWithMetadata(file, metadata),
->>>>>>> 50f18dc7
       isSplitable,
       maxSplitBytes,
       partitionValues)
