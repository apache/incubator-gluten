/*
 * Licensed to the Apache Software Foundation (ASF) under one or more
 * contributor license agreements.  See the NOTICE file distributed with
 * this work for additional information regarding copyright ownership.
 * The ASF licenses this file to You under the Apache License, Version 2.0
 * (the "License"); you may not use this file except in compliance with
 * the License.  You may obtain a copy of the License at
 *
 *    http://www.apache.org/licenses/LICENSE-2.0
 *
 * Unless required by applicable law or agreed to in writing, software
 * distributed under the License is distributed on an "AS IS" BASIS,
 * WITHOUT WARRANTIES OR CONDITIONS OF ANY KIND, either express or implied.
 * See the License for the specific language governing permissions and
 * limitations under the License.
 */
package org.apache.gluten.backendsapi

import org.apache.gluten.exception.GlutenNotSupportException
import org.apache.gluten.execution._
import org.apache.gluten.expression._
import org.apache.gluten.sql.shims.SparkShimLoader
import org.apache.gluten.substrait.expression.{ExpressionBuilder, ExpressionNode, WindowFunctionNode}

import org.apache.spark.ShuffleDependency
import org.apache.spark.rdd.RDD
import org.apache.spark.serializer.Serializer
import org.apache.spark.shuffle.{GenShuffleWriterParameters, GlutenShuffleWriterWrapper}
import org.apache.spark.sql.catalyst.catalog.BucketSpec
import org.apache.spark.sql.catalyst.catalog.CatalogTypes.TablePartitionSpec
import org.apache.spark.sql.catalyst.expressions._
import org.apache.spark.sql.catalyst.expressions.aggregate.AggregateExpression
import org.apache.spark.sql.catalyst.optimizer.BuildSide
import org.apache.spark.sql.catalyst.plans.JoinType
import org.apache.spark.sql.catalyst.plans.physical.{BroadcastMode, Partitioning}
import org.apache.spark.sql.execution._
import org.apache.spark.sql.execution.datasources.FileFormat
import org.apache.spark.sql.execution.datasources.v2.FileScan
import org.apache.spark.sql.execution.exchange.ShuffleExchangeExec
import org.apache.spark.sql.execution.joins.BuildSideRelation
import org.apache.spark.sql.execution.metric.SQLMetric
import org.apache.spark.sql.execution.python.ArrowEvalPythonExec
import org.apache.spark.sql.execution.window._
import org.apache.spark.sql.hive.HiveUDFTransformer
import org.apache.spark.sql.types.{DecimalType, LongType, NullType, StructType}
import org.apache.spark.sql.vectorized.ColumnarBatch

import java.lang.{Long => JLong}
import java.util.{ArrayList => JArrayList, List => JList, Map => JMap}

import scala.collection.JavaConverters._

trait SparkPlanExecApi {

  /**
   * Generate FilterExecTransformer.
   *
   * @param condition
   *   : the filter condition
   * @param child
   *   : the child of FilterExec
   * @return
   *   the transformer of FilterExec
   */
  def genFilterExecTransformer(condition: Expression, child: SparkPlan): FilterExecTransformerBase

  def genProjectExecTransformer(
      projectList: Seq[NamedExpression],
      child: SparkPlan): ProjectExecTransformer =
    ProjectExecTransformer.createUnsafe(projectList, child)

  /** Generate HashAggregateExecTransformer. */
  def genHashAggregateExecTransformer(
      requiredChildDistributionExpressions: Option[Seq[Expression]],
      groupingExpressions: Seq[NamedExpression],
      aggregateExpressions: Seq[AggregateExpression],
      aggregateAttributes: Seq[Attribute],
      initialInputBufferOffset: Int,
      resultExpressions: Seq[NamedExpression],
      child: SparkPlan): HashAggregateExecBaseTransformer

  /** Generate HashAggregateExecPullOutHelper */
  def genHashAggregateExecPullOutHelper(
      aggregateExpressions: Seq[AggregateExpression],
      aggregateAttributes: Seq[Attribute]): HashAggregateExecPullOutBaseHelper

  def genColumnarShuffleExchange(shuffle: ShuffleExchangeExec): SparkPlan

  /** Generate ShuffledHashJoinExecTransformer. */
  def genShuffledHashJoinExecTransformer(
      leftKeys: Seq[Expression],
      rightKeys: Seq[Expression],
      joinType: JoinType,
      buildSide: BuildSide,
      condition: Option[Expression],
      left: SparkPlan,
      right: SparkPlan,
      isSkewJoin: Boolean): ShuffledHashJoinExecTransformerBase

  /** Generate BroadcastHashJoinExecTransformer. */
  def genBroadcastHashJoinExecTransformer(
      leftKeys: Seq[Expression],
      rightKeys: Seq[Expression],
      joinType: JoinType,
      buildSide: BuildSide,
      condition: Option[Expression],
      left: SparkPlan,
      right: SparkPlan,
      isNullAwareAntiJoin: Boolean = false): BroadcastHashJoinExecTransformerBase

  def genSampleExecTransformer(
      lowerBound: Double,
      upperBound: Double,
      withReplacement: Boolean,
      seed: Long,
      child: SparkPlan): SampleExecTransformer

  /** Generate ShuffledHashJoinExecTransformer. */
  def genSortMergeJoinExecTransformer(
      leftKeys: Seq[Expression],
      rightKeys: Seq[Expression],
      joinType: JoinType,
      condition: Option[Expression],
      left: SparkPlan,
      right: SparkPlan,
      isSkewJoin: Boolean = false,
      projectList: Seq[NamedExpression] = null): SortMergeJoinExecTransformerBase

  /** Generate CartesianProductExecTransformer. */
  def genCartesianProductExecTransformer(
      left: SparkPlan,
      right: SparkPlan,
      condition: Option[Expression]): CartesianProductExecTransformer

  def genBroadcastNestedLoopJoinExecTransformer(
      left: SparkPlan,
      right: SparkPlan,
      buildSide: BuildSide,
      joinType: JoinType,
      condition: Option[Expression]): BroadcastNestedLoopJoinExecTransformer

  def genAliasTransformer(
      substraitExprName: String,
      child: ExpressionTransformer,
      original: Expression): ExpressionTransformer =
    AliasTransformer(substraitExprName, child, original)

  /** Generate an expression transformer to transform GetMapValue to Substrait. */
  def genGetMapValueTransformer(
      substraitExprName: String,
      left: ExpressionTransformer,
      right: ExpressionTransformer,
      original: GetMapValue): ExpressionTransformer

  def genStringToMapTransformer(
      substraitExprName: String,
      children: Seq[ExpressionTransformer],
      expr: Expression): ExpressionTransformer = {
    GenericExpressionTransformer(substraitExprName, children, expr)
  }

  /** Transform GetArrayItem to Substrait. */
  def genGetArrayItemTransformer(
      substraitExprName: String,
      left: ExpressionTransformer,
      right: ExpressionTransformer,
      original: Expression): ExpressionTransformer

  /** Transform NaNvl to Substrait. */
  def genNaNvlTransformer(
      substraitExprName: String,
      left: ExpressionTransformer,
      right: ExpressionTransformer,
      original: NaNvl): ExpressionTransformer = {
    GenericExpressionTransformer(substraitExprName, Seq(left, right), original)
  }

  def genAtLeastNNonNullsTransformer(
      substraitExprName: String,
      children: Seq[ExpressionTransformer],
      original: AtLeastNNonNulls): ExpressionTransformer = {
    throw new GlutenNotSupportException("AtLeastNNonNulls is not supported")
  }

  def genUuidTransformer(substraitExprName: String, original: Uuid): ExpressionTransformer = {
    GenericExpressionTransformer(substraitExprName, Seq(), original)
  }

  def genTryArithmeticTransformer(
      substraitExprName: String,
      left: ExpressionTransformer,
      right: ExpressionTransformer,
      original: TryEval,
      checkArithmeticExprName: String): ExpressionTransformer = {
    throw new GlutenNotSupportException(s"$checkArithmeticExprName is not supported")
  }

  def genTryEvalTransformer(
      substraitExprName: String,
      child: ExpressionTransformer,
      original: TryEval): ExpressionTransformer = {
    throw new GlutenNotSupportException("try_eval is not supported")
  }

  def genArithmeticTransformer(
      substraitExprName: String,
      left: ExpressionTransformer,
      right: ExpressionTransformer,
      original: Expression,
      checkArithmeticExprName: String): ExpressionTransformer = {
    GenericExpressionTransformer(substraitExprName, Seq(left, right), original)
  }

  /** Transform map_entries to Substrait. */
  def genMapEntriesTransformer(
      substraitExprName: String,
      child: ExpressionTransformer,
      expr: Expression): ExpressionTransformer = {
    throw new GlutenNotSupportException("map_entries is not supported")
  }

  /** Transform array filter to Substrait. */
  def genArrayFilterTransformer(
      substraitExprName: String,
      argument: ExpressionTransformer,
      function: ExpressionTransformer,
      expr: ArrayFilter): ExpressionTransformer = {
    throw new GlutenNotSupportException("filter(on array) is not supported")
  }

  /** Transform array forall to Substrait. */
  def genArrayForAllTransformer(
      substraitExprName: String,
      argument: ExpressionTransformer,
      function: ExpressionTransformer,
      expr: ArrayForAll): ExpressionTransformer = {
    throw new GlutenNotSupportException("all_match is not supported")
  }

  /** Transform array array_sort to Substrait. */
  def genArraySortTransformer(
      substraitExprName: String,
      argument: ExpressionTransformer,
      function: ExpressionTransformer,
      expr: ArraySort): ExpressionTransformer = {
    throw new GlutenNotSupportException("array_sort(on array) is not supported")
  }

  /** Transform array exists to Substrait */
  def genArrayExistsTransformer(
      substraitExprName: String,
      argument: ExpressionTransformer,
      function: ExpressionTransformer,
      expr: ArrayExists): ExpressionTransformer = {
    throw new GlutenNotSupportException("any_match is not supported")
  }

  /** Transform array transform to Substrait. */
  def genArrayTransformTransformer(
      substraitExprName: String,
      argument: ExpressionTransformer,
      function: ExpressionTransformer,
      expr: ArrayTransform): ExpressionTransformer = {
    throw new GlutenNotSupportException("transform(on array) is not supported")
  }

  /** Transform inline to Substrait. */
  def genInlineTransformer(
      substraitExprName: String,
      child: ExpressionTransformer,
      expr: Expression): ExpressionTransformer = {
    throw new GlutenNotSupportException("inline is not supported")
  }

  /** Transform posexplode to Substrait. */
  def genPosExplodeTransformer(
      substraitExprName: String,
      child: ExpressionTransformer,
      original: PosExplode,
      attributeSeq: Seq[Attribute]): ExpressionTransformer

  /** Transform make_timestamp to Substrait. */
  def genMakeTimestampTransformer(
      substraitExprName: String,
      children: Seq[ExpressionTransformer],
      expr: Expression): ExpressionTransformer = {
    throw new GlutenNotSupportException("make_timestamp is not supported")
  }

  def genRegexpReplaceTransformer(
      substraitExprName: String,
      children: Seq[ExpressionTransformer],
      expr: RegExpReplace): ExpressionTransformer = {
    GenericExpressionTransformer(substraitExprName, children, expr)
  }

  def genPreciseTimestampConversionTransformer(
      substraitExprName: String,
      children: Seq[ExpressionTransformer],
      expr: PreciseTimestampConversion): ExpressionTransformer = {
    throw new GlutenNotSupportException("PreciseTimestampConversion is not supported")
  }

  // For date_add(cast('2001-01-01' as Date), interval 1 day), backends may handle it in different
  // ways
  def genDateAddTransformer(
      attributeSeq: Seq[Attribute],
      substraitExprName: String,
      children: Seq[Expression],
      expr: Expression): ExpressionTransformer = {
    val childrenTransformers =
      children.map(ExpressionConverter.replaceWithExpressionTransformer(_, attributeSeq))
    GenericExpressionTransformer(substraitExprName, childrenTransformers, expr)
  }

  /**
   * Generate ShuffleDependency for ColumnarShuffleExchangeExec.
   *
   * childOutputAttributes may be different from outputAttributes, for example, the
   * childOutputAttributes include additional shuffle key columns
   * @return
   */
  // scalastyle:off argcount
  def genShuffleDependency(
      rdd: RDD[ColumnarBatch],
      childOutputAttributes: Seq[Attribute],
      outputAttributes: Seq[Attribute],
      newPartitioning: Partitioning,
      serializer: Serializer,
      writeMetrics: Map[String, SQLMetric],
      metrics: Map[String, SQLMetric],
      isSort: Boolean): ShuffleDependency[Int, ColumnarBatch, ColumnarBatch]

  /** Determine whether to use sort-based shuffle based on shuffle partitioning and output. */
  def useSortBasedShuffle(partitioning: Partitioning, output: Seq[Attribute]): Boolean

  /**
   * Generate ColumnarShuffleWriter for ColumnarShuffleManager.
   *
   * @return
   */
  def genColumnarShuffleWriter[K, V](
      parameters: GenShuffleWriterParameters[K, V]): GlutenShuffleWriterWrapper[K, V]

  /**
   * Generate ColumnarBatchSerializer for ColumnarShuffleExchangeExec.
   *
   * @return
   */
  def createColumnarBatchSerializer(
      schema: StructType,
      metrics: Map[String, SQLMetric],
      isSort: Boolean): Serializer

  /** Create broadcast relation for BroadcastExchangeExec */
  def createBroadcastRelation(
      mode: BroadcastMode,
      child: SparkPlan,
      numOutputRows: SQLMetric,
      dataSize: SQLMetric): BuildSideRelation

  def doCanonicalizeForBroadcastMode(mode: BroadcastMode): BroadcastMode = {
    mode.canonicalized
  }

  /** Create ColumnarWriteFilesExec */
  def createColumnarWriteFilesExec(
      child: WriteFilesExecTransformer,
      noop: SparkPlan,
      fileFormat: FileFormat,
      partitionColumns: Seq[Attribute],
      bucketSpec: Option[BucketSpec],
      options: Map[String, String],
      staticPartitions: TablePartitionSpec): ColumnarWriteFilesExec

  /** Create ColumnarArrowEvalPythonExec, for velox backend */
  def createColumnarArrowEvalPythonExec(
      udfs: Seq[PythonUDF],
      resultAttrs: Seq[Attribute],
      child: SparkPlan,
      evalType: Int): SparkPlan

  def genGetStructFieldTransformer(
      substraitExprName: String,
      childTransformer: ExpressionTransformer,
      ordinal: Int,
      original: GetStructField): ExpressionTransformer = {
    GetStructFieldTransformer(substraitExprName, childTransformer, original)
  }

  def genNamedStructTransformer(
      substraitExprName: String,
      children: Seq[ExpressionTransformer],
      original: CreateNamedStruct,
      attributeSeq: Seq[Attribute]): ExpressionTransformer = {
    GenericExpressionTransformer(substraitExprName, children, original)
  }

  def genStringTranslateTransformer(
      substraitExprName: String,
      srcExpr: ExpressionTransformer,
      matchingExpr: ExpressionTransformer,
      replaceExpr: ExpressionTransformer,
      original: StringTranslate): ExpressionTransformer = {
    GenericExpressionTransformer(
      substraitExprName,
      Seq(srcExpr, matchingExpr, replaceExpr),
      original)
  }

  def genLikeTransformer(
      substraitExprName: String,
      left: ExpressionTransformer,
      right: ExpressionTransformer,
      original: Like): ExpressionTransformer

  /**
   * Generate an ExpressionTransformer to transform TruncTimestamp expression.
   * TruncTimestampTransformer is the default implementation.
   */
  def genTruncTimestampTransformer(
      substraitExprName: String,
      format: ExpressionTransformer,
      timestamp: ExpressionTransformer,
      timeZoneId: Option[String] = None,
      original: TruncTimestamp): ExpressionTransformer = {
    TruncTimestampTransformer(substraitExprName, format, timestamp, original)
  }

  def genDateDiffTransformer(
      substraitExprName: String,
      endDate: ExpressionTransformer,
      startDate: ExpressionTransformer,
      original: DateDiff): ExpressionTransformer

  def genCastWithNewChild(c: Cast): Cast = c

  def genHashExpressionTransformer(
      substraitExprName: String,
      exprs: Seq[ExpressionTransformer],
      original: HashExpression[_]): ExpressionTransformer = {
    GenericExpressionTransformer(substraitExprName, exprs, original)
  }

  /** Define backend-specific expression mappings. */
  def extraExpressionMappings: Seq[Sig] = Seq.empty

  /** Define backend-specific expression converter. */
  def extraExpressionConverter(
      substraitExprName: String,
      expr: Expression,
      attributeSeq: Seq[Attribute]): Option[ExpressionTransformer] =
    None

  /**
   * Define whether the join operator is fallback because of the join operator is not supported by
   * backend
   */
  def joinFallback(
      JoinType: JoinType,
      leftOutputSet: AttributeSet,
      right: AttributeSet,
      condition: Option[Expression]): Boolean = false

  /** default function to generate window function node */
  def genWindowFunctionsNode(
      windowExpression: Seq[NamedExpression],
      windowExpressionNodes: JList[WindowFunctionNode],
      originalInputAttributes: Seq[Attribute],
      args: JMap[String, JLong]): Unit = {

    windowExpression.map {
      windowExpr =>
        val aliasExpr = windowExpr.asInstanceOf[Alias]
        val columnName = s"${aliasExpr.name}_${aliasExpr.exprId.id}"
        val wExpression = aliasExpr.child.asInstanceOf[WindowExpression]
        wExpression.windowFunction match {
          case wf @ (RowNumber() | Rank(_) | DenseRank(_) | CumeDist() | PercentRank(_)) =>
            val aggWindowFunc = wf.asInstanceOf[AggregateWindowFunction]
            val frame = aggWindowFunc.frame.asInstanceOf[SpecifiedWindowFrame]
            val windowFunctionNode = ExpressionBuilder.makeWindowFunction(
              WindowFunctionsBuilder.create(args, aggWindowFunc).toInt,
              new JArrayList[ExpressionNode](),
              columnName,
              ConverterUtils.getTypeNode(aggWindowFunc.dataType, aggWindowFunc.nullable),
              frame.upper,
              frame.lower,
              frame.frameType.sql,
              originalInputAttributes.asJava
            )
            windowExpressionNodes.add(windowFunctionNode)
          case aggExpression: AggregateExpression =>
            val frame = wExpression.windowSpec.frameSpecification.asInstanceOf[SpecifiedWindowFrame]
            val aggregateFunc = aggExpression.aggregateFunction
            val substraitAggFuncName = ExpressionMappings.expressionsMap.get(aggregateFunc.getClass)
            if (substraitAggFuncName.isEmpty) {
              throw new GlutenNotSupportException(s"Not currently supported: $aggregateFunc.")
            }

            val childrenNodeList = aggregateFunc.children
              .map(
                ExpressionConverter
                  .replaceWithExpressionTransformer(_, originalInputAttributes)
                  .doTransform(args))
              .asJava

            val windowFunctionNode = ExpressionBuilder.makeWindowFunction(
              AggregateFunctionsBuilder.create(args, aggExpression.aggregateFunction).toInt,
              childrenNodeList,
              columnName,
              ConverterUtils.getTypeNode(aggExpression.dataType, aggExpression.nullable),
              frame.upper,
              frame.lower,
              frame.frameType.sql,
              originalInputAttributes.asJava
            )
            windowExpressionNodes.add(windowFunctionNode)
          case wf @ (_: Lead | _: Lag) =>
            val offsetWf = wf.asInstanceOf[FrameLessOffsetWindowFunction]
            val frame = offsetWf.frame.asInstanceOf[SpecifiedWindowFrame]
            val childrenNodeList = new JArrayList[ExpressionNode]()
            childrenNodeList.add(
              ExpressionConverter
                .replaceWithExpressionTransformer(
                  offsetWf.input,
                  attributeSeq = originalInputAttributes)
                .doTransform(args))
            // Spark only accepts foldable offset. Converts it to LongType literal.
            val offset = offsetWf.offset.eval(EmptyRow).asInstanceOf[Int]
            // Velox only allows negative offset. WindowFunctionsBuilder#create converts
            // lag/lead with negative offset to the function with positive offset. So just
            // makes offsetNode store positive value.
            val offsetNode = ExpressionBuilder.makeLiteral(Math.abs(offset.toLong), LongType, false)
            childrenNodeList.add(offsetNode)
            // NullType means Null is the default value. Don't pass it to native.
            if (offsetWf.default.dataType != NullType) {
              childrenNodeList.add(
                ExpressionConverter
                  .replaceWithExpressionTransformer(
                    offsetWf.default,
                    attributeSeq = originalInputAttributes)
                  .doTransform(args))
            }
            val windowFunctionNode = ExpressionBuilder.makeWindowFunction(
              WindowFunctionsBuilder.create(args, offsetWf).toInt,
              childrenNodeList,
              columnName,
              ConverterUtils.getTypeNode(offsetWf.dataType, offsetWf.nullable),
              frame.upper,
              frame.lower,
              frame.frameType.sql,
              offsetWf.ignoreNulls,
              originalInputAttributes.asJava
            )
            windowExpressionNodes.add(windowFunctionNode)
          case wf @ NthValue(input, offset: Literal, ignoreNulls: Boolean) =>
            val frame = wExpression.windowSpec.frameSpecification.asInstanceOf[SpecifiedWindowFrame]
            val childrenNodeList = new JArrayList[ExpressionNode]()
            childrenNodeList.add(
              ExpressionConverter
                .replaceWithExpressionTransformer(input, attributeSeq = originalInputAttributes)
                .doTransform(args))
            childrenNodeList.add(LiteralTransformer(offset).doTransform(args))
            val windowFunctionNode = ExpressionBuilder.makeWindowFunction(
              WindowFunctionsBuilder.create(args, wf).toInt,
              childrenNodeList,
              columnName,
              ConverterUtils.getTypeNode(wf.dataType, wf.nullable),
              frame.upper,
              frame.lower,
              frame.frameType.sql,
              ignoreNulls,
              originalInputAttributes.asJava
            )
            windowExpressionNodes.add(windowFunctionNode)
          case wf @ NTile(buckets: Expression) =>
            val frame = wExpression.windowSpec.frameSpecification.asInstanceOf[SpecifiedWindowFrame]
            val childrenNodeList = new JArrayList[ExpressionNode]()
            val literal = buckets.asInstanceOf[Literal]
            childrenNodeList.add(LiteralTransformer(literal).doTransform(args))
            val windowFunctionNode = ExpressionBuilder.makeWindowFunction(
              WindowFunctionsBuilder.create(args, wf).toInt,
              childrenNodeList,
              columnName,
              ConverterUtils.getTypeNode(wf.dataType, wf.nullable),
              frame.upper,
              frame.lower,
              frame.frameType.sql,
              originalInputAttributes.asJava
            )
            windowExpressionNodes.add(windowFunctionNode)
          case _ =>
            throw new GlutenNotSupportException(
              "unsupported window function type: " +
                wExpression.windowFunction)
        }
    }
  }

  def rewriteSpillPath(path: String): String = path

  /**
   * Vanilla spark just push down part of filter condition into scan, however gluten can push down
   * all filters. This function calculates the remaining conditions in FilterExec, add into the
   * dataFilters of the leaf node.
   * @param extraFilters:
   *   Conjunctive Predicates, which are split from the upper FilterExec
   * @param sparkExecNode:
   *   The vanilla leaf node of the plan tree, which is FileSourceScanExec or BatchScanExec
   * @return
   *   return all push down filters
   */
  def postProcessPushDownFilter(
      extraFilters: Seq[Expression],
      sparkExecNode: LeafExecNode): Seq[Expression] = {
    def getPushedFilter(dataFilters: Seq[Expression]): Seq[Expression] = {
      val pushedFilters =
        dataFilters ++ FilterHandler.getRemainingFilters(dataFilters, extraFilters)
      pushedFilters.filterNot(_.references.exists {
        attr => SparkShimLoader.getSparkShims.isRowIndexMetadataColumn(attr.name)
      })
    }
    sparkExecNode match {
      case fileSourceScan: FileSourceScanExecTransformerBase =>
        getPushedFilter(fileSourceScan.dataFilters)
      case batchScan: BatchScanExecTransformerBase =>
        batchScan.scan match {
          case fileScan: FileScan =>
            getPushedFilter(fileScan.dataFilters)
          case _ =>
            // TODO: For data lake format use pushedFilters in SupportsPushDownFilters
            extraFilters
        }
      case _ =>
        throw new GlutenNotSupportException(s"${sparkExecNode.getClass.toString} is not supported.")
    }
  }

  def genGenerateTransformer(
      generator: Generator,
      requiredChildOutput: Seq[Attribute],
      outer: Boolean,
      generatorOutput: Seq[Attribute],
      child: SparkPlan
  ): GenerateExecTransformerBase

  def genPreProjectForGenerate(generate: GenerateExec): SparkPlan

  def genPostProjectForGenerate(generate: GenerateExec): SparkPlan

  def genPreProjectForArrowEvalPythonExec(arrowEvalPythonExec: ArrowEvalPythonExec): SparkPlan =
    arrowEvalPythonExec

  def maybeCollapseTakeOrderedAndProject(plan: SparkPlan): SparkPlan = plan

  def genDecimalRoundExpressionOutput(decimalType: DecimalType, toScale: Int): DecimalType = {
    val p = decimalType.precision
    val s = decimalType.scale
    // After rounding we may need one more digit in the integral part,
    // e.g. `ceil(9.9, 0)` -> `10`, `ceil(99, -1)` -> `100`.
    val integralLeastNumDigits = p - s + 1
    if (toScale < 0) {
      // negative scale means we need to adjust `-scale` number of digits before the decimal
      // point, which means we need at lease `-scale + 1` digits (after rounding).
      val newPrecision = math.max(integralLeastNumDigits, -toScale + 1)
      // We have to accept the risk of overflow as we can't exceed the max precision.
      DecimalType(math.min(newPrecision, DecimalType.MAX_PRECISION), 0)
    } else {
      val newScale = math.min(s, toScale)
      // We have to accept the risk of overflow as we can't exceed the max precision.
      DecimalType(math.min(integralLeastNumDigits + newScale, 38), newScale)
    }
  }

  def genWindowGroupLimitTransformer(
      partitionSpec: Seq[Expression],
      orderSpec: Seq[SortOrder],
      rankLikeFunction: Expression,
      limit: Int,
      mode: WindowGroupLimitMode,
      child: SparkPlan): SparkPlan =
    WindowGroupLimitExecTransformer(partitionSpec, orderSpec, rankLikeFunction, limit, mode, child)

  def genHiveUDFTransformer(
      expr: Expression,
      attributeSeq: Seq[Attribute]): ExpressionTransformer = {
    HiveUDFTransformer.replaceWithExpressionTransformer(expr, attributeSeq)
  }

  def genStringSplitTransformer(
      substraitExprName: String,
      srcExpr: ExpressionTransformer,
      regexExpr: ExpressionTransformer,
      limitExpr: ExpressionTransformer,
      original: StringSplit): ExpressionTransformer =
    GenericExpressionTransformer(substraitExprName, Seq(srcExpr, regexExpr, limitExpr), original)

<<<<<<< HEAD
  def genColumnarCollectLimitExec(limit: Int, plan: SparkPlan): ColumnarCollectLimitBaseExec
=======
  def genColumnarRangeExec(
      start: Long,
      end: Long,
      step: Long,
      numSlices: Int,
      numElements: BigInt,
      outputAttributes: Seq[Attribute],
      child: Seq[SparkPlan]): ColumnarRangeBaseExec

>>>>>>> f0336c0c
}<|MERGE_RESOLUTION|>--- conflicted
+++ resolved
@@ -695,9 +695,8 @@
       original: StringSplit): ExpressionTransformer =
     GenericExpressionTransformer(substraitExprName, Seq(srcExpr, regexExpr, limitExpr), original)
 
-<<<<<<< HEAD
   def genColumnarCollectLimitExec(limit: Int, plan: SparkPlan): ColumnarCollectLimitBaseExec
-=======
+
   def genColumnarRangeExec(
       start: Long,
       end: Long,
@@ -707,5 +706,4 @@
       outputAttributes: Seq[Attribute],
       child: Seq[SparkPlan]): ColumnarRangeBaseExec
 
->>>>>>> f0336c0c
 }