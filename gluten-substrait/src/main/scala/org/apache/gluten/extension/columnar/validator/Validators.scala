/*
 * Licensed to the Apache Software Foundation (ASF) under one or more
 * contributor license agreements.  See the NOTICE file distributed with
 * this work for additional information regarding copyright ownership.
 * The ASF licenses this file to You under the Apache License, Version 2.0
 * (the "License"); you may not use this file except in compliance with
 * the License.  You may obtain a copy of the License at
 *
 *    http://www.apache.org/licenses/LICENSE-2.0
 *
 * Unless required by applicable law or agreed to in writing, software
 * distributed under the License is distributed on an "AS IS" BASIS,
 * WITHOUT WARRANTIES OR CONDITIONS OF ANY KIND, either express or implied.
 * See the License for the specific language governing permissions and
 * limitations under the License.
 */
package org.apache.gluten.extension.columnar.validator

import org.apache.gluten.backendsapi.{BackendsApiManager, BackendSettingsApi}
import org.apache.gluten.config.GlutenConfig
import org.apache.gluten.execution._
import org.apache.gluten.expression.ExpressionUtils
import org.apache.gluten.extension.columnar.FallbackTags
import org.apache.gluten.extension.columnar.heuristic.LegacyOffload
import org.apache.gluten.extension.columnar.offload.OffloadSingleNode
import org.apache.gluten.sql.shims.SparkShimLoader

import org.apache.spark.internal.Logging
import org.apache.spark.sql.execution._
import org.apache.spark.sql.execution.aggregate.{HashAggregateExec, ObjectHashAggregateExec, SortAggregateExec}
import org.apache.spark.sql.execution.datasources.WriteFilesExec
import org.apache.spark.sql.execution.datasources.v2.BatchScanExec
import org.apache.spark.sql.execution.exchange.{BroadcastExchangeExec, ShuffleExchangeExec}
import org.apache.spark.sql.execution.joins._
import org.apache.spark.sql.execution.window.WindowExec
import org.apache.spark.sql.hive.HiveTableScanExecTransformer

object Validators {
  implicit class ValidatorBuilderImplicits(builder: Validator.Builder) {
    private val conf = GlutenConfig.get
    private val settings = BackendsApiManager.getSettings

    /** Fails validation if a plan node was already tagged with TRANSFORM_UNSUPPORTED. */
    def fallbackByHint(): Validator.Builder = {
      builder.add(FallbackByHint)
    }

    /**
     * Fails validation if a plan node includes an expression that is considered too complex to
     * executed by native library. By default, we use a threshold option in config to make the
     * decision.
     */
    def fallbackComplexExpressions(): Validator.Builder = {
      builder.add(new FallbackComplexExpressions(conf.fallbackExpressionsThreshold))
    }

    /** Fails validation on non-scan plan nodes if Gluten is running as scan-only mode. */
    def fallbackIfScanOnly(): Validator.Builder = {
      builder.add(new FallbackIfScanOnly(conf.enableScanOnly))
    }

    /**
     * Fails validation if native-execution of a plan node is not supported by current backend
     * implementation by checking the active BackendSettings.
     */
    def fallbackByBackendSettings(): Validator.Builder = {
      builder.add(new FallbackByBackendSettings(settings))
    }

    /**
     * Fails validation if native-execution of a plan node is disabled by Gluten/Spark
     * configuration.
     */
    def fallbackByUserOptions(): Validator.Builder = {
      builder.add(new FallbackByUserOptions(conf))
    }

    def fallbackByTestInjects(): Validator.Builder = {
      builder.add(new FallbackByTestInjects())
    }

    /**
     * Fails validation on non-scan plan nodes if Gluten is running as scan-only mode. Also, passes
     * validation on filter for the exception that filter + scan is detected. Because filters can be
     * pushed into scan then the filter conditions will be processed only in scan.
     */
    def fallbackIfScanOnlyWithFilterPushed(scanOnly: Boolean): Validator.Builder = {
      builder.add(new FallbackIfScanOnlyWithFilterPushed(scanOnly))
    }

    /**
     * Attempts to offload the input query plan node and check native validation result. Fails when
     * native validation failed.
     */
    def fallbackByNativeValidation(rules: Seq[OffloadSingleNode]): Validator.Builder = {
      builder.add(new FallbackByNativeValidation(rules))
    }
  }

  private object FallbackByHint extends Validator {
    override def validate(plan: SparkPlan): Validator.OutCome = {
      if (FallbackTags.nonEmpty(plan)) {
        val tag = FallbackTags.get(plan)
        return fail(tag.reason())
      }
      pass()
    }
  }

  private class FallbackComplexExpressions(threshold: Int) extends Validator {
    override def validate(plan: SparkPlan): Validator.OutCome = {
      if (ExpressionUtils.hasComplexExpressions(plan, threshold)) {
        return fail(
          s"Disabled because at least one present expression exceeded depth threshold: " +
            s"${plan.nodeName}")
      }
      pass()
    }
  }

  private class FallbackIfScanOnly(scanOnly: Boolean) extends Validator {
    override def validate(plan: SparkPlan): Validator.OutCome = plan match {
      case _: BatchScanExec => pass()
      case _: FileSourceScanExec => pass()
      case p if HiveTableScanExecTransformer.isHiveTableScan(p) => pass()
      case p if scanOnly => fail(p)
      case _ => pass()
    }
  }

  private class FallbackByBackendSettings(settings: BackendSettingsApi) extends Validator {
    override def validate(plan: SparkPlan): Validator.OutCome = plan match {
      case p: ShuffleExchangeExec if !settings.supportColumnarShuffleExec() => fail(p)
      case p: SortMergeJoinExec if !settings.supportSortMergeJoinExec() => fail(p)
      case p: WriteFilesExec if !settings.enableNativeWriteFiles() =>
        fail(p)
      case p: CartesianProductExec if !settings.supportCartesianProductExec() => fail(p)
      case p: TakeOrderedAndProjectExec if !settings.supportColumnarShuffleExec() => fail(p)
<<<<<<< HEAD
      case p: CollectLimitExec if !settings.supportCollectLimitExec() => fail(p)
      // Add a tag for failing validation since CH is not supported. This tag is not used explicitly
      // by post-transform rules, rather marks validation for the appropriate backend.
      case p: CollectTailExec if !settings.supportCollectTailExec() => fail(p)
=======
>>>>>>> 15b48332
      case _ => pass()
    }
  }

  private class FallbackByUserOptions(glutenConf: GlutenConfig) extends Validator {
    override def validate(plan: SparkPlan): Validator.OutCome = plan match {
      case p: SortExec if !glutenConf.enableColumnarSort => fail(p)
      case p: WindowExec if !glutenConf.enableColumnarWindow => fail(p)
      case p: SortMergeJoinExec if !glutenConf.enableColumnarSortMergeJoin => fail(p)
      case p: BatchScanExec if !glutenConf.enableColumnarBatchScan => fail(p)
      case p: FileSourceScanExec if !glutenConf.enableColumnarFileScan => fail(p)
      case p: ProjectExec if !glutenConf.enableColumnarProject => fail(p)
      case p: FilterExec if !glutenConf.enableColumnarFilter => fail(p)
      case p: UnionExec if !glutenConf.enableColumnarUnion => fail(p)
      case p: ExpandExec if !glutenConf.enableColumnarExpand => fail(p)
      case p: SortAggregateExec if !glutenConf.forceToUseHashAgg => fail(p)
      case p: ShuffledHashJoinExec if !glutenConf.enableColumnarShuffledHashJoin => fail(p)
      case p: ShuffleExchangeExec if !glutenConf.enableColumnarShuffle => fail(p)
      case p: BroadcastExchangeExec if !glutenConf.enableColumnarBroadcastExchange => fail(p)
      case p @ (_: LocalLimitExec | _: GlobalLimitExec) if !glutenConf.enableColumnarLimit =>
        fail(p)
      case p: GenerateExec if !glutenConf.enableColumnarGenerate => fail(p)
      case p: CoalesceExec if !glutenConf.enableColumnarCoalesce => fail(p)
      case p: CartesianProductExec if !glutenConf.cartesianProductTransformerEnabled => fail(p)
      case p: TakeOrderedAndProjectExec
          if !(glutenConf.enableTakeOrderedAndProject && glutenConf.enableColumnarSort &&
            glutenConf.enableColumnarShuffle && glutenConf.enableColumnarProject) =>
        fail(p)
      case p: BroadcastHashJoinExec if !glutenConf.enableColumnarBroadcastJoin =>
        fail(p)
      case p: BroadcastNestedLoopJoinExec
          if !(glutenConf.enableColumnarBroadcastJoin &&
            glutenConf.broadcastNestedLoopJoinTransformerTransformerEnabled) =>
        fail(p)
      case p @ (_: HashAggregateExec | _: SortAggregateExec | _: ObjectHashAggregateExec)
          if !glutenConf.enableColumnarHashAgg =>
        fail(p)
      case p
          if SparkShimLoader.getSparkShims.isWindowGroupLimitExec(
            plan) && !glutenConf.enableColumnarWindowGroupLimit =>
        fail(p)
      case p
          if HiveTableScanExecTransformer.isHiveTableScan(
            p) && !glutenConf.enableColumnarHiveTableScan =>
        fail(p)
      case p: SampleExec
          if !(glutenConf.enableColumnarSample && BackendsApiManager.getSettings
            .supportSampleExec()) =>
        fail(p)
      case p: RangeExec if !glutenConf.enableColumnarRange => fail(p)
      case p: CollectLimitExec if !glutenConf.enableColumnarCollectLimit => fail(p)
      case _ => pass()
    }
  }

  private class FallbackByTestInjects() extends Validator {
    override def validate(plan: SparkPlan): Validator.OutCome = {
      if (FallbackInjects.shouldFallback(plan)) {
        return fail(plan)
      }
      pass()
    }
  }

  private class FallbackIfScanOnlyWithFilterPushed(scanOnly: Boolean) extends Validator {
    override def validate(plan: SparkPlan): Validator.OutCome = {
      if (!scanOnly) {
        return pass()
      }
      // Scan-only mode
      plan match {
        case _: BatchScanExec => pass()
        case _: FileSourceScanExec => pass()
        case p if HiveTableScanExecTransformer.isHiveTableScan(p) => pass()
        case filter: FilterExec =>
          val childIsScan = filter.child.isInstanceOf[FileSourceScanExec] ||
            filter.child.isInstanceOf[BatchScanExec]
          if (childIsScan) {
            pass()
          } else {
            fail(filter)
          }
        case other => fail(other)
      }
    }
  }

  private class FallbackByNativeValidation(offloadRules: Seq[OffloadSingleNode])
    extends Validator
    with Logging {
    private val offloadAttempt: LegacyOffload = LegacyOffload(offloadRules)
    override def validate(plan: SparkPlan): Validator.OutCome = {
      val offloadedNode = offloadAttempt.apply(plan)
      val out = offloadedNode match {
        case v: ValidatablePlan =>
          v.doValidate().toValidatorOutcome()
        case other =>
          // Currently we assume a plan to be offload-able by default.
          pass()
      }
      out
    }
  }

  /**
   * A standard validator for legacy planner that does native validation.
   *
   * The native validation is ordered in the latest validator, namely the one created by
   * #fallbackByNativeValidation. The validator accepts offload rules for doing offload attempts,
   * then call native validation code on the offloaded plan.
   *
   * Once the native validation fails, the validator then gives negative outcome.
   */
  def newValidator(conf: GlutenConfig, offloads: Seq[OffloadSingleNode]): Validator = {
    val nativeValidator = Validator.builder().fallbackByNativeValidation(offloads).build()
    newValidator(conf).andThen(nativeValidator)
  }

  /**
   * A validator that doesn't involve native validation.
   *
   * This is typically RAS planner that does native validation inline without relying on tags. Thus,
   * validator `#fallbackByNativeValidation` is not required. See
   * [[org.apache.gluten.extension.columnar.enumerated.RasOffload]].
   *
   * This could also be used in legacy planner for doing trivial offload without the help of rewrite
   * rules.
   */
  def newValidator(conf: GlutenConfig): Validator = {
    Validator
      .builder()
      .fallbackByHint()
      .fallbackIfScanOnlyWithFilterPushed(conf.enableScanOnly)
      .fallbackComplexExpressions()
      .fallbackByBackendSettings()
      .fallbackByUserOptions()
      .fallbackByTestInjects()
      .build()
  }
}<|MERGE_RESOLUTION|>--- conflicted
+++ resolved
@@ -136,13 +136,9 @@
         fail(p)
       case p: CartesianProductExec if !settings.supportCartesianProductExec() => fail(p)
       case p: TakeOrderedAndProjectExec if !settings.supportColumnarShuffleExec() => fail(p)
-<<<<<<< HEAD
-      case p: CollectLimitExec if !settings.supportCollectLimitExec() => fail(p)
       // Add a tag for failing validation since CH is not supported. This tag is not used explicitly
       // by post-transform rules, rather marks validation for the appropriate backend.
       case p: CollectTailExec if !settings.supportCollectTailExec() => fail(p)
-=======
->>>>>>> 15b48332
       case _ => pass()
     }
   }
