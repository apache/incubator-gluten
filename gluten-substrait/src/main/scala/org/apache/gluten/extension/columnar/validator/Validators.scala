/*
 * Licensed to the Apache Software Foundation (ASF) under one or more
 * contributor license agreements.  See the NOTICE file distributed with
 * this work for additional information regarding copyright ownership.
 * The ASF licenses this file to You under the Apache License, Version 2.0
 * (the "License"); you may not use this file except in compliance with
 * the License.  You may obtain a copy of the License at
 *
 *    http://www.apache.org/licenses/LICENSE-2.0
 *
 * Unless required by applicable law or agreed to in writing, software
 * distributed under the License is distributed on an "AS IS" BASIS,
 * WITHOUT WARRANTIES OR CONDITIONS OF ANY KIND, either express or implied.
 * See the License for the specific language governing permissions and
 * limitations under the License.
 */
package org.apache.gluten.extension.columnar.validator

import org.apache.gluten.backendsapi.{BackendsApiManager, BackendSettingsApi}
import org.apache.gluten.config.GlutenConfig
import org.apache.gluten.execution._
import org.apache.gluten.expression.ExpressionUtils
import org.apache.gluten.extension.columnar.FallbackTags
import org.apache.gluten.extension.columnar.heuristic.LegacyOffload
import org.apache.gluten.extension.columnar.offload.OffloadSingleNode
import org.apache.gluten.sql.shims.SparkShimLoader

import org.apache.spark.internal.Logging
import org.apache.spark.sql.execution._
import org.apache.spark.sql.execution.aggregate.{HashAggregateExec, ObjectHashAggregateExec, SortAggregateExec}
import org.apache.spark.sql.execution.datasources.WriteFilesExec
import org.apache.spark.sql.execution.datasources.v2.BatchScanExec
import org.apache.spark.sql.execution.exchange.{BroadcastExchangeExec, ShuffleExchangeExec}
import org.apache.spark.sql.execution.joins._
import org.apache.spark.sql.execution.window.WindowExec
import org.apache.spark.sql.hive.HiveTableScanExecTransformer

object Validators {
  implicit class ValidatorBuilderImplicits(builder: Validator.Builder) {
    private val conf = GlutenConfig.get
    private val settings = BackendsApiManager.getSettings

    /** Fails validation if a plan node was already tagged with TRANSFORM_UNSUPPORTED. */
    def fallbackByHint(): Validator.Builder = {
      builder.add(FallbackByHint)
    }

    /**
     * Fails validation if a plan node includes an expression that is considered too complex to
     * executed by native library. By default, we use a threshold option in config to make the
     * decision.
     */
    def fallbackComplexExpressions(): Validator.Builder = {
      builder.add(new FallbackComplexExpressions(conf.fallbackExpressionsThreshold))
    }

    /** Fails validation on non-scan plan nodes if Gluten is running as scan-only mode. */
    def fallbackIfScanOnly(): Validator.Builder = {
      builder.add(new FallbackIfScanOnly(conf.enableScanOnly))
    }

    /**
     * Fails validation if native-execution of a plan node is not supported by current backend
     * implementation by checking the active BackendSettings.
     */
    def fallbackByBackendSettings(): Validator.Builder = {
      builder.add(new FallbackByBackendSettings(settings))
    }

    /**
     * Fails validation if native-execution of a plan node is disabled by Gluten/Spark
     * configuration.
     */
    def fallbackByUserOptions(): Validator.Builder = {
      builder.add(new FallbackByUserOptions(conf))
    }

    def fallbackByTestInjects(): Validator.Builder = {
      builder.add(new FallbackByTestInjects())
    }

    /**
     * Fails validation on non-scan plan nodes if Gluten is running as scan-only mode. Also, passes
     * validation on filter for the exception that filter + scan is detected. Because filters can be
     * pushed into scan then the filter conditions will be processed only in scan.
     */
    def fallbackIfScanOnlyWithFilterPushed(scanOnly: Boolean): Validator.Builder = {
      builder.add(new FallbackIfScanOnlyWithFilterPushed(scanOnly))
    }

    /**
     * Attempts to offload the input query plan node and check native validation result. Fails when
     * native validation failed.
     */
    def fallbackByNativeValidation(rules: Seq[OffloadSingleNode]): Validator.Builder = {
      builder.add(new FallbackByNativeValidation(rules))
    }
  }

  private object FallbackByHint extends Validator {
    override def validate(plan: SparkPlan): Validator.OutCome = {
      if (FallbackTags.nonEmpty(plan)) {
        val tag = FallbackTags.get(plan)
        return fail(tag.reason())
      }
      pass()
    }
  }

  private class FallbackComplexExpressions(threshold: Int) extends Validator {
    override def validate(plan: SparkPlan): Validator.OutCome = {
      if (ExpressionUtils.hasComplexExpressions(plan, threshold)) {
        return fail(
          s"Disabled because at least one present expression exceeded depth threshold: " +
            s"${plan.nodeName}")
      }
      pass()
    }
  }

  private class FallbackIfScanOnly(scanOnly: Boolean) extends Validator {
    override def validate(plan: SparkPlan): Validator.OutCome = plan match {
      case _: BatchScanExec => pass()
      case _: FileSourceScanExec => pass()
      case p if HiveTableScanExecTransformer.isHiveTableScan(p) => pass()
      case p if scanOnly => fail(p)
      case _ => pass()
    }
  }

  private class FallbackByBackendSettings(settings: BackendSettingsApi) extends Validator {
    override def validate(plan: SparkPlan): Validator.OutCome = plan match {
      case p: ShuffleExchangeExec if !settings.supportColumnarShuffleExec() => fail(p)
      case p: SortMergeJoinExec if !settings.supportSortMergeJoinExec() => fail(p)
      case p: WriteFilesExec if !settings.enableNativeWriteFiles() =>
        fail(p)
      case p: CartesianProductExec if !settings.supportCartesianProductExec() => fail(p)
      case p: TakeOrderedAndProjectExec if !settings.supportColumnarShuffleExec() => fail(p)
<<<<<<< HEAD
      case p: CollectLimitExec if !settings.supportCollectLimitExec() => fail(p)
=======
      case p: RangeExec if !settings.supportRangeExec() => fail(p)
>>>>>>> f0336c0c
      case _ => pass()
    }
  }

  private class FallbackByUserOptions(glutenConf: GlutenConfig) extends Validator {
    override def validate(plan: SparkPlan): Validator.OutCome = plan match {
      case p: SortExec if !glutenConf.enableColumnarSort => fail(p)
      case p: WindowExec if !glutenConf.enableColumnarWindow => fail(p)
      case p: SortMergeJoinExec if !glutenConf.enableColumnarSortMergeJoin => fail(p)
      case p: BatchScanExec if !glutenConf.enableColumnarBatchScan => fail(p)
      case p: FileSourceScanExec if !glutenConf.enableColumnarFileScan => fail(p)
      case p: ProjectExec if !glutenConf.enableColumnarProject => fail(p)
      case p: FilterExec if !glutenConf.enableColumnarFilter => fail(p)
      case p: UnionExec if !glutenConf.enableColumnarUnion => fail(p)
      case p: ExpandExec if !glutenConf.enableColumnarExpand => fail(p)
      case p: SortAggregateExec if !glutenConf.forceToUseHashAgg => fail(p)
      case p: ShuffledHashJoinExec if !glutenConf.enableColumnarShuffledHashJoin => fail(p)
      case p: ShuffleExchangeExec if !glutenConf.enableColumnarShuffle => fail(p)
      case p: BroadcastExchangeExec if !glutenConf.enableColumnarBroadcastExchange => fail(p)
      case p @ (_: LocalLimitExec | _: GlobalLimitExec) if !glutenConf.enableColumnarLimit =>
        fail(p)
      case p: GenerateExec if !glutenConf.enableColumnarGenerate => fail(p)
      case p: CoalesceExec if !glutenConf.enableColumnarCoalesce => fail(p)
      case p: CartesianProductExec if !glutenConf.cartesianProductTransformerEnabled => fail(p)
      case p: TakeOrderedAndProjectExec
          if !(glutenConf.enableTakeOrderedAndProject && glutenConf.enableColumnarSort &&
            glutenConf.enableColumnarShuffle && glutenConf.enableColumnarProject) =>
        fail(p)
      case p: BroadcastHashJoinExec if !glutenConf.enableColumnarBroadcastJoin =>
        fail(p)
      case p: BroadcastNestedLoopJoinExec
          if !(glutenConf.enableColumnarBroadcastJoin &&
            glutenConf.broadcastNestedLoopJoinTransformerTransformerEnabled) =>
        fail(p)
      case p @ (_: HashAggregateExec | _: SortAggregateExec | _: ObjectHashAggregateExec)
          if !glutenConf.enableColumnarHashAgg =>
        fail(p)
      case p
          if SparkShimLoader.getSparkShims.isWindowGroupLimitExec(
            plan) && !glutenConf.enableColumnarWindowGroupLimit =>
        fail(p)
      case p
          if HiveTableScanExecTransformer.isHiveTableScan(
            p) && !glutenConf.enableColumnarHiveTableScan =>
        fail(p)
      case p: SampleExec
          if !(glutenConf.enableColumnarSample && BackendsApiManager.getSettings
            .supportSampleExec()) =>
        fail(p)
      case _ => pass()
    }
  }

  private class FallbackByTestInjects() extends Validator {
    override def validate(plan: SparkPlan): Validator.OutCome = {
      if (FallbackInjects.shouldFallback(plan)) {
        return fail(plan)
      }
      pass()
    }
  }

  private class FallbackIfScanOnlyWithFilterPushed(scanOnly: Boolean) extends Validator {
    override def validate(plan: SparkPlan): Validator.OutCome = {
      if (!scanOnly) {
        return pass()
      }
      // Scan-only mode
      plan match {
        case _: BatchScanExec => pass()
        case _: FileSourceScanExec => pass()
        case p if HiveTableScanExecTransformer.isHiveTableScan(p) => pass()
        case filter: FilterExec =>
          val childIsScan = filter.child.isInstanceOf[FileSourceScanExec] ||
            filter.child.isInstanceOf[BatchScanExec]
          if (childIsScan) {
            pass()
          } else {
            fail(filter)
          }
        case other => fail(other)
      }
    }
  }

  private class FallbackByNativeValidation(offloadRules: Seq[OffloadSingleNode])
    extends Validator
    with Logging {
    private val offloadAttempt: LegacyOffload = LegacyOffload(offloadRules)
    override def validate(plan: SparkPlan): Validator.OutCome = {
      val offloadedNode = offloadAttempt.apply(plan)
      val out = offloadedNode match {
        case v: ValidatablePlan =>
          v.doValidate().toValidatorOutcome()
        case other =>
          // Currently we assume a plan to be offload-able by default.
          pass()
      }
      out
    }
  }

  /**
   * A standard validator for legacy planner that does native validation.
   *
   * The native validation is ordered in the latest validator, namely the one created by
   * #fallbackByNativeValidation. The validator accepts offload rules for doing offload attempts,
   * then call native validation code on the offloaded plan.
   *
   * Once the native validation fails, the validator then gives negative outcome.
   */
  def newValidator(conf: GlutenConfig, offloads: Seq[OffloadSingleNode]): Validator = {
    val nativeValidator = Validator.builder().fallbackByNativeValidation(offloads).build()
    newValidator(conf).andThen(nativeValidator)
  }

  /**
   * A validator that doesn't involve native validation.
   *
   * This is typically RAS planner that does native validation inline without relying on tags. Thus,
   * validator `#fallbackByNativeValidation` is not required. See
   * [[org.apache.gluten.extension.columnar.enumerated.RasOffload]].
   *
   * This could also be used in legacy planner for doing trivial offload without the help of rewrite
   * rules.
   */
  def newValidator(conf: GlutenConfig): Validator = {
    Validator
      .builder()
      .fallbackByHint()
      .fallbackIfScanOnlyWithFilterPushed(conf.enableScanOnly)
      .fallbackComplexExpressions()
      .fallbackByBackendSettings()
      .fallbackByUserOptions()
      .fallbackByTestInjects()
      .build()
  }
}<|MERGE_RESOLUTION|>--- conflicted
+++ resolved
@@ -136,11 +136,8 @@
         fail(p)
       case p: CartesianProductExec if !settings.supportCartesianProductExec() => fail(p)
       case p: TakeOrderedAndProjectExec if !settings.supportColumnarShuffleExec() => fail(p)
-<<<<<<< HEAD
       case p: CollectLimitExec if !settings.supportCollectLimitExec() => fail(p)
-=======
       case p: RangeExec if !settings.supportRangeExec() => fail(p)
->>>>>>> f0336c0c
       case _ => pass()
     }
   }
