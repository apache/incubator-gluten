#!/bin/bash

set -exu
#Set on run gluten on S3
ENABLE_S3=OFF
#Set on run gluten on HDFS
ENABLE_HDFS=OFF
#It can be set to OFF when compiling velox again
BUILD_PROTOBUF=ON
#It can be set to OFF when compiling velox again
BUILD_FOLLY=ON
BUILD_TYPE=release
VELOX_HOME=
#for ep cache
VELOX_REPO=https://github.com/oap-project/velox.git
VELOX_BRANCH=main
TARGET_BUILD_COMMIT=""
ENABLE_EP_CACHE=OFF

for arg in "$@"
do
    case $arg in
        --velox_home=*)
        VELOX_HOME=("${arg#*=}")
        shift # Remove argument name from processing
        ;;
        --enable_s3=*)
        ENABLE_S3=("${arg#*=}")
        shift # Remove argument name from processing
        ;;
        --enable_hdfs=*)
        ENABLE_HDFS=("${arg#*=}")
        shift # Remove argument name from processing
        ;;
        --build_protobuf=*)
        BUILD_PROTOBUF=("${arg#*=}")
        shift # Remove argument name from processing
        ;;
        --build_folly=*)
        BUILD_FOLLY=("${arg#*=}")
        shift # Remove argument name from processing
        ;;
        --build_type=*)
        BUILD_TYPE=("${arg#*=}")
        shift # Remove argument name from processing
        ;;
        --enable_ep_cache=*)
        ENABLE_EP_CACHE=("${arg#*=}")
        shift # Remove argument name from processing
        ;;
        *)
        OTHER_ARGUMENTS+=("$1")
        shift # Remove generic argument from processing
        ;;
    esac
done

CURRENT_DIR=$(cd "$(dirname "$BASH_SOURCE")"; pwd)
if [ "$VELOX_HOME" == "" ]; then
  VELOX_HOME="$CURRENT_DIR/../build/velox_ep"
fi

BUILD_DIR="$CURRENT_DIR/../build"
echo "Start building Velox..."
echo "CMAKE Arguments:"
echo "VELOX_HOME=${VELOX_HOME}"
echo "ENABLE_S3=${ENABLE_S3}"
echo "ENABLE_HDFS=${ENABLE_HDFS}"
echo "BUILD_PROTOBUF=${BUILD_PROTOBUF}"
echo "BUILD_FOLLY=${BUILD_FOLLY}"
echo "BUILD_TYPE=${BUILD_TYPE}"
echo "ENABLE_EP_CACHE=${ENABLE_EP_CACHE}"

if [ ! -d $VELOX_HOME ]; then
  echo "$VELOX_HOME is not exist!!!"
  exit 1
fi

function process_script {
    # make this function Reentrantly
    git checkout scripts/setup-ubuntu.sh
    sed -i '/protobuf-compiler/d' scripts/setup-ubuntu.sh
    sed -i '/^sudo --preserve-env apt install/a\  *thrift* \\' scripts/setup-ubuntu.sh
    sed -i '/^sudo --preserve-env apt install/a\  libiberty-dev \\' scripts/setup-ubuntu.sh
    sed -i '/^sudo --preserve-env apt install/a\  libxml2-dev \\' scripts/setup-ubuntu.sh
    sed -i '/^sudo --preserve-env apt install/a\  libkrb5-dev \\' scripts/setup-ubuntu.sh
    sed -i '/^sudo --preserve-env apt install/a\  libgsasl7-dev \\' scripts/setup-ubuntu.sh
    sed -i '/^sudo --preserve-env apt install/a\  libuuid1 \\' scripts/setup-ubuntu.sh
    sed -i '/^sudo --preserve-env apt install/a\  uuid-dev \\' scripts/setup-ubuntu.sh
    sed -i 's/^  liblzo2-dev.*/  liblzo2-dev \\/g' scripts/setup-ubuntu.sh
    sed -i 's/^  ninja -C "${BINARY_DIR}" install/  sudo ninja -C "${BINARY_DIR}" install/g' scripts/setup-helper-functions.sh
    if [ $BUILD_FOLLY == "ON" ]; then
      sed -i '/^function install_fmt.*/i function install_folly {\n  github_checkout facebook/folly v2022.07.11.00\n  cmake_install -DBUILD_TESTS=OFF\n}\n' scripts/setup-ubuntu.sh
      sed -i '/^  run_and_time install_fmt/a \ \ run_and_time install_folly' scripts/setup-ubuntu.sh
    fi
    if [ $BUILD_PROTOBUF == "ON" ]; then
      sed -i '/^function install_fmt.*/i function install_protobuf {\n  wget https://github.com/protocolbuffers/protobuf/releases/download/v21.4/protobuf-all-21.4.tar.gz\n  tar -xzf protobuf-all-21.4.tar.gz\n  cd protobuf-21.4\n  ./configure  CXXFLAGS="-fPIC"  --prefix=/usr/local\n  make "-j$(nproc)"\n  sudo make install\n  sudo ldconfig\n}\n' scripts/setup-ubuntu.sh
      sed -i '/^  run_and_time install_fmt/a \ \ run_and_time install_protobuf' scripts/setup-ubuntu.sh
    fi
    if [ $ENABLE_HDFS == "ON" ]; then
      sed -i '/^function install_fmt.*/i function install_libhdfs3 {\n  github_checkout apache/hawq master\n  cd depends/libhdfs3\n sed -i "/FIND_PACKAGE(GoogleTest REQUIRED)/d" ./CMakeLists.txt\n  sed -i "s/dumpversion/dumpfullversion/" ./CMake/Platform.cmake\n sed -i "s/dfs.domain.socket.path\\", \\"\\"/dfs.domain.socket.path\\", \\"\\/var\\/lib\\/hadoop-hdfs\\/dn_socket\\"/g" src/common/SessionConfig.cpp\n cmake_install\n}\n' scripts/setup-ubuntu.sh
      sed -i '/^  run_and_time install_fmt/a \ \ run_and_time install_libhdfs3' scripts/setup-ubuntu.sh
    fi
    if [ $ENABLE_S3 == "ON" ]; then
      sed -i '/^function install_fmt.*/i function install_awssdk {\n  github_checkout aws/aws-sdk-cpp 1.9.379 --depth 1 --recurse-submodules\n  cmake_install -DCMAKE_BUILD_TYPE=Release -DBUILD_SHARED_LIBS:BOOL=OFF -DMINIMIZE_SIZE:BOOL=ON -DENABLE_TESTING:BOOL=OFF -DBUILD_ONLY:STRING="s3;identity-management" \n} \n' scripts/setup-ubuntu.sh
      sed -i '/^  run_and_time install_fmt/a \ \ run_and_time install_awssdk' scripts/setup-ubuntu.sh
    fi
    sed -i 's/-mavx2 -mfma -mavx -mf16c -mlzcnt -std=c++17/-march=native -std=c++17 -mno-avx512f/g' scripts/setup-helper-functions.sh
}

function compile {
    scripts/setup-ubuntu.sh
    COMPILE_OPTION="-DVELOX_ENABLE_PARQUET=ON -DVELOX_BUILD_TESTING=OFF -DVELOX_ENABLE_DUCKDB=OFF -DVELOX_BUILD_TEST_UTILS=ON"
    if [ $ENABLE_HDFS == "ON" ]; then
      COMPILE_OPTION="$COMPILE_OPTION -DVELOX_ENABLE_HDFS=ON"
    fi
    if [ $ENABLE_S3 == "ON" ]; then
      COMPILE_OPTION="$COMPILE_OPTION -DVELOX_ENABLE_S3=ON"
    fi
    COMPILE_OPTION="$COMPILE_OPTION -DCMAKE_BUILD_TYPE=${BUILD_TYPE}"
    COMPILE_TYPE=$(if [[ "$BUILD_TYPE" == "debug" ]] || [[ "$BUILD_TYPE" == "Debug" ]]; then echo 'debug'; else echo 'release'; fi)
    echo "COMPILE_OPTION: "$COMPILE_OPTION
    make $COMPILE_TYPE EXTRA_CMAKE_FLAGS="${COMPILE_OPTION}"
    echo $TARGET_BUILD_COMMIT > "${BUILD_DIR}/velox-commit.cache"
}

function check_commit {
<<<<<<< HEAD
    VELOX_REPO=https://github.com/lviiii/velox.git
    VELOX_BRANCH=velox_datetime_func
=======
>>>>>>> 3a3e790b
    COMMIT_ID="$(git ls-remote $VELOX_REPO $VELOX_BRANCH | awk '{print $1;}')"
    if $(git merge-base --is-ancestor $COMMIT_ID HEAD);
    then
      echo "Current branch contain lastest commit: $COMMIT_ID "
    else
      echo "Current branch do not contain lastest commit: $COMMIT_ID !"
      exit 1
    fi
}

function check_ep_cache {
  TARGET_BUILD_COMMIT="$(git ls-remote $VELOX_REPO $VELOX_BRANCH | awk '{print $1;}')"
  echo "Target Velox commit: $TARGET_BUILD_COMMIT"
  if [ $ENABLE_EP_CACHE == "ON" ]; then
    if [ -e ${BUILD_DIR}/velox-commit.cache ]; then
      LAST_BUILT_COMMIT="$(cat ${BUILD_DIR}/velox-commit.cache)"
      if [ -n $LAST_BUILT_COMMIT ]; then
        if [ -z "$TARGET_BUILD_COMMIT" ]
          then
            echo "Unable to parse Velox commit: $TARGET_BUILD_COMMIT."
            exit 1
            fi
            if [ "$TARGET_BUILD_COMMIT" = "$LAST_BUILT_COMMIT" ]; then
                echo "Velox build of commit $TARGET_BUILD_COMMIT was cached, skipping build..."
                exit 0
            else
                echo "Found cached commit $LAST_BUILT_COMMIT for Velox which is different with target commit $TARGET_BUILD_COMMIT."
            fi
        fi
    fi
  fi

  if [ -e ${BUILD_DIR}/velox-commit.cache ]; then
      rm -f ${BUILD_DIR}/velox-commit.cache
  fi
}

function incremental_build {
  if [ $ENABLE_EP_CACHE == "ON" ] && [ -d $ARROW_SOURCE_DIR ]; then
    echo "Applying incremental build for Velox..."
    git init .
    EXISTS=`git show-ref refs/heads/build_$TARGET_BUILD_COMMIT || true`
    if [ -z "$EXISTS" ]; then
      git fetch $VELOX_REPO $TARGET_BUILD_COMMIT:build_$TARGET_BUILD_COMMIT
    fi
    git reset --hard HEAD
    git checkout build_$TARGET_BUILD_COMMIT
  fi
}

cd $VELOX_HOME
check_commit
check_ep_cache
process_script
compile

echo "Velox Installation finished."
<|MERGE_RESOLUTION|>--- conflicted
+++ resolved
@@ -125,11 +125,6 @@
 }
 
 function check_commit {
-<<<<<<< HEAD
-    VELOX_REPO=https://github.com/lviiii/velox.git
-    VELOX_BRANCH=velox_datetime_func
-=======
->>>>>>> 3a3e790b
     COMMIT_ID="$(git ls-remote $VELOX_REPO $VELOX_BRANCH | awk '{print $1;}')"
     if $(git merge-base --is-ancestor $COMMIT_ID HEAD);
     then
