--- conflicted
+++ resolved
@@ -137,38 +137,7 @@
 fi
 
 function process_script {
-<<<<<<< HEAD
     sed -i 's/^  ninja -C "${BINARY_DIR}" install/  sudo ninja -C "${BINARY_DIR}" install/g' scripts/setup-helper-functions.sh
-=======
-    # make this function Reentrantly
-    git checkout scripts/setup-ubuntu.sh
-    sed -i '/protobuf-compiler/d' scripts/setup-ubuntu.sh
-    sed -i '/^sudo --preserve-env apt install/a\  *thrift* \\' scripts/setup-ubuntu.sh
-    sed -i '/^sudo --preserve-env apt install/a\  libiberty-dev \\' scripts/setup-ubuntu.sh
-    sed -i '/^sudo --preserve-env apt install/a\  libxml2-dev \\' scripts/setup-ubuntu.sh
-    sed -i '/^sudo --preserve-env apt install/a\  libkrb5-dev \\' scripts/setup-ubuntu.sh
-    sed -i '/^sudo --preserve-env apt install/a\  libgsasl7-dev \\' scripts/setup-ubuntu.sh
-    sed -i '/^sudo --preserve-env apt install/a\  libuuid1 \\' scripts/setup-ubuntu.sh
-    sed -i '/^sudo --preserve-env apt install/a\  uuid-dev \\' scripts/setup-ubuntu.sh
-    sed -i 's/^  liblzo2-dev.*/  liblzo2-dev \\/g' scripts/setup-ubuntu.sh
-    sed -i 's/^  ninja -C "${BINARY_DIR}" install/  sudo ninja -C "${BINARY_DIR}" install/g' scripts/setup-helper-functions.sh
-    if [ $BUILD_FOLLY == "ON" ]; then
-      sed -i '/^function install_fmt.*/i function install_folly {\n  github_checkout facebook/folly v2022.07.11.00\n  cmake_install -DBUILD_TESTS=OFF\n}\n' scripts/setup-ubuntu.sh
-      sed -i '/^  run_and_time install_fmt/a \ \ run_and_time install_folly' scripts/setup-ubuntu.sh
-    fi
-    if [ $BUILD_PROTOBUF == "ON" ]; then
-      sed -i '/^function install_fmt.*/i function install_protobuf {\n  wget https://github.com/protocolbuffers/protobuf/releases/download/v21.4/protobuf-all-21.4.tar.gz\n  tar -xzf protobuf-all-21.4.tar.gz\n  cd protobuf-21.4\n  ./configure  CXXFLAGS="-fPIC"  --prefix=/usr/local\n  make "-j$(nproc)"\n  sudo make install\n  sudo ldconfig\n}\n' scripts/setup-ubuntu.sh
-      sed -i '/^  run_and_time install_fmt/a \ \ run_and_time install_protobuf' scripts/setup-ubuntu.sh
-    fi
-    if [ $ENABLE_HDFS == "ON" ]; then
-      sed -i '/^function install_fmt.*/i function install_libhdfs3 {\n  github_checkout apache/hawq master\n  cd depends/libhdfs3\n sed -i "/FIND_PACKAGE(GoogleTest REQUIRED)/d" ./CMakeLists.txt\n  sed -i "s/dumpversion/dumpfullversion/" ./CMake/Platform.cmake\n sed -i "s/dfs.domain.socket.path\\", \\"\\"/dfs.domain.socket.path\\", \\"\\/var\\/lib\\/hadoop-hdfs\\/dn_socket\\"/g" src/common/SessionConfig.cpp\n cmake_install\n}\n' scripts/setup-ubuntu.sh
-      sed -i '/^  run_and_time install_fmt/a \ \ run_and_time install_libhdfs3' scripts/setup-ubuntu.sh
-    fi
-    if [ $ENABLE_S3 == "ON" ]; then
-      sed -i '/^function install_fmt.*/i function install_awssdk {\n  github_checkout aws/aws-sdk-cpp 1.9.379 --depth 1 --recurse-submodules\n  cmake_install -DCMAKE_BUILD_TYPE=Release -DBUILD_SHARED_LIBS:BOOL=OFF -DMINIMIZE_SIZE:BOOL=ON -DENABLE_TESTING:BOOL=OFF -DBUILD_ONLY:STRING="s3;identity-management" \n} \n' scripts/setup-ubuntu.sh
-      sed -i '/^  run_and_time install_fmt/a \ \ run_and_time install_awssdk' scripts/setup-ubuntu.sh
-    fi
->>>>>>> 92dbba38
     sed -i 's/-mavx2 -mfma -mavx -mf16c -mlzcnt -std=c++17/-march=native -std=c++17 -mno-avx512f/g' scripts/setup-helper-functions.sh
     process_setup_ubuntu
     if [[ "$LINUX_DISTRIBUTION" == "ubuntu" ]]; then
