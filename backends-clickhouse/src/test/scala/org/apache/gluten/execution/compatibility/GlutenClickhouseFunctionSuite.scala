/*
 * Licensed to the Apache Software Foundation (ASF) under one or more
 * contributor license agreements.  See the NOTICE file distributed with
 * this work for additional information regarding copyright ownership.
 * The ASF licenses this file to You under the Apache License, Version 2.0
 * (the "License"); you may not use this file except in compliance with
 * the License.  You may obtain a copy of the License at
 *
 *    http://www.apache.org/licenses/LICENSE-2.0
 *
 * Unless required by applicable law or agreed to in writing, software
 * distributed under the License is distributed on an "AS IS" BASIS,
 * WITHOUT WARRANTIES OR CONDITIONS OF ANY KIND, either express or implied.
 * See the License for the specific language governing permissions and
 * limitations under the License.
 */
package org.apache.gluten.execution.compatibility

import org.apache.gluten.GlutenConfig
import org.apache.gluten.execution.GlutenClickHouseTPCHAbstractSuite
import org.apache.gluten.utils.UTSystemParameters

import org.apache.spark.SparkConf
import org.apache.spark.sql.execution.datasources.v2.clickhouse.ClickHouseConfig

class GlutenClickhouseFunctionSuite extends GlutenClickHouseTPCHAbstractSuite {
  override protected val needCopyParquetToTablePath = true

  override protected val tablesPath: String = basePath + "/tpch-data"
  override protected val tpchQueries: String =
    rootPath + "../../../../gluten-core/src/test/resources/tpch-queries"
  override protected val queriesResults: String = rootPath + "queries-output"

  override protected def createTPCHNotNullTables(): Unit = {
    createNotNullTPCHTablesInParquet(tablesPath)
  }

  override protected def sparkConf: SparkConf = {
    new SparkConf()
      .set("spark.plugins", "org.apache.gluten.GlutenPlugin")
      .set("spark.memory.offHeap.enabled", "true")
      .set("spark.memory.offHeap.size", "1073741824")
      .set("spark.sql.catalogImplementation", "hive")
      .set("spark.sql.files.maxPartitionBytes", "1g")
      .set("spark.serializer", "org.apache.spark.serializer.JavaSerializer")
      .set("spark.sql.shuffle.partitions", "5")
      .set("spark.sql.adaptive.enabled", "true")
      .set("spark.sql.files.minPartitionNum", "1")
      .set("spark.databricks.delta.maxSnapshotLineageLength", "20")
      .set("spark.databricks.delta.snapshotPartitions", "1")
      .set("spark.databricks.delta.properties.defaults.checkpointInterval", "5")
      .set("spark.databricks.delta.stalenessLimit", "3600000")
      .set("spark.gluten.sql.columnar.columnartorow", "true")
      .set(ClickHouseConfig.CLICKHOUSE_WORKER_ID, "1")
      .set(GlutenConfig.GLUTEN_LIB_PATH, UTSystemParameters.clickHouseLibPath)
      .set("spark.gluten.sql.columnar.iterator", "true")
      .set("spark.gluten.sql.columnar.hashagg.enablefinal", "true")
      .set("spark.gluten.sql.enable.native.validation", "false")
      // TODO: support default ANSI policy
      .set("spark.sql.storeAssignmentPolicy", "legacy")
      .set("spark.sql.warehouse.dir", warehouse)
      .setMaster("local[1]")
  }

  test("test uuid - write and read") {
    withSQLConf(
      ("spark.gluten.sql.native.writer.enabled", "true"),
      (GlutenConfig.GLUTEN_ENABLED.key, "true")) {
      withTable("uuid_test") {
        spark.sql("create table if not exists uuid_test (id string) using parquet")

        val df = spark.sql("select regexp_replace(uuid(), '-', '') as id from range(1)")
        df.cache()
        df.write.insertInto("uuid_test")

        val df2 = spark.table("uuid_test")
        val diffCount = df.exceptAll(df2).count()
        assert(diffCount == 0)
      }
    }
  }

  test("https://github.com/apache/incubator-gluten/issues/6938") {
    val testSQL =
      s"""
         |select * from (
         |  select 1 as x, r_name as y, 's' as z from region
         |  union all
         |  select 2 as x, n_name as y, null as z from nation
         |) order by y,x,z
         |""".stripMargin
    runQueryAndCompare(testSQL)(_ => ())
  }

  test("Support In list option contains non-foldable expression") {
    runQueryAndCompare(
      """
        |SELECT * FROM lineitem
        |WHERE l_orderkey in (1, 2, l_partkey, l_suppkey, l_linenumber)
        |""".stripMargin
    )(df => checkFallbackOperators(df, 0))

    runQueryAndCompare(
      """
        |SELECT * FROM lineitem
        |WHERE l_orderkey in (1, 2, l_partkey - 1, l_suppkey, l_linenumber)
        |""".stripMargin
    )(df => checkFallbackOperators(df, 0))

    runQueryAndCompare(
      """
        |SELECT * FROM lineitem
        |WHERE l_orderkey not in (1, 2, l_partkey, l_suppkey, l_linenumber)
        |""".stripMargin
    )(df => checkFallbackOperators(df, 0))

    runQueryAndCompare(
      """
        |SELECT * FROM lineitem
        |WHERE l_orderkey in (l_partkey, l_suppkey, l_linenumber)
        |""".stripMargin
    )(df => checkFallbackOperators(df, 0))

    runQueryAndCompare(
      """
        |SELECT * FROM lineitem
        |WHERE l_orderkey in (l_partkey + 1, l_suppkey, l_linenumber)
        |""".stripMargin
    )(df => checkFallbackOperators(df, 0))

    runQueryAndCompare(
      """
        |SELECT * FROM lineitem
        |WHERE l_orderkey not in (l_partkey, l_suppkey, l_linenumber)
        |""".stripMargin
    )(df => checkFallbackOperators(df, 0))
  }

  test("GLUTEN-5981 null value from get_json_object") {
    withTable("json_t1") {
      spark.sql("create table json_t1 (a string) using parquet")
      spark.sql("insert into json_t1 values ('{\"a\":null}')")
      runQueryAndCompare(
        """
          |SELECT get_json_object(a, '$.a') is null from json_t1
          |""".stripMargin
      )(df => checkFallbackOperators(df, 0))
    }
  }

  test("Fix arrayDistinct(Array(Nullable(Decimal))) core dump") {
    withTable("json_t1") {
      val create_sql =
        """
          |create table if not exists test(
          | dec array<decimal(10, 2)>
          |) using parquet
          |""".stripMargin
      val fill_sql =
        """
          |insert into test values(array(1, 2, null)), (array(null, 2,3, 5))
          |""".stripMargin
      val query_sql =
        """
          |select array_distinct(dec) from test;
          |""".stripMargin
      spark.sql(create_sql)
      spark.sql(fill_sql)
      compareResultsAgainstVanillaSpark(query_sql, true, { _ => })
    }
  }

  test("intersect all") {
    withTable("t1", "t2") {
      spark.sql("create table t1 (a int, b string) using parquet")
      spark.sql("insert into t1 values (1, '1'),(2, '2'),(3, '3'),(4, '4'),(5, '5'),(6, '6')")
      spark.sql("create table t2 (a int, b string) using parquet")
      spark.sql("insert into t2 values (4, '4'),(5, '5'),(6, '6'),(7, '7'),(8, '8'),(9, '9')")
      runQueryAndCompare(
        """
          |SELECT a,b FROM t1 INTERSECT ALL SELECT a,b FROM t2
          |""".stripMargin
      )(df => checkFallbackOperators(df, 0))
    }
  }

  test("array decimal32 CH column to row") {
    compareResultsAgainstVanillaSpark("SELECT array(1.0, 2.0)", true, { _ => }, false)
    compareResultsAgainstVanillaSpark("SELECT map(1.0, '2', 3.0, '4')", true, { _ => }, false)
  }

  test("array decimal32 spark row to CH column") {
    withTable("test_array_decimal") {
      sql("""
            |create table test_array_decimal(val array<decimal(5,1)>)
            |using parquet
            |""".stripMargin)
      sql("""
            |insert into test_array_decimal
            |values array(1.0, 2.0), array(3.0, 4.0),
            |array(5.0, 6.0), array(7.0, 8.0), array(7.0, 7.0)
            |""".stripMargin)
      // disable native scan so will get a spark row to CH column
      withSQLConf(GlutenConfig.COLUMNAR_FILESCAN_ENABLED.key -> "false") {
        val q = "SELECT max(val) from test_array_decimal"
        compareResultsAgainstVanillaSpark(q, true, { _ => }, false)
        val q2 = "SELECT max(val[0]) from test_array_decimal"
        compareResultsAgainstVanillaSpark(q2, true, { _ => }, false)
        val q3 = "SELECT max(val[1]) from test_array_decimal"
        compareResultsAgainstVanillaSpark(q3, true, { _ => }, false)
      }
    }
  }

  test("duplicate column name issue") {
    withTable("left_table", "right_table") {
      sql("create table left_table(id int, name string) using orc")
      sql("create table right_table(id int, book string) using orc")
      sql("insert into left_table values (1,'a'),(2,'b'),(3,'c'),(4,'d')")
      sql("insert into right_table values (1,'a'),(1,'b'),(2,'c'),(2,'d')")
      compareResultsAgainstVanillaSpark(
        """
          |select p1.id, p1.name, p2.book
          | from left_table p1 left join
          | (select id, id, book
          |    from right_table where id <= 2) p2
          | on p1.id=p2.id
          |""".stripMargin,
        true,
        { _ => }
      )
    }
  }

  test("function_input_file_expr") {
    withTable("test_table") {
      sql("create table test_table(a int) using parquet")
      sql("insert into test_table values(1)")
      compareResultsAgainstVanillaSpark(
        """
          |select a,input_file_name(), input_file_block_start(),
          |input_file_block_length() from test_table
          |""".stripMargin,
        true,
        { _ => }
      )
      compareResultsAgainstVanillaSpark(
        """
          |select input_file_name(), input_file_block_start(),
          |input_file_block_length() from test_table
          |""".stripMargin,
        true,
        { _ => }
      )
    }
  }

  test("GLUTEN-7389: cast map to string diff with spark") {
    withTable("test_7389") {
      sql("create table test_7389(a map<string, int>) using parquet")
      sql("insert into test_7389 values(map('a', 1, 'b', 2))")
      compareResultsAgainstVanillaSpark(
        """
          |select cast(a as string) from test_7389
          |""".stripMargin,
        true,
        { _ => }
      )
    }
  }

<<<<<<< HEAD
  test("GLUTEN-7545: https://github.com/apache/incubator-gluten/issues/7545") {
    withTable("regexp_test") {
      sql("create table if not exists regexp_test (id string) using parquet")
      sql("insert into regexp_test values('1999-6-1')")
      compareResultsAgainstVanillaSpark(
        """
          |select regexp_replace(id,
          |'([0-9]{4})-([0-9]{1,2})-([0-9]{1,2})',
          |'$1-$2-$3') from regexp_test
        """.stripMargin,
=======
  test("GLUTEN-7550 get_json_object in IN") {
    withTable("test_7550") {
      sql("create table test_7550(a string) using parquet")
      val insert_sql =
        """
          |insert into test_7550 values('{\'a\':\'1\'}'),('{\'a\':\'2\'}'),('{\'a\':\'3\'}')
          |""".stripMargin
      sql(insert_sql)
      compareResultsAgainstVanillaSpark(
        """
          |select a, get_json_object(a, '$.a') in ('1', '2') from test_7550
          |""".stripMargin,
        true,
        { _ => }
      )
      compareResultsAgainstVanillaSpark(
        """
          |select a in ('1', '2') from test_7550
          |where get_json_object(a, '$.a') in ('1', '2')
          |""".stripMargin,
>>>>>>> 43be1bdd
        true,
        { _ => }
      )
    }
  }

}<|MERGE_RESOLUTION|>--- conflicted
+++ resolved
@@ -269,7 +269,6 @@
     }
   }
 
-<<<<<<< HEAD
   test("GLUTEN-7545: https://github.com/apache/incubator-gluten/issues/7545") {
     withTable("regexp_test") {
       sql("create table if not exists regexp_test (id string) using parquet")
@@ -280,7 +279,7 @@
           |'([0-9]{4})-([0-9]{1,2})-([0-9]{1,2})',
           |'$1-$2-$3') from regexp_test
         """.stripMargin,
-=======
+
   test("GLUTEN-7550 get_json_object in IN") {
     withTable("test_7550") {
       sql("create table test_7550(a string) using parquet")
@@ -301,7 +300,6 @@
           |select a in ('1', '2') from test_7550
           |where get_json_object(a, '$.a') in ('1', '2')
           |""".stripMargin,
->>>>>>> 43be1bdd
         true,
         { _ => }
       )
