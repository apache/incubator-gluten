/*
 * Licensed to the Apache Software Foundation (ASF) under one or more
 * contributor license agreements.  See the NOTICE file distributed with
 * this work for additional information regarding copyright ownership.
 * The ASF licenses this file to You under the Apache License, Version 2.0
 * (the "License"); you may not use this file except in compliance with
 * the License.  You may obtain a copy of the License at
 *
 *    http://www.apache.org/licenses/LICENSE-2.0
 *
 * Unless required by applicable law or agreed to in writing, software
 * distributed under the License is distributed on an "AS IS" BASIS,
 * WITHOUT WARRANTIES OR CONDITIONS OF ANY KIND, either express or implied.
 * See the License for the specific language governing permissions and
 * limitations under the License.
 */
package org.apache.gluten.execution

import org.apache.gluten.backendsapi.clickhouse.CHConfig
import org.apache.gluten.expression.{FlattenedAnd, FlattenedOr}

import org.apache.spark.SparkConf
import org.apache.spark.sql.{DataFrame, GlutenTestUtils, Row}
import org.apache.spark.sql.catalyst.expressions._
import org.apache.spark.sql.catalyst.expressions.aggregate._
import org.apache.spark.sql.catalyst.optimizer.{ConstantFolding, NullPropagation}
import org.apache.spark.sql.catalyst.plans.logical.{Filter, LogicalPlan, Project}
import org.apache.spark.sql.execution._
import org.apache.spark.sql.execution.datasources.v2.clickhouse.ClickHouseConfig
import org.apache.spark.sql.internal.SQLConf
import org.apache.spark.sql.types._

import java.nio.file.Files
import java.sql.Date

import scala.reflect.ClassTag

class GlutenFunctionValidateSuite extends GlutenClickHouseWholeStageTransformerSuite {

  protected val tablesPath: String = basePath + "/tpch-data"
  protected val tpchQueries: String =
    rootPath + "../../../../tools/gluten-it/common/src/main/resources/tpch-queries"
  protected val queriesResults: String = rootPath + "queries-output"

  private var parquetPath: String = _

  override protected def sparkConf: SparkConf = {
    super.sparkConf
      .set("spark.sql.files.maxPartitionBytes", "1g")
      .set("spark.serializer", "org.apache.spark.serializer.JavaSerializer")
      .set("spark.sql.shuffle.partitions", "5")
      .set("spark.sql.adaptive.enabled", "false")
      .set("spark.sql.files.minPartitionNum", "1")
      .set(
        "spark.sql.catalog.spark_catalog",
        "org.apache.spark.sql.execution.datasources.v2.clickhouse.ClickHouseSparkCatalog")
      .set("spark.databricks.delta.maxSnapshotLineageLength", "20")
      .set("spark.databricks.delta.snapshotPartitions", "1")
      .set("spark.databricks.delta.properties.defaults.checkpointInterval", "5")
      .set("spark.databricks.delta.stalenessLimit", "3600000")
      .set(ClickHouseConfig.CLICKHOUSE_WORKER_ID, "1")
      .set("spark.gluten.sql.columnar.iterator", "true")
      .set("spark.gluten.sql.columnar.hashagg.enablefinal", "true")
      .set("spark.gluten.sql.enable.native.validation", "false")
      .set("spark.sql.warehouse.dir", warehouse)
      .set("spark.shuffle.manager", "sort")
      .set("spark.io.compression.codec", "snappy")
      .set("spark.sql.shuffle.partitions", "5")
      .set("spark.sql.autoBroadcastJoinThreshold", "10MB")
<<<<<<< HEAD
      .set("spark.gluten.sql.supported.collapseNestedFunctions", "get_json_object,and,or")
=======
      .set("spark.gluten.supported.scala.udfs", "compare_substrings:compare_substrings")
>>>>>>> d5472d1a
  }

  override def beforeAll(): Unit = {
    super.beforeAll()

    val lfile = Files.createTempFile("", ".parquet").toFile
    lfile.deleteOnExit()
    parquetPath = lfile.getAbsolutePath

    val schema = StructType(
      Array(
        StructField("double_field1", DoubleType, nullable = true),
        StructField("int_field1", IntegerType, nullable = true),
        StructField("string_field1", StringType, nullable = true)
      ))
    val data = sparkContext.parallelize(
      Seq(
        Row(1.025, 1, "{\"a\":\"b\"}"),
        Row(1.035, 2, null),
        Row(1.045, 3, "{\"1a\":\"b\"}"),
        Row(1.011, 4, "{\"a 2\":\"b\"}"),
        Row(1.011, 5, "{\"a_2\":\"b\"}"),
        Row(1.011, 5, "{\"a\":\"b\", \"x\":{\"i\":1}}"),
        Row(1.011, 5, "{\"a\":\"b\", \"x\":{\"i\":2}}"),
        Row(1.011, 5, "{\"a\":1, \"x\":{\"i\":2}}"),
        Row(1.0, 5, "{\"a\":\"{\\\"x\\\":5}\"}"),
        Row(1.0, 6, "{\"a\":{\"y\": 5, \"z\": {\"m\":1, \"n\": {\"p\": \"k\"}}}"),
        Row(1.0, 7, "{\"a\":[{\"y\": 5}, {\"z\":[{\"m\":1, \"n\":{\"p\":\"k\"}}]}]}")
      ))
    val dfParquet = spark.createDataFrame(data, schema)
    dfParquet
      .coalesce(1)
      .write
      .format("parquet")
      .mode("overwrite")
      .parquet(parquetPath)

    spark.catalog.createTable("json_test", parquetPath, fileFormat)

    val dateSchema = StructType(
      Array(
        StructField("ts", IntegerType, nullable = true),
        StructField("day", DateType, nullable = true),
        StructField("weekday_abbr", StringType, nullable = true)
      )
    )
    val dateRows = sparkContext.parallelize(
      Seq(
        Row(1546309380, Date.valueOf("2019-01-01"), "MO"),
        Row(1546273380, Date.valueOf("2019-01-01"), "TU"),
        Row(1546358340, Date.valueOf("2019-01-01"), "TH"),
        Row(1546311540, Date.valueOf("2019-01-01"), "WE"),
        Row(1546308540, Date.valueOf("2019-01-01"), "FR"),
        Row(1546319340, Date.valueOf("2019-01-01"), "SA"),
        Row(1546319940, Date.valueOf("2019-01-01"), "SU"),
        Row(1546323545, Date.valueOf("2019-01-01"), "MO"),
        Row(1546409940, Date.valueOf("2019-01-02"), "MM"),
        Row(1546496340, Date.valueOf("2019-01-03"), "TH"),
        Row(1546586340, Date.valueOf("2019-01-04"), "WE"),
        Row(1546676341, Date.valueOf("2019-01-05"), "FR"),
        Row(null, null, "SA"),
        Row(1546849141, Date.valueOf("2019-01-07"), null)
      )
    )
    val dateTableFile = Files.createTempFile("", ".parquet").toFile
    dateTableFile.deleteOnExit()
    val dateTableFilePath = dateTableFile.getAbsolutePath
    val dateTablePQ = spark.createDataFrame(dateRows, dateSchema)
    dateTablePQ
      .coalesce(1)
      .write
      .format("parquet")
      .mode("overwrite")
      .parquet(dateTableFilePath)
    spark.catalog.createTable("date_table", dateTableFilePath, fileFormat)
    val str2Mapfile = Files.createTempFile("", ".parquet").toFile
    str2Mapfile.deleteOnExit()
    val str2MapFilePath = str2Mapfile.getAbsolutePath
    val str2MapSchema = StructType(
      Array(
        StructField("str", StringType, nullable = true)
      ))
    val str2MapData = sparkContext.parallelize(
      Seq(
        Row("a:1,b:2,c:3"),
        Row("a:1,b:2"),
        Row("a:1;b:2"),
        Row("a:1,d:4"),
        Row("a:"),
        Row(null),
        Row(":,a:1"),
        Row(":"),
        Row("")
      ))
    val str2MapDfParquet = spark.createDataFrame(str2MapData, str2MapSchema)
    str2MapDfParquet
      .coalesce(1)
      .write
      .format("parquet")
      .mode("overwrite")
      .parquet(str2MapFilePath)
    spark.catalog.createTable("str2map_table", str2MapFilePath, fileFormat)

    val urlFile = Files.createTempFile("", ".parquet").toFile
    urlFile.deleteOnExit()
    val urlFilePath = urlFile.getAbsolutePath
    val urlTalbeSchema = StructType(
      Array(
        StructField("url", StringType, nullable = true)
      )
    )
    val urlTableData = sparkContext.parallelize(
      Seq(
        Row("http://www.gluten.com"),
        Row("www.gluten.com"),
        Row("http://www.gluten.com?x=1"),
        Row("http://www.gluten?x=1"),
        Row("http://www.gluten.com?x=1#Ref"),
        Row("http://www.gluten.com#Ref?x=1"),
        Row("http://www.gluten.com?x=1&y=2"),
        Row("https://www.gluten.com?x=1&y=2"),
        Row("file://www.gluten.com?x=1&y=2"),
        Row("hdfs://www.gluten.com?x=1&y=2"),
        Row("hdfs://www.gluten.com?x=1&y=2/a/b"),
        Row("hdfs://www.gluten.com/x/y"),
        Row("hdfs://xy:12@www.gluten.com/x/y"),
        Row("xy:12@www.gluten.com/x/y"),
        Row("www.gluten.com/x/y"),
        Row("www.gluten.com?x=1"),
        Row("www.gluten.com:999?x=1"),
        Row("www.gluten.com?x=1&y=2"),
        Row("heel?x=1&y=2"),
        Row("x=1&y=2"),
        Row("/a/b/cx=1&y=2"),
        Row("gluten?x=1&y=2"),
        Row("xxhhh"),
        Row(null)
      )
    )
    val urlPQFile = spark.createDataFrame(urlTableData, urlTalbeSchema)
    urlPQFile.coalesce(1).write.format("parquet").mode("overwrite").parquet(urlFilePath)
    spark.catalog.createTable("url_table", urlFilePath, fileFormat)
  }

  test("Test get_json_object 1") {
    runQueryAndCompare("SELECT get_json_object(string_field1, '$.a') from json_test") {
      checkGlutenOperatorMatch[ProjectExecTransformer]
    }
  }

  test("Test get_json_object 2") {
    runQueryAndCompare("SELECT get_json_object(string_field1, '$.1a') from json_test") {
      checkGlutenOperatorMatch[ProjectExecTransformer]
    }
  }

  test("Test get_json_object 3") {
    runQueryAndCompare("SELECT get_json_object(string_field1, '$.a_2') from json_test") {
      checkGlutenOperatorMatch[ProjectExecTransformer]
    }
  }

  ignore("Test get_json_object 4") {
    runQueryAndCompare("SELECT get_json_object(string_field1, '$[a]') from json_test") {
      checkGlutenOperatorMatch[ProjectExecTransformer]
    }
  }

  test("Test get_json_object 5") {
    runQueryAndCompare("SELECT get_json_object(string_field1, '$[\\\'a\\\']') from json_test") {
      checkGlutenOperatorMatch[ProjectExecTransformer]
    }
  }

  test("Test get_json_object 6") {
    runQueryAndCompare("SELECT get_json_object(string_field1, '$[\\\'a 2\\\']') from json_test") {
      checkGlutenOperatorMatch[ProjectExecTransformer]
    }
  }

  test("Test get_json_object 7") {
    runQueryAndCompare(
      "SELECT get_json_object(string_field1, '$..') from json_test",
      noFallBack = false) { _ => }
  }

  test("Test get_json_object 8") {
    runQueryAndCompare(
      "SELECT get_json_object(string_field1, '$..') from json_test",
      noFallBack = false) { _ => }
  }

  test("Test get_json_object 9") {
    runQueryAndCompare(
      "SELECT get_json_object(string_field1, '$.x[?(@.i == 1)]') from json_test",
      noFallBack = false) { _ => }
  }

  test("Test nested get_json_object") {
    runQueryAndCompare(
      "SELECT get_json_object(get_json_object(string_field1, '$.a'), '$.x') from json_test") {
      checkGlutenOperatorMatch[ProjectExecTransformer]
    }
  }

  test("GLUTEN-8304: Optimize nested functions") {
    def checkExpression(expr: Expression, path: String): Boolean = {
      expr match {
        case g: GetJsonObject
            if g.path.isInstanceOf[Literal] && g.path.dataType.isInstanceOf[StringType] =>
          g.path.asInstanceOf[Literal].value.toString.equals(path) || g.children.exists(
            c => checkExpression(c, path))
        case _ =>
          if (expr.children.isEmpty) {
            false
          } else {
            expr.children.exists(c => checkExpression(c, path))
          }
      }
    }

    def checkPlan(plan: LogicalPlan, path: String): Boolean = plan match {
      case p: Project =>
        p.projectList.exists(x => checkExpression(x, path)) || checkPlan(p.child, path)
      case f: Filter =>
        checkExpression(f.condition, path) || checkPlan(f.child, path)
      case _ =>
        if (plan.children.isEmpty) {
          false
        } else {
          plan.children.exists(c => checkPlan(c, path))
        }
    }
<<<<<<< HEAD
    def checkGetJsonObjectPath(
        df: DataFrame,
        path: String,
        collapsedGetJsonObjectEnabled: Boolean): Boolean = {
      if (collapsedGetJsonObjectEnabled) {
        checkPlan(df.queryExecution.analyzed, path)
      } else {
        true
      }
    }

    def runCheck(collapseGetJsonObjectEnabled: Boolean): Unit = {
=======

    def checkGetJsonObjectPath(df: DataFrame, path: String): Boolean = {
      checkPlan(df.queryExecution.analyzed, path)
    }

    withSQLConf(("spark.gluten.sql.collapseGetJsonObject.enabled", "true")) {
>>>>>>> d5472d1a
      runQueryAndCompare(
        "select get_json_object(get_json_object(string_field1, '$.a'), '$.y') " +
          " from json_test where int_field1 = 6") {
        x => assert(checkGetJsonObjectPath(x, "$.a.y", collapseGetJsonObjectEnabled))
      }
      runQueryAndCompare(
        "select get_json_object(get_json_object(string_field1, '$[a]'), '$[y]') " +
          " from json_test where int_field1 = 6") {
        x => assert(checkGetJsonObjectPath(x, "$[a][y]", collapseGetJsonObjectEnabled))
      }
      runQueryAndCompare(
        "select get_json_object(get_json_object(get_json_object(string_field1, " +
          "'$.a'), '$.y'), '$.z') from json_test where int_field1 = 6") {
        x => assert(checkGetJsonObjectPath(x, "$.a.y.z", collapseGetJsonObjectEnabled))
      }
      runQueryAndCompare(
        "select get_json_object(get_json_object(get_json_object(string_field1, '$.a')," +
          " string_field1), '$.z') from json_test where int_field1 = 6",
        noFallBack = false
      )(
        x =>
          assert(
            checkGetJsonObjectPath(
              x,
              "$.a",
              collapseGetJsonObjectEnabled) && checkGetJsonObjectPath(
              x,
              "$.z",
              collapseGetJsonObjectEnabled)))
      runQueryAndCompare(
        "select get_json_object(get_json_object(get_json_object(string_field1, " +
          " string_field1), '$.a'), '$.z') from json_test where int_field1 = 6",
        noFallBack = false
      )(x => assert(checkGetJsonObjectPath(x, "$.a.z", collapseGetJsonObjectEnabled)))
      runQueryAndCompare(
        "select get_json_object(get_json_object(get_json_object(" +
          " substring(string_field1, 10), '$.a'), '$.z'), string_field1) " +
          " from json_test where int_field1 = 6",
        noFallBack = false
      )(x => assert(checkGetJsonObjectPath(x, "$.a.z", collapseGetJsonObjectEnabled)))
      runQueryAndCompare(
        "select get_json_object(get_json_object(string_field1, '$.a[0]'), '$.y') " +
          " from json_test where int_field1 = 7") {
        x => assert(checkGetJsonObjectPath(x, "$.a[0].y", collapseGetJsonObjectEnabled))
      }
      runQueryAndCompare(
        "select get_json_object(get_json_object(get_json_object(string_field1, " +
          " '$.a[1]'), '$.z[1]'), '$.n') from json_test where int_field1 = 7") {
        x => assert(checkGetJsonObjectPath(x, "$.a[1].z[1].n", collapseGetJsonObjectEnabled))
      }
      runQueryAndCompare(
        "select * from json_test where " +
          " get_json_object(get_json_object(get_json_object(string_field1, '$.a'), " +
          "'$.y'), '$.z') != null")(
        x => assert(checkGetJsonObjectPath(x, "$.a.y.z", collapseGetJsonObjectEnabled)))
      runQueryAndCompare(
        "select get_json_object(get_json_object(get_json_object(string_field1, " +
          " '$.a[1]'), '$.z[1]'), '$.n') from json_test where int_field1 = 7 or int_field1 = 5") {
        _ =>
      }

      runQueryAndCompare(
        "select get_json_object(get_json_object(get_json_object(string_field1, " +
          " '$.a[1]'), '$.z[1]'), '$.n') from json_test where int_field1 > 3 and int_field1 != 5 " +
          " or int_field1 < 2") { _ => }
    }
    withSQLConf(
      ("spark.gluten.sql.collapseGetJsonObject.enabled", "true"),
      ("spark.gluten.sql.supported.collapseNestedFunctions", "")) {
      runCheck(true)
    }
    withSQLConf(("spark.gluten.sql.supported.collapseNestedFunctions", "get_json_object,and,or")) {
      runCheck(false)
    }
  }

  test("Test get_json_object 10") {
    runQueryAndCompare("SELECT get_json_object(string_field1, '$.12345') from json_test") { _ => }
    runQueryAndCompare("SELECT get_json_object(string_field1, '$.123.abc') from json_test") { _ => }
    runQueryAndCompare("SELECT get_json_object(string_field1, '$.123.123') from json_test") { _ => }
    runQueryAndCompare("SELECT get_json_object(string_field1, '$.123abc.123') from json_test") {
      _ =>
    }
    runQueryAndCompare("SELECT get_json_object(string_field1, '$.abc.123') from json_test") { _ => }
    runQueryAndCompare("SELECT get_json_object(string_field1, '$.123[0]') from json_test") { _ => }
    runQueryAndCompare("SELECT get_json_object(string_field1, '$.123[0].123') from json_test") {
      _ =>
    }
  }

  test("Test get_json_object 11") {
    runQueryAndCompare(
      "SELECT string_field1 from json_test where" +
        " get_json_object(string_field1, '$.a') is not null") { _ => }
  }

  test("Test get_json_object 12") {
    runQueryAndCompare(
      "SELECT get_json_object(string_field1, '$.a[*].y') from json_test where int_field1 = 7") {
      _ =>
    }
    runQueryAndCompare(
      "select get_json_object(string_field1, '$.a[*].z.n.p') from json_test where int_field1 = 7") {
      _ =>
    }
  }

  test("GLUTEN-8557: Optimize nested and/or") {
    def checkFlattenedFunctions(plan: SparkPlan, functionName: String, argNum: Int): Boolean = {

      def checkExpression(expr: Expression, functionName: String, argNum: Int): Boolean =
        expr match {
          case s: FlattenedAnd if s.name.equals(functionName) && s.children.size == argNum =>
            true
          case o: FlattenedOr if o.name.equals(functionName) && o.children.size == argNum =>
            true
          case _ => expr.children.exists(c => checkExpression(c, functionName, argNum))
        }
      plan match {
        case f: FilterExecTransformer => return checkExpression(f.condition, functionName, argNum)
        case _ => return plan.children.exists(c => checkFlattenedFunctions(c, functionName, argNum))
      }
      false
    }
    runQueryAndCompare(
      "SELECT count(1) from json_test where int_field1 = 5 and double_field1 > 1.0" +
        " and string_field1 is not null") {
      x => assert(checkFlattenedFunctions(x.queryExecution.executedPlan, "and", 5))
    }
    runQueryAndCompare(
      "SELECT count(1) from json_test where int_field1 = 5 or double_field1 > 1.0" +
        " or string_field1 is not null") {
      x => assert(checkFlattenedFunctions(x.queryExecution.executedPlan, "or", 3))
    }
    runQueryAndCompare(
      "SELECT count(1) from json_test where int_field1 = 5 and double_field1 > 1.0" +
        " and double_field1 < 10 or int_field1 = 12 or string_field1 is not null") {
      x =>
        assert(
          checkFlattenedFunctions(
            x.queryExecution.executedPlan,
            "and",
            3) && checkFlattenedFunctions(x.queryExecution.executedPlan, "or", 3))
    }
  }

  test("Test covar_samp") {
    runQueryAndCompare("SELECT covar_samp(double_field1, int_field1) from json_test") { _ => }
  }

  test("Test covar_pop") {
    runQueryAndCompare("SELECT covar_pop(double_field1, int_field1) from json_test") { _ => }
  }

  test("test 'function xxhash64'") {
    val df1 = runQueryAndCompare(
      "select xxhash64(cast(id as int)), xxhash64(cast(id as byte)), " +
        "xxhash64(cast(id as short)), " +
        "xxhash64(cast(id as long)), xxhash64(cast(id as float)), xxhash64(cast(id as double)), " +
        "xxhash64(cast(id as string)), xxhash64(cast(id as binary)), " +
        "xxhash64(cast(from_unixtime(id) as date)), " +
        "xxhash64(cast(from_unixtime(id) as timestamp)), xxhash64(cast(id as decimal(5, 2))), " +
        "xxhash64(cast(id as decimal(10, 2))), xxhash64(cast(id as decimal(30, 2))) " +
        "from range(10)"
    )(checkGlutenOperatorMatch[ProjectExecTransformer])
    checkLengthAndPlan(df1, 10)

    val df2 = runQueryAndCompare(
      "select xxhash64(cast(id as int), 'spark'), xxhash64(cast(id as byte), 'spark'), " +
        "xxhash64(cast(id as short), 'spark'), xxhash64(cast(id as long), 'spark'), " +
        "xxhash64(cast(id as float), 'spark'), xxhash64(cast(id as double), 'spark'), " +
        "xxhash64(cast(id as string), 'spark'), xxhash64(cast(id as binary), 'spark'), " +
        "xxhash64(cast(from_unixtime(id) as date), 'spark'), " +
        "xxhash64(cast(from_unixtime(id) as timestamp), 'spark'), " +
        "xxhash64(cast(id as decimal(5, 2)), 'spark'), " +
        "xxhash64(cast(id as decimal(10, 2)), 'spark'), " +
        "xxhash64(cast(id as decimal(30, 2)), 'spark') from range(10)"
    )(checkGlutenOperatorMatch[ProjectExecTransformer])
    checkLengthAndPlan(df2, 10)
  }

  test("test function xxhash64 with complex types") {
    val sql =
      """
        |select
        |  xxhash64(array(id, null, id+1, 100)),
        |  xxhash64(array(cast(id as string), null, 'spark')),
        |  xxhash64(array(null)),
        |  xxhash64(cast(null as array<int>)),
        |  xxhash64(array(array(id, null, id+1))),
        |  xxhash64(cast(null as struct<a:int, b:string>)),
        |  xxhash64(struct(id, cast(id as string), 100, 'spark', null))
        |from range(10);
      """.stripMargin
    runQueryAndCompare(sql)(checkGlutenOperatorMatch[ProjectExecTransformer])
  }

  test("test 'function murmur3hash'") {
    val df1 = runQueryAndCompare(
      "select hash(cast(id as int)), hash(cast(id as byte)), hash(cast(id as short)), " +
        "hash(cast(id as long)), hash(cast(id as float)), hash(cast(id as double)), " +
        "hash(cast(id as string)), hash(cast(id as binary)), " +
        "hash(cast(from_unixtime(id) as date)), " +
        "hash(cast(from_unixtime(id) as timestamp)), hash(cast(id as decimal(5, 2))), " +
        "hash(cast(id as decimal(10, 2))), hash(cast(id as decimal(30, 2))) from range(10)"
    )(checkGlutenOperatorMatch[ProjectExecTransformer])
    checkLengthAndPlan(df1, 10)

    val df2 = runQueryAndCompare(
      "select hash(cast(id as int), 'spark'), hash(cast(id as byte), 'spark'), " +
        "hash(cast(id as short), 'spark'), hash(cast(id as long), 'spark'), " +
        "hash(cast(id as float), 'spark'), hash(cast(id as double), 'spark'), " +
        "hash(cast(id as string), 'spark'), hash(cast(id as binary), 'spark'), " +
        "hash(cast(from_unixtime(id) as date), 'spark'), " +
        "hash(cast(from_unixtime(id) as timestamp), 'spark'), " +
        "hash(cast(id as decimal(5, 2)), 'spark'), hash(cast(id as decimal(10, 2)), 'spark'), " +
        "hash(cast(id as decimal(30, 2)), 'spark') from range(10)"
    )(checkGlutenOperatorMatch[ProjectExecTransformer])
    checkLengthAndPlan(df2, 10)
  }

  test("test function murmur3hash with complex types") {
    val sql =
      """
        |select
        |  hash(array(id, null, id+1, 100)),
        |  hash(array(cast(id as string), null, 'spark')),
        |  hash(array(null)),
        |  hash(cast(null as array<int>)),
        |  hash(array(array(id, null, id+1))),
        |  hash(cast(null as struct<a:int, b:string>)),
        |  hash(struct(id, cast(id as string), 100, 'spark', null))
        |from range(10);
      """.stripMargin
    runQueryAndCompare(sql)(checkGlutenOperatorMatch[ProjectExecTransformer])
  }

  test("test next_day const") {
    runQueryAndCompare("select next_day(day, 'MO') from date_table") { _ => }
  }
  test("test next_day const all null") {
    runQueryAndCompare("select next_day(day, 'MM') from date_table") { _ => }
  }
  test("test next_day dynamic") {
    runQueryAndCompare("select next_day(day, weekday_abbr) from date_table") { _ => }
  }
  test("test last_day") {
    runQueryAndCompare("select last_day(day) from date_table") { _ => }
  }

  test("test issue: https://github.com/oap-project/gluten/issues/2340") {
    val sql =
      """
        |select array(null, array(id,2)) from range(10)
        |""".stripMargin
    runQueryAndCompare(sql)(checkGlutenOperatorMatch[ProjectExecTransformer])
  }

  test("test issue: https://github.com/oap-project/gluten/issues/2947") {
    val sql =
      """
        |select if(id % 2 = 0, null, array(id, 2, null)) from range(10)
        |""".stripMargin
    runQueryAndCompare(sql)(checkGlutenOperatorMatch[ProjectExecTransformer])
  }

  test("test str2map") {
    val sql1 =
      """
        |select str, str_to_map(str, ',', ':') from str2map_table
        |""".stripMargin
    runQueryAndCompare(sql1)(checkGlutenOperatorMatch[ProjectExecTransformer])
  }

  test("test str2map, regular expression") {
    val sql1 =
      """
        |select str_to_map('ab', '', ''),
        | str_to_map('a:b,c:d'),
        | str_to_map('ab', '', ':'),
        | str_to_map('a:,c:d,e', ',', ''),
        | str_to_map('a,b', ',', ''),
        | str_to_map('a:c|b:c', '\\|', ':')
        |""".stripMargin
    runQueryAndCompare(sql1, true, false)(checkGlutenOperatorMatch[ProjectExecTransformer])
  }

  test("test parse_url") {
    val sql1 =
      """
        | select url, parse_url(url, "HOST") from url_table order by url
      """.stripMargin
    runQueryAndCompare(sql1)(checkGlutenOperatorMatch[ProjectExecTransformer])

    val sql2 =
      """
        | select url, parse_url(url, "QUERY") from url_table order by url
      """.stripMargin
    runQueryAndCompare(sql2)(checkGlutenOperatorMatch[ProjectExecTransformer])

    val sql3 =
      """
        | select url, parse_url(url, "QUERY", "x") from url_table order by url
      """.stripMargin
    runQueryAndCompare(sql3)(checkGlutenOperatorMatch[ProjectExecTransformer])

    val sql5 =
      """
        | select url, parse_url(url, "FILE") from url_table order by url
      """.stripMargin
    runQueryAndCompare(sql5)(checkGlutenOperatorMatch[ProjectExecTransformer])

    val sql6 =
      """
        | select url, parse_url(url, "REF") from url_table order by url
      """.stripMargin
    runQueryAndCompare(sql6)(checkGlutenOperatorMatch[ProjectExecTransformer])

    val sql7 =
      """
        | select url, parse_url(url, "USERINFO") from url_table order by url
      """.stripMargin
    runQueryAndCompare(sql7)(checkGlutenOperatorMatch[ProjectExecTransformer])

    val sql8 =
      """
        | select url, parse_url(url, "AUTHORITY") from url_table order by url
      """.stripMargin
    runQueryAndCompare(sql8)(checkGlutenOperatorMatch[ProjectExecTransformer])

    val sql9 =
      """
        | select url, parse_url(url, "PROTOCOL") from url_table order by url
      """.stripMargin
    runQueryAndCompare(sql9)(checkGlutenOperatorMatch[ProjectExecTransformer])
  }

  test("test decode and encode") {
    withSQLConf(
      SQLConf.OPTIMIZER_EXCLUDED_RULES.key ->
        (ConstantFolding.ruleName + "," + NullPropagation.ruleName)) {
      // Test codec with 'US-ASCII'
      runQueryAndCompare(
        "SELECT decode(encode('Spark SQL', 'US-ASCII'), 'US-ASCII')",
        noFallBack = false
      )(checkGlutenOperatorMatch[ProjectExecTransformer])

      // Test codec with 'UTF-16'
      runQueryAndCompare(
        "SELECT decode(encode('Spark SQL', 'UTF-16'), 'UTF-16')",
        noFallBack = false
      )(checkGlutenOperatorMatch[ProjectExecTransformer])
    }
  }

  test("test cast float string to int") {
    runQueryAndCompare(
      "select cast(concat(cast(id as string), '.1') as int) from range(10)"
    )(checkGlutenOperatorMatch[ProjectExecTransformer])
  }

  test("test cast string to float") {
    withSQLConf(
      SQLConf.OPTIMIZER_EXCLUDED_RULES.key ->
        (ConstantFolding.ruleName + "," + NullPropagation.ruleName)) {
      runQueryAndCompare(
        "select cast('7.921901' as float), cast('7.921901' as double)",
        noFallBack = false
      )(checkGlutenOperatorMatch[ProjectExecTransformer])
    }
  }

  test("test round issue: https://github.com/oap-project/gluten/issues/3462") {
    def checkResult(df: DataFrame, exceptedResult: Seq[Row]): Unit = {
      // check the result
      val result = df.collect()
      assert(result.length === exceptedResult.size)
      GlutenTestUtils.compareAnswers(result, exceptedResult)
    }

    runSql("select round(0.41875d * id , 4) from range(10);")(
      df => {
        checkGlutenOperatorMatch[ProjectExecTransformer](df)

        checkResult(
          df,
          Seq(
            Row(0.0),
            Row(0.4188),
            Row(0.8375),
            Row(1.2563),
            Row(1.675),
            Row(2.0938),
            Row(2.5125),
            Row(2.9313),
            Row(3.35),
            Row(3.7688)
          )
        )
      })

    runSql("select round(0.41875f * id , 4) from range(10);")(
      df => {
        checkGlutenOperatorMatch[ProjectExecTransformer](df)

        checkResult(
          df,
          Seq(
            Row(0.0f),
            Row(0.4188f),
            Row(0.8375f),
            Row(1.2562f),
            Row(1.675f),
            Row(2.0938f),
            Row(2.5125f),
            Row(2.9312f),
            Row(3.35f),
            Row(3.7688f)
          )
        )
      })
  }

  test("test date comparision expression override") {
    runQueryAndCompare(
      "select * from date_table where to_date(from_unixtime(ts)) < '2019-01-02'",
      noFallBack = true) { _ => }
    runQueryAndCompare(
      "select * from date_table where to_date(from_unixtime(ts)) <= '2019-01-02'",
      noFallBack = true) { _ => }
    runQueryAndCompare(
      "select * from date_table where to_date(from_unixtime(ts)) > '2019-01-02'",
      noFallBack = true) { _ => }
    runQueryAndCompare(
      "select * from date_table where to_date(from_unixtime(ts)) >= '2019-01-02'",
      noFallBack = true) { _ => }
    runQueryAndCompare(
      "select * from date_table where to_date(from_unixtime(ts)) = '2019-01-01'",
      noFallBack = true) { _ => }
    runQueryAndCompare(
      "select * from date_table where from_unixtime(ts) between '2019-01-01' and '2019-01-02'",
      noFallBack = true) { _ => }
    runQueryAndCompare(
      "select * from date_table where from_unixtime(ts, 'yyyy-MM-dd') between" +
        " '2019-01-01' and '2019-01-02'",
      noFallBack = true) { _ => }
  }

  test("test element_at function") {
    withSQLConf(
      SQLConf.OPTIMIZER_EXCLUDED_RULES.key ->
        (ConstantFolding.ruleName + "," + NullPropagation.ruleName)) {
      // input type is array<array<int>>
      runQueryAndCompare(
        "SELECT array(array(1,2,3), array(4,5,6))[1], " +
          "array(array(id,id+1,id+2), array(id+3,id+4,id+5)) from range(100)",
        noFallBack = true
      )(checkGlutenOperatorMatch[ProjectExecTransformer])

      // input type is array<array<string>>
      runQueryAndCompare(
        "SELECT array(array('1','2','3'), array('4','5','6'))[1], " +
          "array(array('1','2',cast(id as string)), array('4','5',cast(id as string)))[1] " +
          "from range(100)",
        noFallBack = true
      )(checkGlutenOperatorMatch[ProjectExecTransformer])

      // input type is array<map<string, int>>
      runQueryAndCompare(
        "SELECT array(map(cast(id as string), id), map(cast(id+1 as string), id+1))[1] " +
          "from range(100)",
        noFallBack = true
      )(checkGlutenOperatorMatch[ProjectExecTransformer])
    }
  }

  test("test common subexpression eliminate") {
    def checkOperatorCount[T <: TransformSupport](count: Int)(df: DataFrame)(implicit
        tag: ClassTag[T]): Unit = {
      if (spark33) {
        assert(
          getExecutedPlan(df).count(
            plan => {
              plan.getClass == tag.runtimeClass
            }) == count,
          s"executed plan: ${getExecutedPlan(df)}")
      }
    }

    withSQLConf(("spark.gluten.sql.commonSubexpressionEliminate", "true")) {
      // CSE in project
      runQueryAndCompare("select hash(id), hash(id)+1, hash(id)-1 from range(10)") {
        df => checkOperatorCount[ProjectExecTransformer](2)(df)
      }

      // CSE in filter(not work yet)
      // runQueryAndCompare(
      //   "select id from range(10) " +
      //     "where hex(id) != '' and upper(hex(id)) != '' and lower(hex(id)) != ''") { _ => }

      // CSE in window
      runQueryAndCompare(
        "SELECT id, AVG(id) OVER (PARTITION BY id % 2 ORDER BY id) as avg_id, " +
          "SUM(id) OVER (PARTITION BY id % 2 ORDER BY id) as sum_id FROM range(10)") {
        df => checkOperatorCount[ProjectExecTransformer](4)(df)
      }

      // CSE in aggregate
      runQueryAndCompare(
        "select id % 2, max(hash(id)), min(hash(id)) " +
          "from range(10) group by id % 2") {
        df => checkOperatorCount[ProjectExecTransformer](1)(df)
      }
      runQueryAndCompare(
        "select id % 10, sum(id +100) + max(id+100) from range(100) group by id % 10") {
        df => checkOperatorCount[ProjectExecTransformer](2)(df)
      }
      // issue https://github.com/oap-project/gluten/issues/4642
      runQueryAndCompare(
        "select id, if(id % 2 = 0, sum(id), max(id)) as s1, " +
          "if(id %2 = 0, sum(id+1), sum(id+2)) as s2 from range(10) group by id") {
        df => checkOperatorCount[ProjectExecTransformer](2)(df)
      }

      // CSE in sort
      runQueryAndCompare(
        "select id from range(10) " +
          "order by hash(id%10), hash(hash(id%10))") {
        df => checkOperatorCount[ProjectExecTransformer](3)(df)
      }

      runQueryAndCompare(s"""
                            |SELECT 'test' AS test
                            |  , Sum(CASE
                            |    WHEN name = '2' THEN 0
                            |      ELSE id
                            |    END) AS c1
                            |  , Sum(CASE
                            |    WHEN name = '2' THEN id
                            |      ELSE 0
                            |    END) AS c2
                            | , CASE WHEN name = '2' THEN Sum(id) ELSE 0
                            |   END AS c3
                            |FROM (select id, cast(id as string) name from range(10))
                            |GROUP BY name
                            |""".stripMargin) {
        df => checkOperatorCount[ProjectExecTransformer](3)(df)
      }
    }
  }

  test("test function getarraystructfields") {
    val sql =
      """
        |SELECT id,
        |       struct_array[0].field1,
        |       struct_array[0].field2
        |FROM (
        |  SELECT id,
        |         array(struct(id as field1, (id+1) as field2)) as struct_array
        |  FROM range(10)
        |) t
      """.stripMargin
    runQueryAndCompare(sql)(checkGlutenOperatorMatch[ProjectExecTransformer])
  }

  test("test parse string with blank to integer") {
    // issue https://github.com/apache/incubator-gluten/issues/4956
    val sql = "select  cast(concat(' ', cast(id as string)) as bigint) from range(10)"
    runQueryAndCompare(sql)(checkGlutenOperatorMatch[ProjectExecTransformer])
  }

  test("avg(bigint) overflow") {
    withSQLConf(
      "spark.gluten.sql.columnar.forceShuffledHashJoin" -> "false",
      "spark.sql.autoBroadcastJoinThreshold" -> "-1") {
      withTable("myitem") {
        sql("create table big_int(id bigint) using parquet")
        sql("""
              |insert into big_int values (9223372036854775807),
              |(9223372036854775807),
              |(9223372036854775807),
              |(9223372036854775807)
              |""".stripMargin)
        val q = "select avg(id) from big_int"
        runQueryAndCompare(q)(checkGlutenOperatorMatch[CHHashAggregateExecTransformer])
        val disinctSQL = "select count(distinct id), avg(distinct id), avg(id) from big_int"
        runQueryAndCompare(disinctSQL)(checkGlutenOperatorMatch[CHHashAggregateExecTransformer])
      }
    }
  }

  test("equalTo rewrite to isNaN") {
    withTable("tb_scrt") {
      sql("create table tb_scrt(id int) using parquet")
      sql("""
            |insert into tb_scrt values (-2147483648),(-2147483648)
            |""".stripMargin)
      val q = "select sqrt(id),sqrt(id)='NaN' from tb_scrt"
      runQueryAndCompare(q)(checkGlutenOperatorMatch[ProjectExecTransformer])
    }

  }

  test("array functions with lambda") {
    withTable("tb_array") {
      sql("create table tb_array(ids array<int>) using parquet")
      sql("""
            |insert into tb_array values (array(1,5,2,null, 3)), (array(1,1,3,2)), (null), (array())
            |""".stripMargin)
      val transform_sql = "select transform(ids, x -> x + 1) from tb_array"
      runQueryAndCompare(transform_sql)(checkGlutenOperatorMatch[ProjectExecTransformer])

      val filter_sql = "select filter(ids, x -> x % 2 == 1) from tb_array"
      runQueryAndCompare(filter_sql)(checkGlutenOperatorMatch[ProjectExecTransformer])

      val aggregate_sql = "select ids, aggregate(ids, 3, (acc, x) -> acc + x) from tb_array"
      runQueryAndCompare(aggregate_sql)(checkGlutenOperatorMatch[ProjectExecTransformer])
    }
  }

  test("test issue: https://github.com/apache/incubator-gluten/issues/6561") {
    val sql =
      """
        |select
        | map_from_arrays(
        |   transform(map_keys(map('t1',id,'t2',id+1)), v->v),
        |   array('a','b')) as b from range(10)
        |""".stripMargin
    runQueryAndCompare(sql)(checkGlutenOperatorMatch[ProjectExecTransformer])
  }

  test("test function format_string") {
    val sql =
      """
        | SELECT
        |  format_string(
        |    'hello world %d %d %s %f',
        |    id,
        |    id,
        |    CAST(id AS STRING),
        |    CAST(id AS float)
        |  )
        |FROM range(10)
        |""".stripMargin
    runQueryAndCompare(sql)(checkGlutenOperatorMatch[ProjectExecTransformer])
  }

  test("test function array_except") {
    val sql =
      """
        |SELECT array_except(array(id, id+1, id+2), array(id+2, id+3))
        |FROM RANGE(10)
        |""".stripMargin
    runQueryAndCompare(sql)(checkGlutenOperatorMatch[ProjectExecTransformer])
  }

  test("test functions unix_seconds/unix_date/unix_millis/unix_micros") {
    val sql =
      """
        |SELECT
        |  id,
        |  unix_seconds(cast(concat('2024-09-03 17:23:1',
        |     cast(id as string)) as timestamp)),
        |  unix_date(cast(concat('2024-09-1', cast(id as string)) as date)),
        |  unix_millis(cast(concat('2024-09-03 17:23:10.11',
        |     cast(id as string)) as timestamp)),
        |  unix_micros(cast(concat('2024-09-03 17:23:10.12345',
        |     cast(id as string)) as timestamp))
        |FROM range(10)
        |""".stripMargin
    runQueryAndCompare(sql)(checkGlutenOperatorMatch[ProjectExecTransformer])
  }

  test("test function arrays_zip") {
    val sql =
      """
        |SELECT arrays_zip(array(id, id+1, id+2), array(id, id-1, id-2))
        |FROM range(10)
        |""".stripMargin
    runQueryAndCompare(sql)(checkGlutenOperatorMatch[ProjectExecTransformer])
  }

  test("test function timestamp_seconds/timestamp_millis/timestamp_micros") {
    val sql =
      """
        |SELECT
        |  id,
        |  timestamp_seconds(1725453790 + id) as ts_seconds,
        |  timestamp_millis(1725453790123 + id) as ts_millis,
        |  timestamp_micros(1725453790123456 + id) as ts_micros
        |from range(10);
        |""".stripMargin
    runQueryAndCompare(sql)(checkGlutenOperatorMatch[ProjectExecTransformer])
  }

  test("GLUTEN-7426 get_json_object") {
    val sql =
      """
        |select
        |get_json_object(a, '$.a b'),
        |get_json_object(a, '$.a b '),
        |get_json_object(a, '$.a b c'),
        |get_json_object(a, '$.a 1 c'),
        |get_json_object(a, '$.1 '),
        |get_json_object(a, '$.1 2'),
        |get_json_object(a, '$.1 2 c')
        |from values('{"a b":1}'), ('{"a b ":1}'), ('{"a b c":1}')
        |, ('{"a 1 c":1}'), ('{"1 ":1}'), ('{"1 2":1}'), ('{"1 2 c":1}')
        |as data(a)
    """.stripMargin
    runQueryAndCompare(sql)(checkGlutenOperatorMatch[ProjectExecTransformer])
  }

  test("GLUTEN-7432 get_json_object returns array") {
    val sql =
      """
        |select
        |get_json_object(a, '$.a[*].x')
        |from values('{"a":[{"x":1}, {"x":5}]}'), ('{"a":[{"x":1}]}')
        |as data(a)
    """.stripMargin
    runQueryAndCompare(sql)(checkGlutenOperatorMatch[ProjectExecTransformer])
  }

  test("GLUTEN-7455 negative modulo") {
    withTable("test_7455") {
      spark.sql("create table test_7455(x bigint) using parquet")
      val insert_sql =
        """
          |insert into test_7455 values
          |(327696126396414574)
          |,(618162455457852376)
          |,(-1)
          |,(-2)
          |""".stripMargin
      spark.sql(insert_sql)
      val sql =
        """
          |select x,
          |x % 4294967296,
          |x % -4294967296,
          |x % 4294967295,
          |x % -4294967295,
          |x % 100,
          |x % -100
          |from test_7455
          |""".stripMargin
      compareResultsAgainstVanillaSpark(sql, true, { _ => })
    }
  }

  test("GLUTEN-7796 cast bool to string") {
    val sql = "select cast(id % 2 = 1 as string) from range(10)"
    compareResultsAgainstVanillaSpark(sql, true, { _ => })
  }

  test("GLUTEN-8598 Fix diff for cast string to long") {
    withSQLConf(
      SQLConf.OPTIMIZER_EXCLUDED_RULES.key ->
        (ConstantFolding.ruleName + "," + NullPropagation.ruleName)) {
      runQueryAndCompare(
        "select cast(' \t2570852431\n' as long), cast('25708\t52431\n' as long)",
        noFallBack = false
      )(checkGlutenOperatorMatch[ProjectExecTransformer])
    }
  }

  test("Test transform_keys/transform_values") {
    val sql =
      """
        |select id, sort_array(map_entries(m1)), sort_array(map_entries(m2)) from(
        |select id, first(m1) as m1, first(m2) as m2 from(
        |select
        |  id,
        |  transform_keys(map_from_arrays(array(id+1, id+2, id+3),
        |    array(1, id+2, 3)), (k, v) -> k + 1) as m1,
        |  transform_values(map_from_arrays(array(id+1, id+2, id+3),
        |    array(1, id+2, 3)), (k, v) -> v + 1) as m2
        |from range(10)
        |) group by id
        |) order by id
        |""".stripMargin

    def checkProjects(df: DataFrame): Unit = {
      val projects = collectWithSubqueries(df.queryExecution.executedPlan) {
        case e: ProjectExecTransformer => e
      }
      assert(projects.size >= 1)
    }

    compareResultsAgainstVanillaSpark(sql, true, checkProjects, false)
  }

  test("GLUTEN-8406 replace from_json with get_json_object") {
    withTable("test_8406") {
      spark.sql("create table test_8406(x string) using parquet")
      val insert_sql =
        """
          |insert into test_8406 values
          |('{"a":1}'),
          |('{"a":2'),
          |('{"b":3}'),
          |('{"a":"5"}'),
          |('{"a":{"x":1}}')
          |""".stripMargin
      spark.sql(insert_sql)
      val sql =
        """
          |select from_json(x, 'Map<String, String>')['a'] from test_8406
          |""".stripMargin
      compareResultsAgainstVanillaSpark(sql, true, { _ => })
    }
  }

  test("Test approx_count_distinct") {
    val sql = "select approx_count_distinct(id, 0.001), approx_count_distinct(id, 0.01), " +
      "approx_count_distinct(id, 0.1) from range(1000)"
    compareResultsAgainstVanillaSpark(sql, true, { _ => })
  }

  test("GLUTEN-8723 fix slice unexpected exception") {
    val create_sql = "create table t_8723 (full_user_agent string) using orc"
    val insert_sql = "insert into t_8723 values(NULL)"
    val select1_sql = "select " +
      "slice(split(full_user_agent, ';'), 2, size(split(full_user_agent, ';'))) from t_8723"
    val select2_sql = "select slice(split(full_user_agent, ';'), 0, 2) from t_8723"
    val drop_sql = "drop table t_8723"

    spark.sql(create_sql)
    spark.sql(insert_sql)
    compareResultsAgainstVanillaSpark(select1_sql, true, { _ => })
    compareResultsAgainstVanillaSpark(select2_sql, true, { _ => })
    spark.sql(drop_sql)
  }

  test("GLUTEN-8715 nan semantics") {
    withTable("test_8715") {
      spark.sql("create table test_8715(c1 int, c2 double) using parquet")
      val insert_sql =
        """
          |insert into test_8715 values
          |(1, double('infinity'))
          |,(2, double('infinity'))
          |,(3, double('inf'))
          |,(4, double('-inf'))
          |,(5, double('NaN'))
          |,(6, double('NaN'))
          |,(7, double('-infinity'))
          |""".stripMargin
      spark.sql(insert_sql)
      val sql =
        """
          |select c2 = cast('nan' as double) from test_8715 where c1=5
          |order by c2 asc
          |""".stripMargin
      compareResultsAgainstVanillaSpark(sql, true, { _ => })
      val sql5 =
        """
          |select c2 <= cast('nan' as double) from test_8715 where c1=5
          |order by c2 asc
          |""".stripMargin
      compareResultsAgainstVanillaSpark(sql5, true, { _ => })
      val sql6 =
        """
          |select c2 >= cast('nan' as double) from test_8715 where c1=5
          |order by c2 asc
          |""".stripMargin
      compareResultsAgainstVanillaSpark(sql6, true, { _ => })
      val sql7 =
        """
          |select c2 > cast('1.1' as double) from test_8715 where c1=5
          |order by c2 asc
          |""".stripMargin
      compareResultsAgainstVanillaSpark(sql7, true, { _ => })
      val sql9 =
        """
          |select c2 >= cast('1.1' as double) from test_8715 where c1=5
          |order by c2 asc
          |""".stripMargin
      compareResultsAgainstVanillaSpark(sql9, true, { _ => })
      val sql8 =
        """
          |select cast('1.1' as double) < c2 from test_8715 where c1=5
          |order by c2 asc
          |""".stripMargin
      compareResultsAgainstVanillaSpark(sql8, true, { _ => })
      val sql10 =
        """
          |select cast('1.1' as double) <= c2 from test_8715 where c1=5
          |order by c2 asc
          |""".stripMargin
      compareResultsAgainstVanillaSpark(sql10, true, { _ => })
      val sql1 =
        """
          |select sum(c1) from test_8715
          |group by c2 order by c2 asc
          |""".stripMargin
      compareResultsAgainstVanillaSpark(sql1, true, { _ => })
      val sql2 =
        """
          |select * from test_8715
          |order by c2 asc, c1 asc
          |""".stripMargin
      compareResultsAgainstVanillaSpark(sql2, true, { _ => })
      val sql3 =
        """
          |select * from test_8715
          |order by c2 desc, c1 desc
          |""".stripMargin
      compareResultsAgainstVanillaSpark(sql3, true, { _ => })
      val sql4 =
        """
          |select a.c1 as a_c1, a.c2 as a_c2,
          |b.c1 as b_c1, b.c2 as b_c2
          |from test_8715 a
          |join test_8715 b on a.c2 = b.c2
          |order by a.c1, b.c1 desc
          |""".stripMargin
      compareResultsAgainstVanillaSpark(sql4, true, { _ => })
    }
  }

  test("GLUTEN-8859 replace substrings comparison") {
    withTable("test_8859") {
      def isRewriteSubstringCompareProject(plan: SparkPlan): Boolean = {

        def hasSubstringComparison(e: Expression): Boolean = e match {
          case udf: ScalaUDF if udf.udfName.isDefined =>
            udf.udfName.get.equals("compare_substrings")
          case _ => e.children.exists(hasSubstringComparison)
        }

        plan match {
          case project: ProjectExecTransformer =>
            project.projectList.exists(e => hasSubstringComparison(e))
          case _ => false
        }
      }

      spark.sql("create table test_8859(c1 string, c2 string) using parquet")
      val insert_sql =
        """
          |insert into test_8859 values
          |('abcd', '1234'),
          |('bcde', '2345'),
          |('abcd', 'abcd')
          |""".stripMargin
      spark.sql(insert_sql)

      val sql1 =
        """
          |select substr(c1, 1, 2) = 'ab', substr(c1, 1, 3) < 'abc', substr(c1, 1, 4) > 'abcd'
          |from test_8859
          |""".stripMargin
      compareResultsAgainstVanillaSpark(
        sql1,
        true,
        {
          df =>
            val projects = df.queryExecution.executedPlan.collect {
              case project: ProjectExecTransformer if isRewriteSubstringCompareProject(project) =>
                project
            }
            assert(projects.length == 1)
        }
      )

      val sql2 =
        """
          |select substr(c1, 1, 2) = substr(c2, 1, 2), substr(c1, 1, 3) < substr(c2, 1, 3),
          |substr(c1, 1, 4) > substr(c2, 1, 4)
          |from test_8859
          |""".stripMargin
      compareResultsAgainstVanillaSpark(
        sql2,
        true,
        {
          df =>
            val projects = df.queryExecution.executedPlan.collect {
              case project: ProjectExecTransformer if isRewriteSubstringCompareProject(project) =>
                project
            }
            assert(projects.length == 1)
        }
      )

      val sql3 =
        """
          |select substr(c1, 1, 2) < 'abc'
          |from test_8859
          |""".stripMargin
      compareResultsAgainstVanillaSpark(
        sql3,
        true,
        {
          df =>
            val projects = df.queryExecution.executedPlan.collect {
              case project: ProjectExecTransformer if isRewriteSubstringCompareProject(project) =>
                project
            }
            assert(projects.length == 0)
        }
      )
    }
  }

  test("Test partition values with special characters") {
    spark.sql("""
      CREATE TABLE tbl_9050 (
        product_id STRING,
        quantity INT
      ) using parquet
      PARTITIONED BY (year STRING)
    """)

    sql("INSERT INTO tbl_9050 PARTITION(year='%s') SELECT 'prod1', 1")
    sql("INSERT INTO tbl_9050 PARTITION(year='%%s') SELECT 'prod2', 2")
    sql("INSERT INTO tbl_9050 PARTITION(year='%25s') SELECT 'prod3', 3")
    sql("INSERT INTO tbl_9050 PARTITION(year=' s') SELECT 'prod3', 4")

    compareResultsAgainstVanillaSpark("select *, input_file_name() from tbl_9050", true, { _ => })

    sql("DROP TABLE tbl_9050")
  }

  test("Test array_sort without comparator") {
    // default comparator with array elements not nullable guaranteed
    val sql1 = "select array_sort(split(cast(id * 10 as string), '0')) from range(10)"
    compareResultsAgainstVanillaSpark(sql1, true, { _ => })

    // default comparator without array elements not nullable guaranteed
    val sql2 = "select array_sort(array(id+1, null, id+2)) from range(10)"
    compareResultsAgainstVanillaSpark(sql2, true, { _ => })
  }

  test("Test SimplifySumRule for sum simplification") {
    val sql = "select sum(id / 3), sum(id * 7), sum(7 * id) from range(10)"

    def checkSimplifiedSum(df: DataFrame): Unit = {
      val projects = collectWithSubqueries(df.queryExecution.executedPlan) {
        case project: ProjectExecTransformer
            if project.child.isInstanceOf[CHHashAggregateExecTransformer] =>
          project
      }

      assert(projects.size == 1)
      assert(projects.head.projectList.size == 3)
      assert(projects.head.projectList(0).asInstanceOf[Alias].child.isInstanceOf[Divide])
      assert(projects.head.projectList(1).asInstanceOf[Alias].child.isInstanceOf[Multiply])
      assert(projects.head.projectList(2).asInstanceOf[Alias].child.isInstanceOf[Multiply])
    }

    withSQLConf((CHConfig.runtimeConfig("enable_simplify_sum"), "true")) {
      compareResultsAgainstVanillaSpark(sql, compareResult = true, checkSimplifiedSum)
    }
  }

  test("Test rewrite aggregate if to aggregate with filter") {
    val sql = "select sum(if(id % 2=0, id, null)), count(if(id % 2 = 0, 1, null)), " +
      "avg(if(id % 2 = 0, id, null)), sum(if(id % 3 = 0, id, 0)) from range(10)"

    def checkAggregateWithFilter(df: DataFrame): Unit = {
      val aggregates = collectWithSubqueries(df.queryExecution.executedPlan) {
        case agg: CHHashAggregateExecTransformer if agg.modes.contains(Partial) => agg
      }

      assert(aggregates.nonEmpty, "No aggregate operations found in the execution plan")
      aggregates.foreach {
        agg =>
          agg.aggregateExpressions.foreach {
            expr =>
              assert(expr.isInstanceOf[AggregateExpression], "AggregateExpression should be used")
              assert(expr.filter.isDefined, "AggregateExpression filter should not be None")
          }
      }
    }

    withSQLConf((CHConfig.runtimeConfig("enable_aggregate_if_to_filter"), "true")) {
      compareResultsAgainstVanillaSpark(sql, compareResult = true, checkAggregateWithFilter)
    }
  }
}<|MERGE_RESOLUTION|>--- conflicted
+++ resolved
@@ -67,11 +67,7 @@
       .set("spark.io.compression.codec", "snappy")
       .set("spark.sql.shuffle.partitions", "5")
       .set("spark.sql.autoBroadcastJoinThreshold", "10MB")
-<<<<<<< HEAD
-      .set("spark.gluten.sql.supported.collapseNestedFunctions", "get_json_object,and,or")
-=======
       .set("spark.gluten.supported.scala.udfs", "compare_substrings:compare_substrings")
->>>>>>> d5472d1a
   }
 
   override def beforeAll(): Unit = {
@@ -277,11 +273,11 @@
     }
   }
 
-  test("GLUTEN-8304: Optimize nested functions") {
+  test("GLUTEN-8304: Optimize nested get_json_object") {
     def checkExpression(expr: Expression, path: String): Boolean = {
       expr match {
         case g: GetJsonObject
-            if g.path.isInstanceOf[Literal] && g.path.dataType.isInstanceOf[StringType] =>
+          if g.path.isInstanceOf[Literal] && g.path.dataType.isInstanceOf[StringType] =>
           g.path.asInstanceOf[Literal].value.toString.equals(path) || g.children.exists(
             c => checkExpression(c, path))
         case _ =>
@@ -305,100 +301,57 @@
           plan.children.exists(c => checkPlan(c, path))
         }
     }
-<<<<<<< HEAD
-    def checkGetJsonObjectPath(
-        df: DataFrame,
-        path: String,
-        collapsedGetJsonObjectEnabled: Boolean): Boolean = {
-      if (collapsedGetJsonObjectEnabled) {
-        checkPlan(df.queryExecution.analyzed, path)
-      } else {
-        true
-      }
-    }
-
-    def runCheck(collapseGetJsonObjectEnabled: Boolean): Unit = {
-=======
 
     def checkGetJsonObjectPath(df: DataFrame, path: String): Boolean = {
       checkPlan(df.queryExecution.analyzed, path)
     }
 
     withSQLConf(("spark.gluten.sql.collapseGetJsonObject.enabled", "true")) {
->>>>>>> d5472d1a
       runQueryAndCompare(
         "select get_json_object(get_json_object(string_field1, '$.a'), '$.y') " +
           " from json_test where int_field1 = 6") {
-        x => assert(checkGetJsonObjectPath(x, "$.a.y", collapseGetJsonObjectEnabled))
+        x => assert(checkGetJsonObjectPath(x, "$.a.y"))
       }
       runQueryAndCompare(
         "select get_json_object(get_json_object(string_field1, '$[a]'), '$[y]') " +
           " from json_test where int_field1 = 6") {
-        x => assert(checkGetJsonObjectPath(x, "$[a][y]", collapseGetJsonObjectEnabled))
+        x => assert(checkGetJsonObjectPath(x, "$[a][y]"))
       }
       runQueryAndCompare(
         "select get_json_object(get_json_object(get_json_object(string_field1, " +
           "'$.a'), '$.y'), '$.z') from json_test where int_field1 = 6") {
-        x => assert(checkGetJsonObjectPath(x, "$.a.y.z", collapseGetJsonObjectEnabled))
+        x => assert(checkGetJsonObjectPath(x, "$.a.y.z"))
       }
       runQueryAndCompare(
         "select get_json_object(get_json_object(get_json_object(string_field1, '$.a')," +
           " string_field1), '$.z') from json_test where int_field1 = 6",
         noFallBack = false
-      )(
-        x =>
-          assert(
-            checkGetJsonObjectPath(
-              x,
-              "$.a",
-              collapseGetJsonObjectEnabled) && checkGetJsonObjectPath(
-              x,
-              "$.z",
-              collapseGetJsonObjectEnabled)))
+      )(x => assert(checkGetJsonObjectPath(x, "$.a") && checkGetJsonObjectPath(x, "$.z")))
       runQueryAndCompare(
         "select get_json_object(get_json_object(get_json_object(string_field1, " +
           " string_field1), '$.a'), '$.z') from json_test where int_field1 = 6",
         noFallBack = false
-      )(x => assert(checkGetJsonObjectPath(x, "$.a.z", collapseGetJsonObjectEnabled)))
+      )(x => assert(checkGetJsonObjectPath(x, "$.a.z")))
       runQueryAndCompare(
         "select get_json_object(get_json_object(get_json_object(" +
           " substring(string_field1, 10), '$.a'), '$.z'), string_field1) " +
           " from json_test where int_field1 = 6",
         noFallBack = false
-      )(x => assert(checkGetJsonObjectPath(x, "$.a.z", collapseGetJsonObjectEnabled)))
+      )(x => assert(checkGetJsonObjectPath(x, "$.a.z")))
       runQueryAndCompare(
         "select get_json_object(get_json_object(string_field1, '$.a[0]'), '$.y') " +
           " from json_test where int_field1 = 7") {
-        x => assert(checkGetJsonObjectPath(x, "$.a[0].y", collapseGetJsonObjectEnabled))
+        x => assert(checkGetJsonObjectPath(x, "$.a[0].y"))
       }
       runQueryAndCompare(
         "select get_json_object(get_json_object(get_json_object(string_field1, " +
           " '$.a[1]'), '$.z[1]'), '$.n') from json_test where int_field1 = 7") {
-        x => assert(checkGetJsonObjectPath(x, "$.a[1].z[1].n", collapseGetJsonObjectEnabled))
+        x => assert(checkGetJsonObjectPath(x, "$.a[1].z[1].n"))
       }
       runQueryAndCompare(
         "select * from json_test where " +
           " get_json_object(get_json_object(get_json_object(string_field1, '$.a'), " +
-          "'$.y'), '$.z') != null")(
-        x => assert(checkGetJsonObjectPath(x, "$.a.y.z", collapseGetJsonObjectEnabled)))
-      runQueryAndCompare(
-        "select get_json_object(get_json_object(get_json_object(string_field1, " +
-          " '$.a[1]'), '$.z[1]'), '$.n') from json_test where int_field1 = 7 or int_field1 = 5") {
-        _ =>
-      }
-
-      runQueryAndCompare(
-        "select get_json_object(get_json_object(get_json_object(string_field1, " +
-          " '$.a[1]'), '$.z[1]'), '$.n') from json_test where int_field1 > 3 and int_field1 != 5 " +
-          " or int_field1 < 2") { _ => }
-    }
-    withSQLConf(
-      ("spark.gluten.sql.collapseGetJsonObject.enabled", "true"),
-      ("spark.gluten.sql.supported.collapseNestedFunctions", "")) {
-      runCheck(true)
-    }
-    withSQLConf(("spark.gluten.sql.supported.collapseNestedFunctions", "get_json_object,and,or")) {
-      runCheck(false)
+          "'$.y'), '$.z') != null")(x => assert(checkGetJsonObjectPath(x, "$.a.y.z")))
     }
   }
 
@@ -804,7 +757,7 @@
 
   test("test common subexpression eliminate") {
     def checkOperatorCount[T <: TransformSupport](count: Int)(df: DataFrame)(implicit
-        tag: ClassTag[T]): Unit = {
+                                                                             tag: ClassTag[T]): Unit = {
       if (spark33) {
         assert(
           getExecutedPlan(df).count(
@@ -1368,7 +1321,7 @@
     def checkSimplifiedSum(df: DataFrame): Unit = {
       val projects = collectWithSubqueries(df.queryExecution.executedPlan) {
         case project: ProjectExecTransformer
-            if project.child.isInstanceOf[CHHashAggregateExecTransformer] =>
+          if project.child.isInstanceOf[CHHashAggregateExecTransformer] =>
           project
       }
 
