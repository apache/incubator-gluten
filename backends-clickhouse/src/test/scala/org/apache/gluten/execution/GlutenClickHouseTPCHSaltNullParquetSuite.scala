--- conflicted
+++ resolved
@@ -2564,7 +2564,6 @@
     spark.sql("drop table test_tbl_5896")
   }
 
-<<<<<<< HEAD
   test("test left with len -1") {
     val tbl_create_sql =
       "create table test_left(col string) using parquet"
@@ -2576,7 +2575,8 @@
     compareResultsAgainstVanillaSpark("select left(col, -2) from test_left", true, { _ => })
     compareResultsAgainstVanillaSpark("select substring(col, 0, -1) from test_left", true, { _ => })
     spark.sql("drop table test_left")
-=======
+  }
+  
   test("Inequal join support") {
     withSQLConf(("spark.sql.autoBroadcastJoinThreshold", "-1")) {
       spark.sql("create table ineq_join_t1 (key bigint, value bigint) using parquet");
@@ -2592,8 +2592,6 @@
       compareResultsAgainstVanillaSpark(sql, true, { _ => })
       spark.sql("drop table ineq_join_t1")
       spark.sql("drop table ineq_join_t2")
-    }
->>>>>>> 20322ceb
   }
 }
 // scalastyle:on line.size.limit