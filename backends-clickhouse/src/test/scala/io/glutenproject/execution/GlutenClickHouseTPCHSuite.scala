--- conflicted
+++ resolved
@@ -457,7 +457,6 @@
       Seq(Row(new java.math.BigDecimal("123456789.123456789012345678901234566"))))
   }
 
-<<<<<<< HEAD
   test("test function get_json_object") {
     val df = spark.sql(
       """
@@ -475,7 +474,8 @@
     assert(result(0).getString(1).equals("[\"world\",\"world1\"]"))
     assert(result(0).getString(2).equals("{\"hello1\":\"world1\"}"))
     assert(result(0).isNullAt(3) == true)
-=======
+  }
+  
   test("test 'sum/count/max/min from empty table'") {
     spark.sql(
       """
@@ -488,7 +488,6 @@
     assert(result(0).isNullAt(1))
     assert(result(0).isNullAt(2))
     assert(result(0).isNullAt(3))
->>>>>>> 2b15a3bd
   }
 
   ignore("TPCH Q21") {
