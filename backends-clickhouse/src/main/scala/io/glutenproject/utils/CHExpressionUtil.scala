/*
 * Licensed to the Apache Software Foundation (ASF) under one or more
 * contributor license agreements.  See the NOTICE file distributed with
 * this work for additional information regarding copyright ownership.
 * The ASF licenses this file to You under the Apache License, Version 2.0
 * (the "License"); you may not use this file except in compliance with
 * the License.  You may obtain a copy of the License at
 *
 *    http://www.apache.org/licenses/LICENSE-2.0
 *
 * Unless required by applicable law or agreed to in writing, software
 * distributed under the License is distributed on an "AS IS" BASIS,
 * WITHOUT WARRANTIES OR CONDITIONS OF ANY KIND, either express or implied.
 * See the License for the specific language governing permissions and
 * limitations under the License.
 */
package io.glutenproject.utils

import io.glutenproject.expression.ExpressionNames._
import io.glutenproject.utils.FunctionValidator._

import org.apache.spark.sql.catalyst.expressions._
import org.apache.spark.sql.types._
import org.apache.spark.unsafe.types.UTF8String

trait FunctionValidator {
  def doValidate(expr: Expression): Boolean
}

object FunctionValidator {
  def isDateTimeType(dataType: DataType): Boolean = dataType match {
    case DateType | TimestampType => true
    case _ => false
  }
}

case class DefaultValidator() extends FunctionValidator {
  override def doValidate(expr: Expression): Boolean = false
}

case class SequenceValidator() extends FunctionValidator {
  override def doValidate(expr: Expression): Boolean = {
    !expr.children.exists(x => isDateTimeType(x.dataType))
  }
}

case class UnixTimeStampValidator() extends FunctionValidator {
  final val DATE_TYPE = "date"

  override def doValidate(expr: Expression): Boolean = expr match {
    // CH backend does not support non-const format
    case t: ToUnixTimestamp => t.format.isInstanceOf[Literal]
    case u: UnixTimestamp => u.format.isInstanceOf[Literal]
    case _ => true
  }
}

case class GetJsonObjectValidator() extends FunctionValidator {
  override def doValidate(expr: Expression): Boolean = {
    val path = expr.asInstanceOf[GetJsonObject].path
    if (!path.isInstanceOf[Literal]) {
      return false
    }
    val pathStr = path.asInstanceOf[Literal].toString()
    // Not supported: double dot and filter expression
    if (pathStr.contains("..") || pathStr.contains("?(")) {
      return false
    }
    true
  }
}

case class StringSplitValidator() extends FunctionValidator {
  override def doValidate(expr: Expression): Boolean = {
    val split = expr.asInstanceOf[StringSplit]
    if (!split.regex.isInstanceOf[Literal] || !split.limit.isInstanceOf[Literal]) {
      return false
    }

    // TODO: When limit is positive, CH result is wrong, fix it later
    val limitLiteral = split.limit.asInstanceOf[Literal]
    if (limitLiteral.value.asInstanceOf[Int] > 0) {
      return false
    }

    true
  }
}

case class SubstringIndexValidator() extends FunctionValidator {
  override def doValidate(expr: Expression): Boolean = {
    val substringIndex = expr.asInstanceOf[SubstringIndex]

    // TODO: CH substringIndexUTF8 function only support string literal as delimiter
    if (!substringIndex.delimExpr.isInstanceOf[Literal]) {
      return false
    }

    // TODO: CH substringIndexUTF8 function only support single character as delimiter
    val delim = substringIndex.delimExpr.asInstanceOf[Literal]
    if (delim.value.asInstanceOf[UTF8String].toString.length != 1) {
      return false
    }

    true
  }
}

case class StringLPadValidator() extends FunctionValidator {
  override def doValidate(expr: Expression): Boolean = {
    val lpad = expr.asInstanceOf[StringLPad]
    if (!lpad.pad.isInstanceOf[Literal]) {
      return false
    }

    true
  }
}

case class StringRPadValidator() extends FunctionValidator {
  override def doValidate(expr: Expression): Boolean = {
    val rpad = expr.asInstanceOf[StringRPad]
    if (!rpad.pad.isInstanceOf[Literal]) {
      return false
    }

    true
  }
}

case class DateFormatClassValidator() extends FunctionValidator {
  override def doValidate(expr: Expression): Boolean = {
    val dateFormatClass = expr.asInstanceOf[DateFormatClass]

    // TODO: CH formatDateTimeInJodaSyntax/fromUnixTimestampInJodaSyntax only support
    // string literal as format
    if (!dateFormatClass.right.isInstanceOf[Literal]) {
      return false
    }

    true
  }
}

case class EncodeDecodeValidator() extends FunctionValidator {
  override def doValidate(expr: Expression): Boolean = expr match {
    case d: StringDecode => d.charset.isInstanceOf[Literal]
    case e: Encode => e.charset.isInstanceOf[Literal]
    case _ => true
  }
}

object CHExpressionUtil {

  final val CH_AGGREGATE_FUNC_BLACKLIST: Map[String, FunctionValidator] = Map(
    MAX_BY -> DefaultValidator(),
    MIN_BY -> DefaultValidator()
  )

  final val CH_BLACKLIST_SCALAR_FUNCTION: Map[String, FunctionValidator] = Map(
    ARRAY_JOIN -> DefaultValidator(),
    SPLIT_PART -> DefaultValidator(),
    TO_UNIX_TIMESTAMP -> UnixTimeStampValidator(),
    UNIX_TIMESTAMP -> UnixTimeStampValidator(),
    SEQUENCE -> SequenceValidator(),
    GET_JSON_OBJECT -> GetJsonObjectValidator(),
    ARRAYS_OVERLAP -> DefaultValidator(),
    SPLIT -> StringSplitValidator(),
    SUBSTRING_INDEX -> SubstringIndexValidator(),
    LPAD -> StringLPadValidator(),
    RPAD -> StringRPadValidator(),
    DATE_FORMAT -> DateFormatClassValidator(),
    DECODE -> EncodeDecodeValidator(),
    ENCODE -> EncodeDecodeValidator(),
    ARRAY_EXCEPT -> DefaultValidator(),
    ARRAY_REPEAT -> DefaultValidator(),
    DATE_FROM_UNIX_DATE -> DefaultValidator(),
    MONOTONICALLY_INCREASING_ID -> DefaultValidator(),
    SPARK_PARTITION_ID -> DefaultValidator(),
<<<<<<< HEAD
    URL_DECODE -> DefaultValidator(),
    SKEWNESS -> DefaultValidator()
=======
    SKEWNESS -> DefaultValidator(),
    BIT_LENGTH -> DefaultValidator()
>>>>>>> 00082b2e
  )
}<|MERGE_RESOLUTION|>--- conflicted
+++ resolved
@@ -177,12 +177,8 @@
     DATE_FROM_UNIX_DATE -> DefaultValidator(),
     MONOTONICALLY_INCREASING_ID -> DefaultValidator(),
     SPARK_PARTITION_ID -> DefaultValidator(),
-<<<<<<< HEAD
     URL_DECODE -> DefaultValidator(),
-    SKEWNESS -> DefaultValidator()
-=======
     SKEWNESS -> DefaultValidator(),
     BIT_LENGTH -> DefaultValidator()
->>>>>>> 00082b2e
   )
 }