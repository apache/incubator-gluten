--- conflicted
+++ resolved
@@ -180,10 +180,7 @@
     URL_DECODE -> DefaultValidator(),
     SKEWNESS -> DefaultValidator(),
     BIT_LENGTH -> DefaultValidator(),
-<<<<<<< HEAD
+    MAKE_YM_INTERVAL -> DefaultValidator(),
     TO_UTC_TIMESTAMP -> DefaultValidator()
-=======
-    MAKE_YM_INTERVAL -> DefaultValidator()
->>>>>>> 8f5ad48c
   )
 }