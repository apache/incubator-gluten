/*
 * Licensed to the Apache Software Foundation (ASF) under one or more
 * contributor license agreements.  See the NOTICE file distributed with
 * this work for additional information regarding copyright ownership.
 * The ASF licenses this file to You under the Apache License, Version 2.0
 * (the "License"); you may not use this file except in compliance with
 * the License.  You may obtain a copy of the License at
 *
 *    http://www.apache.org/licenses/LICENSE-2.0
 *
 * Unless required by applicable law or agreed to in writing, software
 * distributed under the License is distributed on an "AS IS" BASIS,
 * WITHOUT WARRANTIES OR CONDITIONS OF ANY KIND, either express or implied.
 * See the License for the specific language governing permissions and
 * limitations under the License.
 */
package io.glutenproject.utils

import io.glutenproject.expression.ExpressionNames._
import io.glutenproject.utils.FunctionValidator._

import org.apache.spark.sql.catalyst.expressions._
import org.apache.spark.sql.types._
import org.apache.spark.unsafe.types.UTF8String

trait FunctionValidator {
  def doValidate(expr: Expression): Boolean
}

object FunctionValidator {
  def isDateTimeType(dataType: DataType): Boolean = dataType match {
    case DateType | TimestampType => true
    case _ => false
  }
}

case class DefaultValidator() extends FunctionValidator {
  override def doValidate(expr: Expression): Boolean = false
}

case class SequenceValidator() extends FunctionValidator {
  override def doValidate(expr: Expression): Boolean = {
    !expr.children.exists(x => isDateTimeType(x.dataType))
  }
}

case class UnixTimeStampValidator() extends FunctionValidator {
  final val DATE_TYPE = "date"

  override def doValidate(expr: Expression): Boolean = expr match {
    // CH backend does not support non-const format
    case t: ToUnixTimestamp => t.format.isInstanceOf[Literal]
    case u: UnixTimestamp => u.format.isInstanceOf[Literal]
    case _ => true
  }
}

case class GetJsonObjectValidator() extends FunctionValidator {
  override def doValidate(expr: Expression): Boolean = {
    val path = expr.asInstanceOf[GetJsonObject].path
    if (!path.isInstanceOf[Literal]) {
      return false
    }
    val pathStr = path.asInstanceOf[Literal].toString()
    // Not supported: double dot and filter expression
    if (pathStr.contains("..") || pathStr.contains("?(")) {
      return false
    }
    true
  }
}

case class StringSplitValidator() extends FunctionValidator {
  override def doValidate(expr: Expression): Boolean = {
    val split = expr.asInstanceOf[StringSplit]
    if (!split.regex.isInstanceOf[Literal] || !split.limit.isInstanceOf[Literal]) {
      return false
    }

    // TODO: When limit is positive, CH result is wrong, fix it later
    val limitLiteral = split.limit.asInstanceOf[Literal]
    if (limitLiteral.value.asInstanceOf[Int] > 0) {
      return false
    }

    true
  }
}

case class SubstringIndexValidator() extends FunctionValidator {
  override def doValidate(expr: Expression): Boolean = {
    val substringIndex = expr.asInstanceOf[SubstringIndex]

    // TODO: CH substringIndexUTF8 function only support string literal as delimiter
    if (!substringIndex.delimExpr.isInstanceOf[Literal]) {
      return false
    }

    // TODO: CH substringIndexUTF8 function only support single character as delimiter
    val delim = substringIndex.delimExpr.asInstanceOf[Literal]
    if (delim.value.asInstanceOf[UTF8String].toString.length != 1) {
      return false
    }

    true
  }
}

case class StringLPadValidator() extends FunctionValidator {
  override def doValidate(expr: Expression): Boolean = {
    val lpad = expr.asInstanceOf[StringLPad]
    if (!lpad.pad.isInstanceOf[Literal]) {
      return false
    }

    true
  }
}

case class StringRPadValidator() extends FunctionValidator {
  override def doValidate(expr: Expression): Boolean = {
    val rpad = expr.asInstanceOf[StringRPad]
    if (!rpad.pad.isInstanceOf[Literal]) {
      return false
    }

    true
  }
}

case class DateFormatClassValidator() extends FunctionValidator {
  override def doValidate(expr: Expression): Boolean = {
    val dateFormatClass = expr.asInstanceOf[DateFormatClass]

    // TODO: CH formatDateTimeInJodaSyntax/fromUnixTimestampInJodaSyntax only support
    // string literal as format
    if (!dateFormatClass.right.isInstanceOf[Literal]) {
      return false
    }

    true
  }
}

case class EncodeDecodeValidator() extends FunctionValidator {
  override def doValidate(expr: Expression): Boolean = expr match {
    case d: StringDecode => d.charset.isInstanceOf[Literal]
    case e: Encode => e.charset.isInstanceOf[Literal]
    case _ => true
  }
}

object CHExpressionUtil {

  final val CH_AGGREGATE_FUNC_BLACKLIST: Map[String, FunctionValidator] = Map(
    MAX_BY -> DefaultValidator(),
    MIN_BY -> DefaultValidator()
  )

  final val CH_BLACKLIST_SCALAR_FUNCTION: Map[String, FunctionValidator] = Map(
    ARRAY_JOIN -> DefaultValidator(),
    SPLIT_PART -> DefaultValidator(),
    TO_UNIX_TIMESTAMP -> UnixTimeStampValidator(),
    UNIX_TIMESTAMP -> UnixTimeStampValidator(),
    SEQUENCE -> SequenceValidator(),
    GET_JSON_OBJECT -> GetJsonObjectValidator(),
    ARRAYS_OVERLAP -> DefaultValidator(),
    SPLIT -> StringSplitValidator(),
    SUBSTRING_INDEX -> SubstringIndexValidator(),
    LPAD -> StringLPadValidator(),
    RPAD -> StringRPadValidator(),
    DATE_FORMAT -> DateFormatClassValidator(),
    DECODE -> EncodeDecodeValidator(),
    ENCODE -> EncodeDecodeValidator(),
    ARRAY_EXCEPT -> DefaultValidator(),
    ARRAY_REPEAT -> DefaultValidator(),
    DATE_FROM_UNIX_DATE -> DefaultValidator(),
    MONOTONICALLY_INCREASING_ID -> DefaultValidator(),
    SPARK_PARTITION_ID -> DefaultValidator(),
    URL_DECODE -> DefaultValidator(),
    SKEWNESS -> DefaultValidator(),
    BIT_LENGTH -> DefaultValidator(),
    MAKE_YM_INTERVAL -> DefaultValidator(),
<<<<<<< HEAD
    FROM_UTC_TIMESTAMP -> DefaultValidator()
=======
    KURTOSIS -> DefaultValidator()
>>>>>>> 3b9a3ea0
  )
}<|MERGE_RESOLUTION|>--- conflicted
+++ resolved
@@ -181,10 +181,7 @@
     SKEWNESS -> DefaultValidator(),
     BIT_LENGTH -> DefaultValidator(),
     MAKE_YM_INTERVAL -> DefaultValidator(),
-<<<<<<< HEAD
+    KURTOSIS -> DefaultValidator(),
     FROM_UTC_TIMESTAMP -> DefaultValidator()
-=======
-    KURTOSIS -> DefaultValidator()
->>>>>>> 3b9a3ea0
   )
 }