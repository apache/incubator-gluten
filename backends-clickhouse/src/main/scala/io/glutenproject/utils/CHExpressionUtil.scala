--- conflicted
+++ resolved
@@ -175,10 +175,7 @@
     ARRAY_EXCEPT -> DefaultValidator(),
     ARRAY_REPEAT -> DefaultValidator(),
     DATE_FROM_UNIX_DATE -> DefaultValidator(),
-<<<<<<< HEAD
-    MONOTONICALLY_INCREASING_ID -> DefaultValidator()
-=======
+    MONOTONICALLY_INCREASING_ID -> DefaultValidator(),
     SKEWNESS -> DefaultValidator()
->>>>>>> 0436cb8a
   )
 }