/*
 * Licensed to the Apache Software Foundation (ASF) under one or more
 * contributor license agreements.  See the NOTICE file distributed with
 * this work for additional information regarding copyright ownership.
 * The ASF licenses this file to You under the Apache License, Version 2.0
 * (the "License"); you may not use this file except in compliance with
 * the License.  You may obtain a copy of the License at
 *
 *    http://www.apache.org/licenses/LICENSE-2.0
 *
 * Unless required by applicable law or agreed to in writing, software
 * distributed under the License is distributed on an "AS IS" BASIS,
 * WITHOUT WARRANTIES OR CONDITIONS OF ANY KIND, either express or implied.
 * See the License for the specific language governing permissions and
 * limitations under the License.
 */
package org.apache.spark.sql.execution.utils

import io.glutenproject.GlutenConfig
import io.glutenproject.expression.ConverterUtils
import io.glutenproject.vectorized._
import io.glutenproject.vectorized.BlockSplitIterator.IteratorOptions

import org.apache.spark.ShuffleDependency
import org.apache.spark.internal.Logging
import org.apache.spark.rdd.RDD
import org.apache.spark.serializer.Serializer
import org.apache.spark.shuffle.ColumnarShuffleDependency
import org.apache.spark.shuffle.utils.RangePartitionerBoundsGenerator
import org.apache.spark.sql.catalyst.InternalRow
import org.apache.spark.sql.catalyst.expressions.{Attribute, BindReferences, BoundReference, UnsafeProjection, UnsafeRow}
import org.apache.spark.sql.catalyst.expressions.codegen.LazilyGeneratedOrdering
import org.apache.spark.sql.catalyst.plans.physical.{SinglePartition, _}
import org.apache.spark.sql.execution.PartitionIdPassthrough
import org.apache.spark.sql.execution.exchange.ShuffleExchangeExec
import org.apache.spark.sql.execution.metric.{SQLMetric, SQLShuffleWriteMetricsReporter}
import org.apache.spark.sql.internal.SQLConf
import org.apache.spark.sql.types._
import org.apache.spark.sql.vectorized.ColumnarBatch
import org.apache.spark.util.MutablePair

import io.substrait.proto.Type

import scala.collection.JavaConverters._

object CHExecUtil extends Logging {

  def inferSparkDataType(substraitType: Array[Byte]): DataType = {
    val (datatype, nullable) =
      ConverterUtils.parseFromSubstraitType(Type.parseFrom(substraitType))
    datatype
  }

  def buildRangePartitionSampleRDD(
      rdd: RDD[ColumnarBatch],
      rangePartitioning: RangePartitioning,
      outputAttributes: Seq[Attribute]): RDD[MutablePair[InternalRow, Null]] = {
    rangePartitioning match {
      case RangePartitioning(sortingExpressions, _) =>
        val sampleRDD = rdd.mapPartitionsInternal {
          iter =>
            iter.flatMap(
              batch => {
                val jniWrapper = new CHBlockConverterJniWrapper()
                val blockAddress = CHNativeBlock.fromColumnarBatch(batch).blockAddress()
                val rowInfo = jniWrapper.convertColumnarToRow(blockAddress)

                // generate rows from a columnar batch
                val rows: Iterator[InternalRow] = new Iterator[InternalRow] {
                  var rowId = 0
                  val row = new UnsafeRow(batch.numCols())
                  var closed = false

                  override def hasNext: Boolean = {
                    val result = rowId < batch.numRows()
                    if (!result && !closed) {
                      jniWrapper.freeMemory(rowInfo.memoryAddress, rowInfo.totalSize)
                      closed = true
                    }
                    result
                  }

                  override def next: UnsafeRow = {
                    if (rowId >= batch.numRows()) throw new NoSuchElementException

                    val (offset, length) = (rowInfo.offsets(rowId), rowInfo.lengths(rowId))
                    row.pointTo(null, rowInfo.memoryAddress + offset, length.toInt)
                    rowId += 1
                    row
                  }
                }
                val projection =
                  UnsafeProjection.create(sortingExpressions.map(_.child), outputAttributes)
                val mutablePair = new MutablePair[InternalRow, Null]()
                rows.map(row => mutablePair.update(projection(row).copy(), null))
              })
        }
        sampleRDD
    }
  }

  private def buildPartitionedBlockIterator(
      cbIter: Iterator[ColumnarBatch],
      options: IteratorOptions,
      records_written_metric: SQLMetric): CloseablePartitionedBlockIterator = {
    val iter = new Iterator[Product2[Int, ColumnarBatch]] with AutoCloseable {
      val splitIterator = new BlockSplitIterator(
        cbIter
          .map(
            CHNativeBlock
              .fromColumnarBatch(_)
              .blockAddress()
              .asInstanceOf[java.lang.Long])
          .asJava,
        options
      )
      override def hasNext: Boolean = splitIterator.hasNext
<<<<<<< HEAD
      override def next(): Product2[Int, ColumnarBatch] = {
        val nextBatch = splitIterator.next()
        // need add rows before shuffle write, one block will convert to one row
        records_written_metric.add(nextBatch.numRows() - 1)
        (splitIterator.nextPartitionId(), nextBatch)
      };
      override def close(): Unit = splitIterator.close();
=======
      override def next(): Product2[Int, ColumnarBatch] =
        (splitIterator.nextPartitionId(), splitIterator.next())
      override def close(): Unit = splitIterator.close()
>>>>>>> 3bc3d48f
    }
    new CloseablePartitionedBlockIterator(iter)
  }

  private def buildHashPartitioning(
      partitoining: HashPartitioning,
      childOutput: Seq[Attribute],
      output: Seq[Attribute]): NativePartitioning = {
    val hashFields = partitoining.expressions.map {
      case a: Attribute =>
        BindReferences
          .bindReference(a, childOutput)
          .asInstanceOf[BoundReference]
          .ordinal
    }
    val outputFields = if (output != null) {
      output.map {
        a: Attribute =>
          BindReferences
            .bindReference(a, childOutput)
            .asInstanceOf[BoundReference]
            .ordinal
      }
    } else {
      Seq[Int]()
    }

    new NativePartitioning(
      "hash",
      partitoining.numPartitions,
      Array.empty[Byte],
      hashFields.mkString(",").getBytes(),
      outputFields.mkString(",").getBytes())
  }

  private def buildPartitioningOptions(nativePartitioning: NativePartitioning): IteratorOptions = {
    val options = new IteratorOptions
    options.setBufferSize(GlutenConfig.getConf.maxBatchSize)
    options.setName(nativePartitioning.getShortName)
    options.setPartitionNum(nativePartitioning.getNumPartitions)
    options.setExpr(new String(nativePartitioning.getExprList))
    options.setRequiredFields(if (nativePartitioning.getRequiredFields != null) {
      new String(nativePartitioning.getRequiredFields)
    } else {
      new String("")
    })
    options
  }

  // scalastyle:off argcount
  def genShuffleDependency(
      rdd: RDD[ColumnarBatch],
      childOutputAttributes: Seq[Attribute],
      projectOutputAttributes: Seq[Attribute],
      newPartitioning: Partitioning,
      serializer: Serializer,
      writeMetrics: Map[String, SQLMetric],
      metrics: Map[String, SQLMetric]): ShuffleDependency[Int, ColumnarBatch, ColumnarBatch] = {
    // scalastyle:on argcount
    lazy val requiredFields = if (projectOutputAttributes != null) {
      val outputFields = projectOutputAttributes.map {
        a: Attribute =>
          BindReferences
            .bindReference(a, childOutputAttributes)
            .asInstanceOf[BoundReference]
            .ordinal
      }
      outputFields.mkString(",").getBytes()
    } else {
      Array.empty[Byte]
    }
    val nativePartitioning: NativePartitioning = newPartitioning match {
      case SinglePartition =>
        new NativePartitioning("single", 1, Array.empty[Byte], Array.empty[Byte], requiredFields)
      case RoundRobinPartitioning(n) =>
        new NativePartitioning("rr", n, Array.empty[Byte], Array.empty[Byte], requiredFields)
      case HashPartitioning(_, _) =>
        buildHashPartitioning(
          newPartitioning.asInstanceOf[HashPartitioning],
          childOutputAttributes,
          projectOutputAttributes)
      case RangePartitioning(sortingExpressions, numPartitions) =>
        val rddForSampling = buildRangePartitionSampleRDD(
          rdd,
          RangePartitioning(sortingExpressions, numPartitions),
          childOutputAttributes)

        // we let spark compute the range bounds here, and then pass to CH.
        val orderingAttributes = sortingExpressions.zipWithIndex.map {
          case (ord, i) =>
            ord.copy(child = BoundReference(i, ord.dataType, ord.nullable))
        }
        implicit val ordering: LazilyGeneratedOrdering =
          new LazilyGeneratedOrdering(orderingAttributes)
        val generator = new RangePartitionerBoundsGenerator(
          numPartitions,
          rddForSampling,
          sortingExpressions,
          childOutputAttributes)
        val orderingAndRangeBounds = generator.getRangeBoundsJsonString
        val attributePos = if (projectOutputAttributes != null) {
          projectOutputAttributes.map(
            attr =>
              BindReferences
                .bindReference(attr, childOutputAttributes)
                .asInstanceOf[BoundReference]
                .ordinal)
        } else {
          Seq[Int]()
        }
        new NativePartitioning(
          "range",
          numPartitions,
          Array.empty[Byte],
          orderingAndRangeBounds.getBytes(),
          attributePos.mkString(",").getBytes)
      case p =>
        throw new IllegalStateException(s"Unknow partition type: ${p.getClass.toString}")
    }

    val isRoundRobin = newPartitioning.isInstanceOf[RoundRobinPartitioning] &&
      newPartitioning.numPartitions > 1

    // RDD passed to ShuffleDependency should be the form of key-value pairs.
    // ColumnarShuffleWriter will compute ids from ColumnarBatch on
    // native side other than read the "key" part.
    // Thus in Columnar Shuffle we never use the "key" part.
    val isOrderSensitive = isRoundRobin && !SQLConf.get.sortBeforeRepartition

    val rddWithpartitionKey: RDD[Product2[Int, ColumnarBatch]] =
      if (GlutenConfig.getConf.isUseColumnarShuffleManager) {
        newPartitioning match {
          case _ =>
            rdd.mapPartitionsWithIndexInternal(
              (_, cbIter) => cbIter.map(cb => (0, cb)),
              isOrderSensitive = isOrderSensitive)
        }
      } else {
        val options = buildPartitioningOptions(nativePartitioning)
        rdd.mapPartitionsWithIndexInternal(
          (_, cbIter) => {
            buildPartitionedBlockIterator(
              cbIter,
              options,
              writeMetrics(SQLShuffleWriteMetricsReporter.SHUFFLE_RECORDS_WRITTEN))
          },
          isOrderSensitive = isOrderSensitive
        )
      }

    val dependency =
      new ColumnarShuffleDependency[Int, ColumnarBatch, ColumnarBatch](
        rddWithpartitionKey,
        new PartitionIdPassthrough(newPartitioning.numPartitions),
        serializer,
        shuffleWriterProcessor = ShuffleExchangeExec.createShuffleWriteProcessor(writeMetrics),
        nativePartitioning = nativePartitioning,
        metrics = metrics
      )

    dependency
  }
}<|MERGE_RESOLUTION|>--- conflicted
+++ resolved
@@ -115,7 +115,6 @@
         options
       )
       override def hasNext: Boolean = splitIterator.hasNext
-<<<<<<< HEAD
       override def next(): Product2[Int, ColumnarBatch] = {
         val nextBatch = splitIterator.next()
         // need add rows before shuffle write, one block will convert to one row
@@ -123,11 +122,6 @@
         (splitIterator.nextPartitionId(), nextBatch)
       };
       override def close(): Unit = splitIterator.close();
-=======
-      override def next(): Product2[Int, ColumnarBatch] =
-        (splitIterator.nextPartitionId(), splitIterator.next())
-      override def close(): Unit = splitIterator.close()
->>>>>>> 3bc3d48f
     }
     new CloseablePartitionedBlockIterator(iter)
   }
