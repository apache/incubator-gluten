/*
 * Licensed to the Apache Software Foundation (ASF) under one or more
 * contributor license agreements.  See the NOTICE file distributed with
 * this work for additional information regarding copyright ownership.
 * The ASF licenses this file to You under the Apache License, Version 2.0
 * (the "License"); you may not use this file except in compliance with
 * the License.  You may obtain a copy of the License at
 *
 *    http://www.apache.org/licenses/LICENSE-2.0
 *
 * Unless required by applicable law or agreed to in writing, software
 * distributed under the License is distributed on an "AS IS" BASIS,
 * WITHOUT WARRANTIES OR CONDITIONS OF ANY KIND, either express or implied.
 * See the License for the specific language governing permissions and
 * limitations under the License.
 */
package org.apache.gluten.backendsapi.clickhouse

import org.apache.gluten.backendsapi.{BackendsApiManager, SparkPlanExecApi}
import org.apache.gluten.config.GlutenConfig
import org.apache.gluten.exception.{GlutenException, GlutenNotSupportException}
import org.apache.gluten.execution._
import org.apache.gluten.expression._
import org.apache.gluten.expression.ExpressionNames.MONOTONICALLY_INCREASING_ID
import org.apache.gluten.extension.ExpressionExtensionTrait
import org.apache.gluten.extension.columnar.heuristic.HeuristicTransform
import org.apache.gluten.sql.shims.SparkShimLoader
import org.apache.gluten.substrait.expression.{ExpressionBuilder, ExpressionNode, WindowFunctionNode}
import org.apache.gluten.utils.{CHJoinValidateUtil, UnknownJoinStrategy}
import org.apache.gluten.vectorized.CHColumnarBatchSerializer

import org.apache.spark.ShuffleDependency
import org.apache.spark.internal.Logging
import org.apache.spark.rdd.RDD
import org.apache.spark.serializer.Serializer
import org.apache.spark.shuffle.{GenShuffleWriterParameters, GlutenShuffleWriterWrapper, HashPartitioningWrapper}
import org.apache.spark.shuffle.utils.CHShuffleUtil
import org.apache.spark.sql.catalyst.catalog.BucketSpec
import org.apache.spark.sql.catalyst.catalog.CatalogTypes.TablePartitionSpec
import org.apache.spark.sql.catalyst.expressions._
import org.apache.spark.sql.catalyst.expressions.aggregate.{AggregateExpression, CollectList, CollectSet}
import org.apache.spark.sql.catalyst.optimizer.BuildSide
import org.apache.spark.sql.catalyst.plans.JoinType
import org.apache.spark.sql.catalyst.plans.physical.{BroadcastMode, HashPartitioning, Partitioning, RangePartitioning}
import org.apache.spark.sql.delta.files.TahoeFileIndex
import org.apache.spark.sql.execution._
import org.apache.spark.sql.execution.adaptive.AQEShuffleReadExec
import org.apache.spark.sql.execution.datasources.{FileFormat, HadoopFsRelation}
import org.apache.spark.sql.execution.datasources.parquet.ParquetFileFormat
import org.apache.spark.sql.execution.datasources.v2.clickhouse.source.DeltaMergeTreeFileFormat
import org.apache.spark.sql.execution.exchange.{BroadcastExchangeExec, ShuffleExchangeExec}
import org.apache.spark.sql.execution.joins.{BuildSideRelation, ClickHouseBuildSideRelation, HashedRelationBroadcastMode}
import org.apache.spark.sql.execution.metric.SQLMetric
import org.apache.spark.sql.execution.utils.{CHExecUtil, PushDownUtil}
import org.apache.spark.sql.execution.window._
import org.apache.spark.sql.types.{DecimalType, StructType}
import org.apache.spark.sql.vectorized.ColumnarBatch

import org.apache.commons.lang3.ClassUtils

import java.lang.{Long => JLong}
import java.util.{ArrayList => JArrayList, List => JList, Map => JMap}

import scala.collection.JavaConverters._
import scala.collection.mutable.ArrayBuffer

class CHSparkPlanExecApi extends SparkPlanExecApi with Logging {

  /** Transform GetArrayItem to Substrait. */
  override def genGetArrayItemTransformer(
      substraitExprName: String,
      left: ExpressionTransformer,
      right: ExpressionTransformer,
      original: Expression): ExpressionTransformer = {
    GetArrayItemTransformer(substraitExprName, left, right, original)
  }

  override def genProjectExecTransformer(
      projectList: Seq[NamedExpression],
      child: SparkPlan): ProjectExecTransformer = {
    def processProjectExecTransformer(projectList: Seq[NamedExpression]): Seq[NamedExpression] = {
      // When there is a MergeScalarSubqueries which will create the named_struct with the
      // same name, looks like {'bloomFilter', BF1, 'bloomFilter', BF2}
      // or {'count(1)', count(1)#111L, 'avg(a)', avg(a)#222L, 'count(1)', count(1)#333L},
      // it will cause problem for ClickHouse backend,
      // which cannot tolerate duplicate type names in struct type,
      // so we need to rename 'nameExpr' in the named_struct to make them unique
      // after executing the MergeScalarSubqueries.
      var needToReplace = false
      val newProjectList = projectList.map {
        case alias @ Alias(cns @ CreateNamedStruct(children: Seq[Expression]), "mergedValue") =>
          // check whether there are some duplicate names
          if (cns.nameExprs.distinct.size == cns.nameExprs.size) {
            alias
          } else {
            val newChildren = children
              .grouped(2)
              .flatMap {
                case Seq(name: Literal, value: NamedExpression) =>
                  val newLiteral = Literal(name.toString() + "#" + value.exprId.id)
                  Seq(newLiteral, value)
                case Seq(name, value) => Seq(name, value)
              }
              .toSeq
            needToReplace = true
            Alias.apply(CreateNamedStruct(newChildren), "mergedValue")(alias.exprId)
          }
        case other: NamedExpression => other
      }

      if (!needToReplace) {
        projectList
      } else {
        newProjectList
      }
    }

    ProjectExecTransformer.createUnsafe(processProjectExecTransformer(projectList), child)
  }

  /**
   * Generate FilterExecTransformer.
   *
   * @param condition
   *   : the filter condition
   * @param child
   *   : the child of FilterExec
   * @return
   *   the transformer of FilterExec
   */
  override def genFilterExecTransformer(
      condition: Expression,
      child: SparkPlan): FilterExecTransformerBase = {

    def checkMergeTreeFileFormat(relation: HadoopFsRelation): Boolean = {
      relation.location.isInstanceOf[TahoeFileIndex] &&
      relation.fileFormat.isInstanceOf[DeltaMergeTreeFileFormat]
    }

    child match {
      case scan: FileSourceScanExec if checkMergeTreeFileFormat(scan.relation) =>
        // For the validation phase of the AddFallbackTagRule
        CHFilterExecTransformer(condition, child)
      case scan: FileSourceScanExecTransformerBase if checkMergeTreeFileFormat(scan.relation) =>
        // For the transform phase, the FileSourceScanExec is already transformed
        CHFilterExecTransformer(condition, child)
      case _ =>
        FilterExecTransformer(condition, child)
    }
  }

  /** Generate HashAggregateExecTransformer. */
  override def genHashAggregateExecTransformer(
      requiredChildDistributionExpressions: Option[Seq[Expression]],
      groupingExpressions: Seq[NamedExpression],
      aggregateExpressions: Seq[AggregateExpression],
      aggregateAttributes: Seq[Attribute],
      initialInputBufferOffset: Int,
      resultExpressions: Seq[NamedExpression],
      child: SparkPlan): HashAggregateExecBaseTransformer = {
    val replacedResultExpressions = CHHashAggregateExecTransformer.getCHAggregateResultExpressions(
      groupingExpressions,
      aggregateExpressions,
      resultExpressions)
    CHHashAggregateExecTransformer(
      requiredChildDistributionExpressions,
      groupingExpressions,
      aggregateExpressions,
      aggregateAttributes,
      initialInputBufferOffset,
      replacedResultExpressions,
      child
    )
  }

  /** Generate HashAggregateExecPullOutHelper */
  override def genHashAggregateExecPullOutHelper(
      aggregateExpressions: Seq[AggregateExpression],
      aggregateAttributes: Seq[Attribute]): HashAggregateExecPullOutBaseHelper =
    CHHashAggregateExecPullOutHelper(aggregateExpressions, aggregateAttributes)

  /**
   * If there are expressions (not field reference) in the partitioning's children, add a projection
   * before shuffle exchange and make a new partitioning with the old expressions replaced by the
   * result columns from the projection.
   */
  private def addProjectionForShuffleExchange(
      plan: ShuffleExchangeExec): (Int, Partitioning, SparkPlan) = {
    def selectExpressions(
        exprs: Seq[Expression],
        attributes: Seq[Attribute]): (Seq[NamedExpression], Seq[Int]) = {
      var expressionPos = Seq[Int]()
      var projectExpressions = Seq[NamedExpression]()

      exprs.foreach(
        expr => {
          if (!expr.isInstanceOf[AttributeReference]) {
            val n = projectExpressions.size
            val namedExpression = Alias(expr, s"projected_partitioning_value_$n")()
            projectExpressions = projectExpressions :+ namedExpression
            expressionPos = expressionPos :+ (attributes.size + n)
          } else {
            // the new projected columns are appended at the end
            expressionPos = expressionPos :+ BindReferences
              .bindReference(expr, attributes)
              .asInstanceOf[BoundReference]
              .ordinal
          }
        })
      (projectExpressions, expressionPos)
    }

    plan.outputPartitioning match {
      case HashPartitioning(exprs, numPartitions) =>
        val (projectExpressions, newExpressionsPosition) = {
          selectExpressions(
            exprs,
            BackendsApiManager.getTransformerApiInstance
              .getPlanOutput(plan.child))
        }
        if (projectExpressions.isEmpty) {
          return (0, plan.outputPartitioning, plan.child)
        }
        // FIXME: The operation happens inside ReplaceSingleNode().
        //  Caller may not know it adds project on top of the shuffle.
        // FIXME: HeuristicTransform is costly. Re-applying it may cause performance issues.
        val project =
          HeuristicTransform.static()(
            ProjectExec(plan.child.output ++ projectExpressions, plan.child))
        var newExprs = Seq[Expression]()
        for (i <- exprs.indices) {
          val pos = newExpressionsPosition(i)
          newExprs = newExprs :+ project.output(pos)
        }
        (
          projectExpressions.size,
          new HashPartitioningWrapper(exprs, newExprs, numPartitions),
          project)
      case RangePartitioning(orderings, numPartitions) =>
        val exprs = orderings.map(ordering => ordering.child)
        val (projectExpressions, newExpressionsPosition) = {
          selectExpressions(
            exprs,
            BackendsApiManager.getTransformerApiInstance
              .getPlanOutput(plan.child))
        }
        if (projectExpressions.isEmpty) {
          return (0, plan.outputPartitioning, plan.child)
        }
        // FIXME: The operation happens inside ReplaceSingleNode().
        //  Caller may not know it adds project on top of the shuffle.
        // FIXME: HeuristicTransform is costly. Re-applying it may cause performance issues.
        val project =
          HeuristicTransform.static()(
            ProjectExec(plan.child.output ++ projectExpressions, plan.child))
        var newOrderings = Seq[SortOrder]()
        for (i <- orderings.indices) {
          val oldOrdering = orderings(i)
          val pos = newExpressionsPosition(i)
          val ordering = SortOrder(
            project.output(pos),
            oldOrdering.direction,
            oldOrdering.nullOrdering,
            oldOrdering.sameOrderExpressions)
          newOrderings = newOrderings :+ ordering
        }
        (projectExpressions.size, RangePartitioning(newOrderings, numPartitions), project)
      case _ =>
        // no change for other cases
        (0, plan.outputPartitioning, plan.child)
    }
  }

  override def genColumnarShuffleExchange(shuffle: ShuffleExchangeExec): SparkPlan = {
    val child = shuffle.child
    if (CHValidatorApi.supportShuffleWithProject(shuffle.outputPartitioning, child)) {
      val (projectColumnNumber, newPartitioning, newChild) =
        addProjectionForShuffleExchange(shuffle)

      if (projectColumnNumber != 0) {
        if (newChild.supportsColumnar) {
          val newPlan = ShuffleExchangeExec(newPartitioning, newChild, shuffle.shuffleOrigin)
          // the new projections columns are appended at the end.
          ColumnarShuffleExchangeExec(
            newPlan,
            newChild,
            newChild.output.dropRight(projectColumnNumber))
        } else {
          // It's the case that partitioning expressions could be offloaded into native.
          shuffle.withNewChildren(Seq(child))
        }
      } else {
        ColumnarShuffleExchangeExec(shuffle, child, null)
      }
    } else {
      ColumnarShuffleExchangeExec(shuffle, child, null)
    }
  }

  /** Generate ShuffledHashJoinExecTransformer. */
  def genShuffledHashJoinExecTransformer(
      leftKeys: Seq[Expression],
      rightKeys: Seq[Expression],
      joinType: JoinType,
      buildSide: BuildSide,
      condition: Option[Expression],
      left: SparkPlan,
      right: SparkPlan,
      isSkewJoin: Boolean): ShuffledHashJoinExecTransformerBase = {
    CHShuffledHashJoinExecTransformer(
      leftKeys,
      rightKeys,
      joinType,
      buildSide,
      condition,
      left,
      right,
      isSkewJoin)
  }

  /** Generate BroadcastHashJoinExecTransformer. */
  def genBroadcastHashJoinExecTransformer(
      leftKeys: Seq[Expression],
      rightKeys: Seq[Expression],
      joinType: JoinType,
      buildSide: BuildSide,
      condition: Option[Expression],
      left: SparkPlan,
      right: SparkPlan,
      isNullAwareAntiJoin: Boolean = false): BroadcastHashJoinExecTransformerBase =
    CHBroadcastHashJoinExecTransformer(
      leftKeys,
      rightKeys,
      joinType,
      buildSide,
      condition,
      left,
      right,
      isNullAwareAntiJoin)

  override def genSortMergeJoinExecTransformer(
      leftKeys: Seq[Expression],
      rightKeys: Seq[Expression],
      joinType: JoinType,
      condition: Option[Expression],
      left: SparkPlan,
      right: SparkPlan,
      isSkewJoin: Boolean = false,
      projectList: Seq[NamedExpression] = null): SortMergeJoinExecTransformerBase =
    CHSortMergeJoinExecTransformer(
      leftKeys,
      rightKeys,
      joinType,
      condition,
      left,
      right,
      isSkewJoin,
      projectList
    )

  /** Generate CartesianProductExecTransformer */
  override def genCartesianProductExecTransformer(
      left: SparkPlan,
      right: SparkPlan,
      condition: Option[Expression]): CartesianProductExecTransformer =
    CartesianProductExecTransformer(
      ColumnarCartesianProductBridge(left),
      ColumnarCartesianProductBridge(right),
      condition)

  override def genBroadcastNestedLoopJoinExecTransformer(
      left: SparkPlan,
      right: SparkPlan,
      buildSide: BuildSide,
      joinType: JoinType,
      condition: Option[Expression]): BroadcastNestedLoopJoinExecTransformer =
    CHBroadcastNestedLoopJoinExecTransformer(
      left,
      right,
      buildSide,
      joinType,
      condition
    )

  override def genSampleExecTransformer(
      lowerBound: Double,
      upperBound: Double,
      withReplacement: Boolean,
      seed: Long,
      child: SparkPlan): SampleExecTransformer =
    throw new GlutenNotSupportException("SampleExecTransformer is not supported in ch backend.")

  /** Generate an expression transformer to transform GetMapValue to Substrait. */
  def genGetMapValueTransformer(
      substraitExprName: String,
      left: ExpressionTransformer,
      right: ExpressionTransformer,
      original: GetMapValue): ExpressionTransformer =
    GetMapValueTransformer(substraitExprName, left, right, failOnError = false, original)

  /**
   * Generate ShuffleDependency for ColumnarShuffleExchangeExec.
   *
   * @return
   */
  // scalastyle:off argcount
  override def genShuffleDependency(
      rdd: RDD[ColumnarBatch],
      childOutputAttributes: Seq[Attribute],
      projectOutputAttributes: Seq[Attribute],
      newPartitioning: Partitioning,
      serializer: Serializer,
      writeMetrics: Map[String, SQLMetric],
      metrics: Map[String, SQLMetric],
      isSort: Boolean
  ): ShuffleDependency[Int, ColumnarBatch, ColumnarBatch] = {
    CHExecUtil.genShuffleDependency(
      rdd,
      childOutputAttributes,
      projectOutputAttributes,
      newPartitioning,
      serializer,
      writeMetrics,
      metrics
    )
  }
  // scalastyle:on argcount

  /** Determine whether to use sort-based shuffle based on shuffle partitioning and output. */
  override def useSortBasedShuffle(partitioning: Partitioning, output: Seq[Attribute]): Boolean =
    false

  /**
   * Generate ColumnarShuffleWriter for ColumnarShuffleManager.
   *
   * @return
   */
  override def genColumnarShuffleWriter[K, V](
      parameters: GenShuffleWriterParameters[K, V]): GlutenShuffleWriterWrapper[K, V] = {
    CHShuffleUtil.genColumnarShuffleWriter(parameters)
  }

  /**
   * Generate ColumnarBatchSerializer for ColumnarShuffleExchangeExec.
   *
   * @return
   */
  override def createColumnarBatchSerializer(
      schema: StructType,
      metrics: Map[String, SQLMetric],
      isSort: Boolean): Serializer = {
    val readBatchNumRows = metrics("avgReadBatchNumRows")
    val numOutputRows = metrics("numOutputRows")
    val dataSize = metrics("dataSize")
    if (GlutenConfig.get.isUseCelebornShuffleManager) {
      val clazz = ClassUtils.getClass("org.apache.spark.shuffle.CHCelebornColumnarBatchSerializer")
      val constructor =
        clazz.getConstructor(classOf[SQLMetric], classOf[SQLMetric], classOf[SQLMetric])
      constructor.newInstance(readBatchNumRows, numOutputRows, dataSize).asInstanceOf[Serializer]
    } else if (GlutenConfig.get.isUseUniffleShuffleManager) {
      throw new UnsupportedOperationException("temporarily uniffle not support ch ")
    } else {
      new CHColumnarBatchSerializer(readBatchNumRows, numOutputRows, dataSize)
    }
  }

  /** Create broadcast relation for BroadcastExchangeExec */
  override def createBroadcastRelation(
      mode: BroadcastMode,
      child: SparkPlan,
      numOutputRows: SQLMetric,
      dataSize: SQLMetric): BuildSideRelation = {

    val (buildKeys, isNullAware) = mode match {
      case mode1: HashedRelationBroadcastMode =>
        (mode1.key, mode1.isNullAware)
      case _ =>
        // IdentityBroadcastMode
        (Seq.empty, false)
    }

    val (newChild, newOutput, newBuildKeys) =
      if (
        buildKeys
          .forall(k => k.isInstanceOf[AttributeReference] || k.isInstanceOf[BoundReference])
      ) {
        (child, child.output, Seq.empty[Expression])
      } else {
        // pre projection in case of expression join keys
        val appendedProjections = new ArrayBuffer[NamedExpression]()
        val preProjectionBuildKeys = buildKeys.zipWithIndex.map {
          case (e, idx) =>
            e match {
              case b: BoundReference => child.output(b.ordinal)
              case o: Expression =>
                val newExpr = Alias(o, "col_" + idx)()
                appendedProjections += newExpr
                newExpr
            }
        }

        def wrapChild(child: SparkPlan): WholeStageTransformer = {
          val childWithAdapter = ColumnarCollapseTransformStages.wrapInputIteratorTransformer(child)
          WholeStageTransformer(
            ProjectExecTransformer(child.output ++ appendedProjections, childWithAdapter))(
            ColumnarCollapseTransformStages.transformStageCounter.incrementAndGet()
          )
        }

        val newChild = child match {
          case wt: WholeStageTransformer =>
            wt.withNewChildren(
              Seq(ProjectExecTransformer(child.output ++ appendedProjections, wt.child)))
          case w: WholeStageCodegenExec =>
            w.withNewChildren(Seq(ProjectExec(child.output ++ appendedProjections, w.child)))
          case r: AQEShuffleReadExec if r.supportsColumnar =>
            // when aqe is open
            // TODO: remove this after pushdowning preprojection
            wrapChild(r)
          case r2c: RowToCHNativeColumnarExec =>
            wrapChild(r2c)
          case union: ColumnarUnionExec =>
            wrapChild(union)
          case ordered: TakeOrderedAndProjectExecTransformer =>
            wrapChild(ordered)
          case other =>
            throw new GlutenNotSupportException(
              s"Not supported operator ${other.nodeName} for BroadcastRelation")
        }
        (newChild, (child.output ++ appendedProjections).map(_.toAttribute), preProjectionBuildKeys)
      }

    // find the key index in the output
    val keyColumnIndex = if (isNullAware) {
      def findKeyOrdinal(key: Expression, output: Seq[Attribute]): Int = {
        key match {
          case b: BoundReference => b.ordinal
          case n: NamedExpression =>
            output.indexWhere(o => (o.name.equals(n.name) && o.exprId == n.exprId))
          case _ => throw new GlutenException(s"Cannot find $key in the child's output: $output")
        }
      }
      if (newBuildKeys.isEmpty) {
        findKeyOrdinal(buildKeys(0), newOutput)
      } else {
        findKeyOrdinal(newBuildKeys(0), newOutput)
      }
    } else {
      0
    }
    val countsAndBytes =
      CHExecUtil.buildSideRDD(dataSize, newChild, isNullAware, keyColumnIndex).collect

    val batches = countsAndBytes.map(_._2)
    val totalBatchesSize = batches.map(_.length).sum
    val rawSize = dataSize.value
    if (rawSize >= BroadcastExchangeExec.MAX_BROADCAST_TABLE_BYTES) {
      throw new GlutenException(
        s"Cannot broadcast the table that is larger than 8GB: $rawSize bytes")
    }
    if ((rawSize == 0 && totalBatchesSize != 0) || totalBatchesSize < 0) {
      throw new GlutenException(
        s"Invalid rawSize($rawSize) or totalBatchesSize ($totalBatchesSize). Ensure the shuffle" +
          s" written bytes is correct.")
    }
    val rowCount = countsAndBytes.map(_._1).sum
    val hasNullKeyValues = countsAndBytes.map(_._3).foldLeft[Boolean](false)((b, a) => { b || a })
    numOutputRows += rowCount
    ClickHouseBuildSideRelation(
      mode,
      newOutput,
      batches.flatten,
      rowCount,
      newBuildKeys,
      hasNullKeyValues)
  }

  /** Define backend specfic expression mappings. */
  override def extraExpressionMappings: Seq[Sig] = {
    List(
      Sig[CollectList](ExpressionNames.COLLECT_LIST),
      Sig[CollectSet](ExpressionNames.COLLECT_SET),
      Sig[MonotonicallyIncreasingID](MONOTONICALLY_INCREASING_ID)
    ) ++
      ExpressionExtensionTrait.expressionExtensionTransformer.expressionSigList ++
      SparkShimLoader.getSparkShims.bloomFilterExpressionMappings()
  }

  /** Define backend-specific expression converter. */
  override def extraExpressionConverter(
      substraitExprName: String,
      expr: Expression,
      attributeSeq: Seq[Attribute]): Option[ExpressionTransformer] = expr match {
    case e
        if ExpressionExtensionTrait.expressionExtensionTransformer.extensionExpressionsMapping
          .contains(e.getClass) =>
      // Use extended expression transformer to replace custom expression first
      Some(
        ExpressionExtensionTrait.expressionExtensionTransformer
          .replaceWithExtensionExpressionTransformer(substraitExprName, e, attributeSeq))
    case _ => None
  }

  override def genStringTranslateTransformer(
      substraitExprName: String,
      srcExpr: ExpressionTransformer,
      matchingExpr: ExpressionTransformer,
      replaceExpr: ExpressionTransformer,
      original: StringTranslate): ExpressionTransformer = {
    CHStringTranslateTransformer(substraitExprName, srcExpr, matchingExpr, replaceExpr, original)
  }

  override def genLikeTransformer(
      substraitExprName: String,
      left: ExpressionTransformer,
      right: ExpressionTransformer,
      original: Like): ExpressionTransformer = {
    // CH backend does not support escapeChar, so skip it here.
    GenericExpressionTransformer(substraitExprName, Seq(left, right), original)
  }

  /** Generate an ExpressionTransformer to transform TruncTimestamp expression for CH. */
  override def genTruncTimestampTransformer(
      substraitExprName: String,
      format: ExpressionTransformer,
      timestamp: ExpressionTransformer,
      timeZoneId: Option[String],
      original: TruncTimestamp): ExpressionTransformer = {
    CHTruncTimestampTransformer(substraitExprName, format, timestamp, timeZoneId, original)
  }

  override def genDateDiffTransformer(
      substraitExprName: String,
      endDate: ExpressionTransformer,
      startDate: ExpressionTransformer,
      original: DateDiff): ExpressionTransformer = {
    GenericExpressionTransformer(
      substraitExprName,
      Seq(LiteralTransformer("day"), startDate, endDate),
      original)
  }

  override def genPosExplodeTransformer(
      substraitExprName: String,
      child: ExpressionTransformer,
      original: PosExplode,
      attributeSeq: Seq[Attribute]): ExpressionTransformer = {
    CHPosExplodeTransformer(substraitExprName, child, original, attributeSeq)
  }

  override def genRegexpReplaceTransformer(
      substraitExprName: String,
      children: Seq[ExpressionTransformer],
      expr: RegExpReplace): ExpressionTransformer = {
    CHRegExpReplaceTransformer(substraitExprName, children, expr)
  }

  override def createColumnarWriteFilesExec(
      child: WriteFilesExecTransformer,
      noop: SparkPlan,
      fileFormat: FileFormat,
      partitionColumns: Seq[Attribute],
      bucketSpec: Option[BucketSpec],
      options: Map[String, String],
      staticPartitions: TablePartitionSpec): ColumnarWriteFilesExec =
    CHColumnarWriteFilesExec(
      child,
      noop,
      child,
      fileFormat,
      partitionColumns,
      bucketSpec,
      options,
      staticPartitions)

  override def createColumnarArrowEvalPythonExec(
      udfs: Seq[PythonUDF],
      resultAttrs: Seq[Attribute],
      child: SparkPlan,
      evalType: Int): SparkPlan = {
    throw new GlutenNotSupportException("ColumnarArrowEvalPythonExec is not support in ch backend.")
  }

  /**
   * This is only used to control whether transform smj into shj or not at present. We always prefer
   * shj.
   */
  override def joinFallback(
      joinType: JoinType,
      leftOutputSet: AttributeSet,
      rightOutputSet: AttributeSet,
      condition: Option[Expression]): Boolean = {
    CHJoinValidateUtil.shouldFallback(
      UnknownJoinStrategy(joinType),
      leftOutputSet,
      rightOutputSet,
      condition)
  }

  /** Generate window function node */
  override def genWindowFunctionsNode(
      windowExpression: Seq[NamedExpression],
      windowExpressionNodes: JList[WindowFunctionNode],
      originalInputAttributes: Seq[Attribute],
      args: JMap[String, JLong]): Unit = {

    windowExpression.map {
      windowExpr =>
        val aliasExpr = windowExpr.asInstanceOf[Alias]
        val columnName = s"${aliasExpr.name}_${aliasExpr.exprId.id}"
        val wExpression = aliasExpr.child.asInstanceOf[WindowExpression]
        wExpression.windowFunction match {
          case wf @ (RowNumber() | Rank(_) | DenseRank(_) | PercentRank(_)) =>
            val aggWindowFunc = wf.asInstanceOf[AggregateWindowFunction]
            val frame = aggWindowFunc.frame.asInstanceOf[SpecifiedWindowFrame]
            val windowFunctionNode = ExpressionBuilder.makeWindowFunction(
              WindowFunctionsBuilder.create(args, aggWindowFunc).toInt,
              new JArrayList[ExpressionNode](),
              columnName,
              ConverterUtils.getTypeNode(aggWindowFunc.dataType, aggWindowFunc.nullable),
              frame.upper,
              frame.lower,
              frame.frameType.sql,
              originalInputAttributes.asJava
            )
            windowExpressionNodes.add(windowFunctionNode)
          case aggExpression: AggregateExpression =>
            val frame = wExpression.windowSpec.frameSpecification.asInstanceOf[SpecifiedWindowFrame]
            val aggregateFunc = aggExpression.aggregateFunction
            val substraitAggFuncName = ExpressionMappings.expressionsMap.get(aggregateFunc.getClass)
            if (substraitAggFuncName.isEmpty) {
              throw new GlutenNotSupportException(s"Not currently supported: $aggregateFunc.")
            }

            val childrenNodeList = new JArrayList[ExpressionNode]()
            aggregateFunc.children.foreach(
              expr =>
                childrenNodeList.add(
                  ExpressionConverter
                    .replaceWithExpressionTransformer(expr, originalInputAttributes)
                    .doTransform(args)))

            val windowFunctionNode = ExpressionBuilder.makeWindowFunction(
              CHExpressions.createAggregateFunction(args, aggExpression.aggregateFunction).toInt,
              childrenNodeList,
              columnName,
              ConverterUtils.getTypeNode(aggExpression.dataType, aggExpression.nullable),
              frame.upper,
              frame.lower,
              frame.frameType.sql,
              originalInputAttributes.asJava
            )
            windowExpressionNodes.add(windowFunctionNode)
          case wf @ (Lead(_, _, _, _) | Lag(_, _, _, _)) =>
            val (offsetWf, frame) = wf match {
              case lead @ Lead(input, offset, default, ignoreNulls) =>
                // When the offset value of the lead is negative, will convert to lag function
                lead.offset match {
                  case IntegerLiteral(value) if value < 0 =>
                    val newWf = Lag(input, Literal(math.abs(value)), default, ignoreNulls)
                    (newWf, newWf.frame.asInstanceOf[SpecifiedWindowFrame])
                  case other => (lead, lead.frame.asInstanceOf[SpecifiedWindowFrame])
                }
              case lag @ Lag(input, offset, default, ignoreNulls) =>
                // When the offset value of the lag is negative, will convert to lead function
                lag.offset match {
                  case IntegerLiteral(value) if value > 0 =>
                    val newWf = Lead(input, Literal(value), default, ignoreNulls)
                    (newWf, newWf.frame.asInstanceOf[SpecifiedWindowFrame])
                  case other => (lag, lag.frame.asInstanceOf[SpecifiedWindowFrame])
                }
            }

            val childrenNodeList = new JArrayList[ExpressionNode]()
            childrenNodeList.add(
              ExpressionConverter
                .replaceWithExpressionTransformer(
                  offsetWf.input,
                  attributeSeq = originalInputAttributes)
                .doTransform(args))
            childrenNodeList.add(
              ExpressionConverter
                .replaceWithExpressionTransformer(
                  offsetWf.offset,
                  attributeSeq = originalInputAttributes)
                .doTransform(args))
            childrenNodeList.add(
              ExpressionConverter
                .replaceWithExpressionTransformer(
                  offsetWf.default,
                  attributeSeq = originalInputAttributes)
                .doTransform(args))
            val windowFunctionNode = ExpressionBuilder.makeWindowFunction(
              WindowFunctionsBuilder.create(args, offsetWf).toInt,
              childrenNodeList,
              columnName,
              ConverterUtils.getTypeNode(offsetWf.dataType, offsetWf.nullable),
              frame.upper,
              frame.lower,
              frame.frameType.sql,
              originalInputAttributes.asJava
            )
            windowExpressionNodes.add(windowFunctionNode)
          case wf @ NTile(buckets: Expression) =>
            val frame = wExpression.windowSpec.frameSpecification.asInstanceOf[SpecifiedWindowFrame]
            val childrenNodeList = new JArrayList[ExpressionNode]()
            val literal = buckets.asInstanceOf[Literal]
            childrenNodeList.add(LiteralTransformer(literal).doTransform(args))
            val windowFunctionNode = ExpressionBuilder.makeWindowFunction(
              WindowFunctionsBuilder.create(args, wf).toInt,
              childrenNodeList,
              columnName,
              ConverterUtils.getTypeNode(wf.dataType, wf.nullable),
              frame.upper,
              frame.lower,
              frame.frameType.sql,
              originalInputAttributes.asJava
            )
            windowExpressionNodes.add(windowFunctionNode)
          case _ =>
            throw new GlutenNotSupportException(
              "unsupported window function type: " +
                wExpression.windowFunction)
        }
    }
  }

  /** Clickhouse Backend only supports part of filters for parquet. */
  override def postProcessPushDownFilter(
      extraFilters: Seq[Expression],
      sparkExecNode: LeafExecNode): Seq[Expression] = {
    // FIXME: DeltaMergeTreeFileFormat should not inherit from ParquetFileFormat.
    def isParquetFormat(fileFormat: FileFormat): Boolean = fileFormat match {
      case p: ParquetFileFormat if p.shortName().equals("parquet") => true
      case _ => false
    }

    // TODO: datasource v2 ?
    // TODO: Push down conditions with scalar subquery
    // For example, consider TPCH 22 'c_acctbal > (select avg(c_acctbal) from customer where ...)'.
    // Vanilla Spark only pushes down the Parquet Filter not Catalyst Filter, which can not get the
    // subquery result, while gluten pushes down the Catalyst Filter can benefit from this case.
    //
    // Let's make push down functionally same as vanilla Spark for now.

    sparkExecNode match {
      case fileSourceScan: FileSourceScanExecTransformerBase
          if isParquetFormat(fileSourceScan.relation.fileFormat) =>
        PushDownUtil.removeNotSupportPushDownFilters(
          fileSourceScan.conf,
          fileSourceScan.output,
          fileSourceScan.dataFilters)
      case _ => super.postProcessPushDownFilter(extraFilters, sparkExecNode)
    }
  }

  override def genGenerateTransformer(
      generator: Generator,
      requiredChildOutput: Seq[Attribute],
      outer: Boolean,
      generatorOutput: Seq[Attribute],
      child: SparkPlan
  ): GenerateExecTransformerBase = {
    CHGenerateExecTransformer(generator, requiredChildOutput, outer, generatorOutput, child)
  }

  /** Transform array filter to Substrait. */
  override def genArrayFilterTransformer(
      substraitExprName: String,
      argument: ExpressionTransformer,
      function: ExpressionTransformer,
      expr: ArrayFilter): ExpressionTransformer = {
    GenericExpressionTransformer(substraitExprName, Seq(argument, function), expr)
  }

  /** Transform array transform to Substrait. */
  override def genArrayTransformTransformer(
      substraitExprName: String,
      argument: ExpressionTransformer,
      function: ExpressionTransformer,
      expr: ArrayTransform): ExpressionTransformer = {
    GenericExpressionTransformer(substraitExprName, Seq(argument, function), expr)
  }

  /** Transform array sort to Substrait. */
  override def genArraySortTransformer(
      substraitExprName: String,
      argument: ExpressionTransformer,
      function: ExpressionTransformer,
      expr: ArraySort): ExpressionTransformer = {
    GenericExpressionTransformer(substraitExprName, Seq(argument, function), expr)
  }

  override def genDateAddTransformer(
      attributeSeq: Seq[Attribute],
      substraitExprName: String,
      children: Seq[Expression],
      expr: Expression): ExpressionTransformer = {
    DateAddTransformer(attributeSeq, substraitExprName, children, expr).doTransform()
  }

  override def genPreProjectForGenerate(generate: GenerateExec): SparkPlan = generate

  override def genPostProjectForGenerate(generate: GenerateExec): SparkPlan = generate

  override def genDecimalRoundExpressionOutput(
      decimalType: DecimalType,
      toScale: Int): DecimalType = {
    SparkShimLoader.getSparkShims.genDecimalRoundExpressionOutput(decimalType, toScale)
  }

  override def genWindowGroupLimitTransformer(
      partitionSpec: Seq[Expression],
      orderSpec: Seq[SortOrder],
      rankLikeFunction: Expression,
      limit: Int,
      mode: WindowGroupLimitMode,
      child: SparkPlan): SparkPlan =
    CHWindowGroupLimitExecTransformer(
      partitionSpec,
      orderSpec,
      rankLikeFunction,
      limit,
      mode,
      child)

  override def genStringSplitTransformer(
      substraitExprName: String,
      srcExpr: ExpressionTransformer,
      regexExpr: ExpressionTransformer,
      limitExpr: ExpressionTransformer,
      original: StringSplit): ExpressionTransformer =
    CHStringSplitTransformer(substraitExprName, Seq(srcExpr, regexExpr, limitExpr), original)

<<<<<<< HEAD
  override def genColumnarCollectLimitExec(
      limit: Int,
      child: SparkPlan): ColumnarCollectLimitBaseExec =
    throw new GlutenNotSupportException("ColumnarCollectLimit is not supported in ch backend.")
=======
  override def genColumnarRangeExec(
      start: Long,
      end: Long,
      step: Long,
      numSlices: Int,
      numElements: BigInt,
      outputAttributes: Seq[Attribute],
      child: Seq[SparkPlan]): ColumnarRangeBaseExec =
    throw new GlutenNotSupportException("ColumnarRange is not supported in ch backend.")

>>>>>>> f0336c0c
}<|MERGE_RESOLUTION|>--- conflicted
+++ resolved
@@ -932,12 +932,11 @@
       original: StringSplit): ExpressionTransformer =
     CHStringSplitTransformer(substraitExprName, Seq(srcExpr, regexExpr, limitExpr), original)
 
-<<<<<<< HEAD
   override def genColumnarCollectLimitExec(
       limit: Int,
       child: SparkPlan): ColumnarCollectLimitBaseExec =
     throw new GlutenNotSupportException("ColumnarCollectLimit is not supported in ch backend.")
-=======
+
   override def genColumnarRangeExec(
       start: Long,
       end: Long,
@@ -948,5 +947,4 @@
       child: Seq[SparkPlan]): ColumnarRangeBaseExec =
     throw new GlutenNotSupportException("ColumnarRange is not supported in ch backend.")
 
->>>>>>> f0336c0c
 }