/*
 * Licensed to the Apache Software Foundation (ASF) under one or more
 * contributor license agreements.  See the NOTICE file distributed with
 * this work for additional information regarding copyright ownership.
 * The ASF licenses this file to You under the Apache License, Version 2.0
 * (the "License"); you may not use this file except in compliance with
 * the License.  You may obtain a copy of the License at
 *
 *    http://www.apache.org/licenses/LICENSE-2.0
 *
 * Unless required by applicable law or agreed to in writing, software
 * distributed under the License is distributed on an "AS IS" BASIS,
 * WITHOUT WARRANTIES OR CONDITIONS OF ANY KIND, either express or implied.
 * See the License for the specific language governing permissions and
 * limitations under the License.
 */
package org.apache.gluten.utils

import org.apache.gluten.expression.ExpressionNames._
import org.apache.gluten.utils.FunctionValidator._

import org.apache.spark.sql.catalyst.expressions._
import org.apache.spark.sql.types._
import org.apache.spark.unsafe.types.UTF8String

trait FunctionValidator {
  def doValidate(expr: Expression): Boolean
}

object FunctionValidator {
  def isDateTimeType(dataType: DataType): Boolean = dataType match {
    case DateType | TimestampType => true
    case _ => false
  }
}

case class DefaultValidator() extends FunctionValidator {
  override def doValidate(expr: Expression): Boolean = false
}

case class SequenceValidator() extends FunctionValidator {
  override def doValidate(expr: Expression): Boolean = {
    !expr.children.exists(x => isDateTimeType(x.dataType))
  }
}

case class UnixTimeStampValidator() extends FunctionValidator {
  final val DATE_TYPE = "date"

  override def doValidate(expr: Expression): Boolean = expr match {
    // CH backend does not support non-const format
    case t: ToUnixTimestamp => t.format.isInstanceOf[Literal]
    case u: UnixTimestamp => u.format.isInstanceOf[Literal]
    case _ => true
  }
}

case class GetJsonObjectValidator() extends FunctionValidator {
  override def doValidate(expr: Expression): Boolean = {
    val path = expr.asInstanceOf[GetJsonObject].path
    if (!path.isInstanceOf[Literal]) {
      return false
    }
    val pathStr = path.asInstanceOf[Literal].toString()
    // Not supported: double dot and filter expression
    if (pathStr.contains("..") || pathStr.contains("?(")) {
      return false
    }
    true
  }
}

case class StringSplitValidator() extends FunctionValidator {
  override def doValidate(expr: Expression): Boolean = {
    val split = expr.asInstanceOf[StringSplit]
    if (!split.regex.isInstanceOf[Literal] || !split.limit.isInstanceOf[Literal]) {
      return false
    }

    // TODO: When limit is positive, CH result is wrong, fix it later
    val limitLiteral = split.limit.asInstanceOf[Literal]
    if (limitLiteral.value.asInstanceOf[Int] > 0) {
      return false
    }

    true
  }
}

case class SubstringIndexValidator() extends FunctionValidator {
  override def doValidate(expr: Expression): Boolean = {
    val substringIndex = expr.asInstanceOf[SubstringIndex]

    // TODO: CH substringIndexUTF8 function only support string literal as delimiter
    if (!substringIndex.delimExpr.isInstanceOf[Literal]) {
      return false
    }

    // TODO: CH substringIndexUTF8 function only support single character as delimiter
    val delim = substringIndex.delimExpr.asInstanceOf[Literal]
    if (delim.value.asInstanceOf[UTF8String].toString.length != 1) {
      return false
    }

    true
  }
}

case class StringLPadValidator() extends FunctionValidator {
  override def doValidate(expr: Expression): Boolean = {
    val lpad = expr.asInstanceOf[StringLPad]
    if (!lpad.pad.isInstanceOf[Literal]) {
      return false
    }

    true
  }
}

case class StringRPadValidator() extends FunctionValidator {
  override def doValidate(expr: Expression): Boolean = {
    val rpad = expr.asInstanceOf[StringRPad]
    if (!rpad.pad.isInstanceOf[Literal]) {
      return false
    }

    true
  }
}

case class DateFormatClassValidator() extends FunctionValidator {
  override def doValidate(expr: Expression): Boolean = {
    val dateFormatClass = expr.asInstanceOf[DateFormatClass]

    // TODO: CH formatDateTimeInJodaSyntax/fromUnixTimestampInJodaSyntax only support
    // string literal as format
    if (!dateFormatClass.right.isInstanceOf[Literal]) {
      return false
    }

    true
  }
}

case class EncodeDecodeValidator() extends FunctionValidator {
  override def doValidate(expr: Expression): Boolean = expr match {
    case d: StringDecode => d.charset.isInstanceOf[Literal]
    case e: Encode => e.charset.isInstanceOf[Literal]
    case _ => true
  }
}

object CHExpressionUtil {

  final val CH_AGGREGATE_FUNC_BLACKLIST: Map[String, FunctionValidator] = Map(
    MAX_BY -> DefaultValidator(),
    MIN_BY -> DefaultValidator()
  )

  final val CH_BLACKLIST_SCALAR_FUNCTION: Map[String, FunctionValidator] = Map(
    ARRAY_JOIN -> DefaultValidator(),
    SPLIT_PART -> DefaultValidator(),
    TO_UNIX_TIMESTAMP -> UnixTimeStampValidator(),
    UNIX_TIMESTAMP -> UnixTimeStampValidator(),
    SEQUENCE -> SequenceValidator(),
    GET_JSON_OBJECT -> GetJsonObjectValidator(),
    ARRAYS_OVERLAP -> DefaultValidator(),
    SPLIT -> StringSplitValidator(),
    SUBSTRING_INDEX -> SubstringIndexValidator(),
    LPAD -> StringLPadValidator(),
    RPAD -> StringRPadValidator(),
    DATE_FORMAT -> DateFormatClassValidator(),
    DECODE -> EncodeDecodeValidator(),
    ENCODE -> EncodeDecodeValidator(),
    ARRAY_EXCEPT -> DefaultValidator(),
    ARRAY_REPEAT -> DefaultValidator(),
    DATE_FROM_UNIX_DATE -> DefaultValidator(),
    MONOTONICALLY_INCREASING_ID -> DefaultValidator(),
    SPARK_PARTITION_ID -> DefaultValidator(),
    URL_DECODE -> DefaultValidator(),
    URL_ENCODE -> DefaultValidator(),
    SKEWNESS -> DefaultValidator(),
    BIT_LENGTH -> DefaultValidator(),
    MAKE_YM_INTERVAL -> DefaultValidator(),
    KURTOSIS -> DefaultValidator(),
    REGR_R2 -> DefaultValidator(),
<<<<<<< HEAD
    REGR_SLOPE -> DefaultValidator()
=======
    TO_UTC_TIMESTAMP -> DefaultValidator()
>>>>>>> 387b2bca
  )
}<|MERGE_RESOLUTION|>--- conflicted
+++ resolved
@@ -184,10 +184,7 @@
     MAKE_YM_INTERVAL -> DefaultValidator(),
     KURTOSIS -> DefaultValidator(),
     REGR_R2 -> DefaultValidator(),
-<<<<<<< HEAD
-    REGR_SLOPE -> DefaultValidator()
-=======
+    REGR_SLOPE -> DefaultValidator(),
     TO_UTC_TIMESTAMP -> DefaultValidator()
->>>>>>> 387b2bca
   )
 }