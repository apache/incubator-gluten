/*
 * Licensed to the Apache Software Foundation (ASF) under one or more
 * contributor license agreements.  See the NOTICE file distributed with
 * this work for additional information regarding copyright ownership.
 * The ASF licenses this file to You under the Apache License, Version 2.0
 * (the "License"); you may not use this file except in compliance with
 * the License.  You may obtain a copy of the License at
 *
 *    http://www.apache.org/licenses/LICENSE-2.0
 *
 * Unless required by applicable law or agreed to in writing, software
 * distributed under the License is distributed on an "AS IS" BASIS,
 * WITHOUT WARRANTIES OR CONDITIONS OF ANY KIND, either express or implied.
 * See the License for the specific language governing permissions and
 * limitations under the License.
 */
package org.apache.gluten.utils

import org.apache.gluten.expression.ExpressionNames._
import org.apache.gluten.utils.FunctionValidator._

import org.apache.spark.sql.catalyst.expressions._
import org.apache.spark.sql.types._
import org.apache.spark.unsafe.types.UTF8String

trait FunctionValidator {
  def doValidate(expr: Expression): Boolean
}

object FunctionValidator {
  def isDateTimeType(dataType: DataType): Boolean = dataType match {
    case DateType | TimestampType => true
    case _ => false
  }
}

case class DefaultValidator() extends FunctionValidator {
  override def doValidate(expr: Expression): Boolean = false
}

case class SequenceValidator() extends FunctionValidator {
  override def doValidate(expr: Expression): Boolean = {
    !expr.children.exists(x => isDateTimeType(x.dataType))
  }
}

case class UnixTimeStampValidator() extends FunctionValidator {
  final val DATE_TYPE = "date"

  override def doValidate(expr: Expression): Boolean = expr match {
    // CH backend does not support non-const format
    case t: ToUnixTimestamp => t.format.isInstanceOf[Literal]
    case u: UnixTimestamp => u.format.isInstanceOf[Literal]
    case _ => true
  }
}

case class GetJsonObjectValidator() extends FunctionValidator {
  override def doValidate(expr: Expression): Boolean = {
    val path = expr.asInstanceOf[GetJsonObject].path
    if (!path.isInstanceOf[Literal]) {
      return false
    }
    val pathStr = path.asInstanceOf[Literal].toString()
    // Not supported: double dot and filter expression
    if (pathStr.contains("..") || pathStr.contains("?(")) {
      return false
    }
    true
  }
}

case class StringSplitValidator() extends FunctionValidator {
  override def doValidate(expr: Expression): Boolean = {
    val split = expr.asInstanceOf[StringSplit]
    if (!split.regex.isInstanceOf[Literal] || !split.limit.isInstanceOf[Literal]) {
      return false
    }

    // TODO: When limit is positive, CH result is wrong, fix it later
    val limitLiteral = split.limit.asInstanceOf[Literal]
    if (limitLiteral.value.asInstanceOf[Int] > 0) {
      return false
    }

    true
  }
}

case class SubstringIndexValidator() extends FunctionValidator {
  override def doValidate(expr: Expression): Boolean = {
    val substringIndex = expr.asInstanceOf[SubstringIndex]

    // TODO: CH substringIndexUTF8 function only support string literal as delimiter
    if (!substringIndex.delimExpr.isInstanceOf[Literal]) {
      return false
    }

    // TODO: CH substringIndexUTF8 function only support single character as delimiter
    val delim = substringIndex.delimExpr.asInstanceOf[Literal]
    if (delim.value.asInstanceOf[UTF8String].toString.length != 1) {
      return false
    }

    true
  }
}

case class StringLPadValidator() extends FunctionValidator {
  override def doValidate(expr: Expression): Boolean = {
    val lpad = expr.asInstanceOf[StringLPad]
    if (!lpad.pad.isInstanceOf[Literal]) {
      return false
    }

    true
  }
}

case class StringRPadValidator() extends FunctionValidator {
  override def doValidate(expr: Expression): Boolean = {
    val rpad = expr.asInstanceOf[StringRPad]
    if (!rpad.pad.isInstanceOf[Literal]) {
      return false
    }

    true
  }
}

case class DateFormatClassValidator() extends FunctionValidator {
  override def doValidate(expr: Expression): Boolean = {
    val dateFormatClass = expr.asInstanceOf[DateFormatClass]

    // TODO: CH formatDateTimeInJodaSyntax/fromUnixTimestampInJodaSyntax only support
    // string literal as format
    if (!dateFormatClass.right.isInstanceOf[Literal]) {
      return false
    }

    true
  }
}

case class EncodeDecodeValidator() extends FunctionValidator {
  override def doValidate(expr: Expression): Boolean = expr match {
    case d: StringDecode => d.charset.isInstanceOf[Literal]
    case e: Encode => e.charset.isInstanceOf[Literal]
    case _ => true
  }
}

object CHExpressionUtil {

  final val CH_AGGREGATE_FUNC_BLACKLIST: Map[String, FunctionValidator] = Map(
    MAX_BY -> DefaultValidator(),
    MIN_BY -> DefaultValidator()
  )

  final val CH_BLACKLIST_SCALAR_FUNCTION: Map[String, FunctionValidator] = Map(
    ARRAY_JOIN -> DefaultValidator(),
    SPLIT_PART -> DefaultValidator(),
    TO_UNIX_TIMESTAMP -> UnixTimeStampValidator(),
    UNIX_TIMESTAMP -> UnixTimeStampValidator(),
    SEQUENCE -> SequenceValidator(),
    GET_JSON_OBJECT -> GetJsonObjectValidator(),
    ARRAYS_OVERLAP -> DefaultValidator(),
    SPLIT -> StringSplitValidator(),
    SUBSTRING_INDEX -> SubstringIndexValidator(),
    LPAD -> StringLPadValidator(),
    RPAD -> StringRPadValidator(),
    DATE_FORMAT -> DateFormatClassValidator(),
    DECODE -> EncodeDecodeValidator(),
    ENCODE -> EncodeDecodeValidator(),
    ARRAY_EXCEPT -> DefaultValidator(),
    ARRAY_REPEAT -> DefaultValidator(),
    DATE_FROM_UNIX_DATE -> DefaultValidator(),
    MONOTONICALLY_INCREASING_ID -> DefaultValidator(),
    SPARK_PARTITION_ID -> DefaultValidator(),
    URL_DECODE -> DefaultValidator(),
    URL_ENCODE -> DefaultValidator(),
    SKEWNESS -> DefaultValidator(),
    BIT_LENGTH -> DefaultValidator(),
    MAKE_YM_INTERVAL -> DefaultValidator(),
    KURTOSIS -> DefaultValidator(),
    REGR_R2 -> DefaultValidator(),
<<<<<<< HEAD
    FROM_UTC_TIMESTAMP -> DefaultValidator()
=======
    TO_UTC_TIMESTAMP -> DefaultValidator()
>>>>>>> 3acf2727
  )
}<|MERGE_RESOLUTION|>--- conflicted
+++ resolved
@@ -184,10 +184,7 @@
     MAKE_YM_INTERVAL -> DefaultValidator(),
     KURTOSIS -> DefaultValidator(),
     REGR_R2 -> DefaultValidator(),
-<<<<<<< HEAD
+    TO_UTC_TIMESTAMP -> DefaultValidator(),
     FROM_UTC_TIMESTAMP -> DefaultValidator()
-=======
-    TO_UTC_TIMESTAMP -> DefaultValidator()
->>>>>>> 3acf2727
   )
 }