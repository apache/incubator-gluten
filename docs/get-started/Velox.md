---
layout: page
title: Gluten with Velox Backend
nav_order: 1
parent: Getting-Started
---
Currently, the mvn script can automatically fetch and build all dependency libraries incluing Velox and Arrow. Our nightly build still use Velox under oap-project. 

# Prerequisite

Currently, Gluten+Velox backend is only tested on <b>Ubuntu20.04/Ubuntu22.04/Centos8</b>. Other kinds of OS support are still in progress </b>. The long term goal is to support several
common OS and conda env deployment.

Gluten builds with Spark3.2.x and Spark3.3.x now but only fully tested in CI with 3.2.2 and 3.3.1. We will add/update supported/tested versions according to the upstream changes. 

Velox uses the script `scripts/setup-xxx.sh` to install all dependency libraries, but Arrow's dependency libraries are not installed. Velox also requires ninja for compilation.
So we need to install all of them manually. Also, we need to set up the `JAVA_HOME` env. Currently, <b>java 8</b> is required and the support for java 11/17 is not ready.

```bash
## run as root
## install gcc and libraries to build arrow
apt-get update && apt-get install -y sudo locales wget tar tzdata git ccache cmake ninja-build build-essential llvm-11-dev clang-11 libiberty-dev libdwarf-dev libre2-dev libz-dev libssl-dev libboost-all-dev libcurl4-openssl-dev openjdk-8-jdk maven
```
**For x86_64**
```bash
## make sure jdk8 is used
export JAVA_HOME=/usr/lib/jvm/java-8-openjdk-amd64
export PATH=$JAVA_HOME/bin:$PATH
```
**For aarch64**
```bash
## make sure jdk8 is used
export JAVA_HOME=/usr/lib/jvm/java-8-openjdk-arm64
export PATH=$JAVA_HOME/bin:$PATH
```
**Get gluten**
```bash
## config maven, like proxy in ~/.m2/settings.xml

## fetch gluten code
git clone https://github.com/oap-project/gluten.git
```
# Build Gluten with Velox Backend

It's recommended to use buildbundle-veloxbe.sh and build gluten in one script.
[Gluten Usage](./GlutenUsage.md) listed the parameters and their default value of build command for your reference.

**For x86_64 build**

```bash
cd /path_to_gluten

## The script builds two jars for spark 3.2.2 and 3.3.1.
./dev/buildbundle-veloxbe.sh

## When you have successfully compiled once and changed some codes then compile again.
## you may use following command to skip the arrow, velox and protobuf build
# ./dev/buildbundle-veloxbe.sh --build_arrow_from_source=OFF --build_velox_from_source=OFF --build_protobuf=OFF
```

**For aarch64 build:**

```bash
export CPU_TARGET="aarch64"

cd /path_to_gluten

./dev/builddeps-veloxbe.sh
```

**Build Velox or Arrow separately**

Scripts under `/path_to_gluten/ep/build-xxx/src` provide `get_xxx.sh` and `build_arrow.sh` to build Velox or Arrow separately, you could use these scripts with custom repo/branch/location.

Velox can use pre-build arrow/parquet lib from ARROW_HOME parsed by --arrow_home to decrease build time.
Gluten cpp module need a required VELOX_HOME parsed by --velox_home and an optional ARROW_HOME by --arrow_home, if you specify custom ep location, make sure these variables be passed correctly.

```bash
## fetch Arrow and compile
cd /path_to_gluten/ep/build-arrow/src/
## you could use custom ep location by --arrow_home=custom_path, make sure specify --arrow_home in build_arrow.sh too.
./get_arrow.sh
./build_arrow.sh

## fetch Velox and compile
cd /path_to_gluten/ep/build-velox/src/
## you could use custom ep location by --velox_home=custom_path, make sure specify --velox_home in build_velox.sh too.
./get_velox.sh
## make sure specify --arrow_home or --velox_home if you have specified it in get_xxx.sh.
./build_velox.sh

## compile Gluten cpp module
cd /path_to_gluten/cpp
## if you use custom velox_home or arrow_home, make sure specified here by --arrow_home or --velox_home 
./compile.sh --build_velox_backend=ON
make -j

## compile Gluten java module and create package jar
cd /path_to_gluten
# For spark3.2.x
mvn clean package -Pbackends-velox -Prss -Pspark-3.2 -DskipTests
# For spark3.3.x
mvn clean package -Pbackends-velox -Prss -Pspark-3.3 -DskipTests
```
notes：The compilation of `Velox` using the script of `build_velox.sh` may fail caused by `oom`, you can prevent this failure by using the user command of `export NUM_THREADS=4` before executing the above scripts.

Once building successfully, the Jar file will be generated in the directory: package/target/<gluten-jar> for Spark 3.2.2/Spark 3.3.1.

## HDFS support

Hadoop hdfs support is ready via the [libhdfs3](https://github.com/apache/hawq/tree/master/depends/libhdfs3) library. The libhdfs3 provides native API for Hadoop I/O without the drawbacks of JNI. It also provides advanced authentication like Kerberos based. Please note this library has several dependencies which may require extra installations on Driver and Worker node.

### Build with HDFS support
To build Gluten with HDFS support, below command is suggested:

```
cd /path_to_gluten
./dev/buildbundle-veloxbe.sh --enable_hdfs=ON
```

### Configuration about HDFS support
 
HDFS uris (hdfs://host:port) will be extracted from a valid hdfs file path to initialize hdfs client, you do not need to specify it explicitly.

libhdfs3 need a configuration file and [example here](https://github.com/apache/hawq/blob/e9d43144f7e947e071bba48871af9da354d177d0/src/backend/utils/misc/etc/hdfs-client.xml), this file is a bit different from hdfs-site.xml and core-site.xml.
Download that example config file to local and do some needed modifications to support HA or else, then set env variable like below to use it, or upload it to HDFS to use, more details [here](https://github.com/apache/hawq/blob/e9d43144f7e947e071bba48871af9da354d177d0/depends/libhdfs3/src/client/Hdfs.cpp#L171-L189).

```
// Spark local mode
export LIBHDFS3_CONF="/path/to/hdfs-client.xml"

// Spark Yarn cluster mode
--conf spark.executorEnv.LIBHDFS3_CONF="/path/to/hdfs-client.xml"

// Spark Yarn cluster mode and upload hdfs config file
cp /path/to/hdfs-client.xml hdfs-client.xml
--files hdfs-client.xml
```

### Kerberos support

Here are two steps to enable kerberos.

- Make sure the hdfs-client.xml contains
```
<property>
    <name>hadoop.security.authentication</name>
    <value>kerberos</value>
</property>
```

- Specify the environment variable [KRB5CCNAME](https://github.com/apache/hawq/blob/e9d43144f7e947e071bba48871af9da354d177d0/depends/libhdfs3/src/client/FileSystem.cpp#L56) and upload the kerberos ticket cache file
```
--conf spark.executorEnv.KRB5CCNAME=krb5cc_0000  --files /tmp/krb5cc_0000
```
The ticket cache file can be found by `klist`.

<<<<<<< HEAD
## 2.4 AWS S3 support
=======
## AWS S3 support
>>>>>>> c357653a

Velox supports S3 with the open source [AWS C++ SDK](https://github.com/aws/aws-sdk-cpp) and Gluten uses Velox S3 connector to connect with S3.
A new build option for S3(enable_s3) is added. Below command is used to enable this feature
```
cd /path_to_gluten
./dev/buildbundle-veloxbe.sh --enable_s3=ON
```

Currently there are several ways to asscess S3 in Spark. Please refer [Velox S3](VeloxS3.md) part for more detailed configurations

<<<<<<< HEAD
## 2.5 Celeborn support
=======
## Celeborn support
>>>>>>> c357653a

Gluten with velox backend supports [Celeborn](https://github.com/apache/incubator-celeborn) as remote shuffle service. Below introduction is used to enable this feature

First refer to this URL(https://github.com/apache/incubator-celeborn) to setup a celeborn cluster.

Then compile Gluten according to the following statement
```
mvn clean package -Pbackends-velox -Pspark-3.3 -Prss -DskipTests
```

Currently to use Celeborn following configurations are required in spark-defaults.conf
```
spark.shuffle.manager org.apache.spark.shuffle.gluten.celeborn.CelebornShuffleManager

# celeborn master
spark.celeborn.master.endpoints clb-master:9097

# we recommend set spark.celeborn.push.replicate.enabled to true to enable server-side data replication
# If you have only one worker, this setting must be false 
spark.celeborn.push.replicate.enabled true

spark.celeborn.shuffle.writer hash
spark.shuffle.service.enabled false
spark.sql.adaptive.localShuffleReader.enabled false

# If you want to use dynamic resource allocation,
# please refer to this URL (https://github.com/apache/incubator-celeborn/tree/main/assets/spark-patch) to apply the patch into your own Spark.
spark.dynamicAllocation.enabled false
```

# Coverage
Spark3.3 has 387 functions in total. ~240 are commonly used. Velox's functions have two category, Presto and Spark. Presto has 124 functions implemented. Spark has 62 functions. Spark functions are verified to have the same result as Vanilla Spark. Some Presto functions have the same result as Vanilla Spark but some others have different. Gluten prefer to use Spark functions firstly. If it's not in Spark's list but implemented in Presto, we currently offload to Presto one until we noted some result mismatch, then we need to reimplement the function in Spark category. Gluten currently offloads 94 functions and 14 operators, more details refer to [The Operators and Functions Support Progress](../SupportProgress.md).

> Velox doesn't support [ANSI mode](https://spark.apache.org/docs/latest/sql-ref-ansi-compliance.html)), so as Gluten. Once ANSI mode is enabled in Spark config, Gluten will fallback to Vanilla Spark.

To identify what can be offloaded in a query and detailed fallback reasons, user can follow below steps to retrieve corresponding logs.
```
1) Enable Gluten by proper [configuration](https://github.com/oap-project/gluten/blob/main/docs/Configuration.md).

2) Disable Spark AQE to trigger plan validation in Gluten
spark.sql.adaptive.enabled = false

3) Check physical plan 
sparkSession.sql("your_sql").explain()
```

With above steps, you will get a physical plan output like:
```
== Physical Plan ==
-Execute InsertIntoHiveTable (7)
  +- Coalesce (6)
    +- VeloxColumnarToRowExec (5)
      +- ^ ProjectExecTransformer (3)
        +- GlutenRowToArrowColumnar (2)
          +- Scan hive default.extracted_db_pins (1)

```
"GlutenRowToArrowColumnar" and "VeloxColumnarToRowExec" indicate there is a fallback and you may find related log with key words "due to" like:
```
native validation failed due to: in ProjectRel, Scalar function name not registered: get_struct_field, called with arguments: (ROW<col_0:INTEGER,col_1:BIGINT,col_2:BIGINT>, INTEGER).
```

# High-Bandwidth Memory (HBM) support

Gluten supports allocating memory on HBM. This feature is optional and is disabled by default. It is implemented on top of [Memkind library](http://memkind.github.io/memkind/). You can refer to memkind's [readme](https://github.com/memkind/memkind#memkind) for more details.

## Build Gluten with HBM

Gluten will internally build and link to a specific version of Memkind library and [hwloc](https://github.com/open-mpi/hwloc). Other dependencies should be installed on Driver and Worker node first:

```bash
sudo apt install -y autoconf automake g++ libnuma-dev libtool numactl unzip libdaxctl-dev
```

After the set-up, you can now build Gluten with HBM. Below command is used to enable this feature

```bash
cd /path_to_gluten

## The script builds two jars for spark 3.2.2 and 3.3.1.
./dev/buildbundle-veloxbe.sh --enable_hbm=ON
```

## Configure and enable HBM in Spark Application

At runtime, `MEMKIND_HBW_NODES` enviroment variable is detected for configuring HBM NUMA nodes. For the explaination to this variable, please refer to memkind's manual page. This can be set for all executors through spark conf, e.g. `--conf spark.executorEnv.MEMKIND_HBW_NODES=8-15`. Note that memory allocation fallback is also supported and cannot be turned off. If HBM is unavailable or fills up, the allocator will use default(DDR) memory.

# Spill (Experimental)

Velox backend supports spilling-to-disk.

Using the following configuration options to customize spilling:

| Name                                                                     | Default Value  | Description                                                                                                                                                                                                                     |
|--------------------------------------------------------------------------|----------------|---------------------------------------------------------------------------------------------------------------------------------------------------------------------------------------------------------------------------------|
| spark.gluten.sql.columnar.backend.velox.spillStrategy                    | threshold      | none: Disable spill on Velox backend; threshold: Use spark.gluten.sql.columnar.backend.velox.memoryCapRatio to calculate a memory threshold number for triggering spill; auto: Let Spark memory manager manage Velox's spilling |
| spark.gluten.sql.columnar.backend.velox.memoryCapRatio                   | 0.75           | The overall ratio of total off-heap memory Velox is able to allocate from. If this value is set lower, spill will be triggered more frequently.                                                                                 |
| spark.gluten.sql.columnar.backend.velox.aggregationSpillEnabled          | true           | Whether spill is enabled on aggregations                                                                                                                                                                                        |
| spark.gluten.sql.columnar.backend.velox.joinSpillEnabled                 | true           | Whether spill is enabled on joins                                                                                                                                                                                               |
| spark.gluten.sql.columnar.backend.velox.orderBySpillEnabled              | true           | Whether spill is enabled on sorts                                                                                                                                                                                               |
| spark.gluten.sql.columnar.backend.velox.spillMemoryThresholdRatio        | 0.6            | Overall size ratio (in percentage) in task memory for spilling data. This will automatically set values for options <operator>SpillMemoryThreshold if they were not set                                                         |
| spark.gluten.sql.columnar.backend.velox.aggregationSpillMemoryThreshold  | 0              | Memory limit before spilling to disk for aggregations, per Spark task. Unit: byte                                                                                                                                               |
| spark.gluten.sql.columnar.backend.velox.joinSpillMemoryThreshold         | 0              | Memory limit before spilling to disk for joins, per Spark task. Unit: byte                                                                                                                                                      |
| spark.gluten.sql.columnar.backend.velox.orderBySpillMemoryThreshold      | 0              | Memory limit before spilling to disk for sorts, per Spark task. Unit: byte                                                                                                                                                      |
| spark.gluten.sql.columnar.backend.velox.maxSpillLevel                    | 4              | The max allowed spilling level with zero being the initial spilling level                                                                                                                                                       |
| spark.gluten.sql.columnar.backend.velox.maxSpillFileSize                 | 0              | The max allowed spill file size. If it is zero, then there is no limit                                                                                                                                                          |
| spark.gluten.sql.columnar.backend.velox.minSpillRunSize                  | 268435456      | The min spill run size limit used to select partitions for spilling                                                                                                                                                             |
| spark.gluten.sql.columnar.backend.velox.spillStartPartitionBit           | 29             | The start partition bit which is used with 'spillPartitionBits' together to calculate the spilling partition number                                                                                                             |
| spark.gluten.sql.columnar.backend.velox.spillPartitionBits               | 2              | The number of bits used to calculate the spilling partition number. The number of spilling partitions will be power of two                                                                                                      |
| spark.gluten.sql.columnar.backend.velox.spillableReservationGrowthPct    | 25             | The spillable memory reservation growth percentage of the previous memory reservation size                                                                                                                                      |

## Guidance to tune against spilling

Gluten enables spilling-to-disk by default. However, manual tweaking may still be required if user wants to get it working at the best situation.

The following tips may help when you are trying to tune against spilling-related configuration options:

* `spark.gluten.sql.columnar.backend.velox.memoryCapRatio`

  This is to set the memory cap limit (represented as MEMORY_LIMIT) for Velox backend. The formula is: MEMORY_LIMIT = offHeap.size * memoryCapRatio. OOM will be raised if the memory usage exceeds this limit.

* `spark.gluten.sql.columnar.backend.velox.spillMemoryThresholdRatio`

  This is to set the spill limit (represented as SPILL_LIMIT) for Velox operators during execution. The formula is: SPILL_LIMIT = MEMORY_LIMIT * spillMemoryThresholdRatio. Once the allocated memory by Velox becomes larger than this size, a spill request will be sent to the current active operator to force spilling-to-disk procedure before it continues processing. 

Please refer to the figure below:

![](../image/veloxbe_memory_layout.png)

You can see that the 25% of off-heap memory (controlled by spark.gluten.sql.columnar.backend.velox.memoryCapRatio) is mainly preserved for storing shuffle data which is not controlled by Velox task.

The 30% of off-heap memory is preserved for the operators in Velox that doesn't yet support spilling so far, for example, the window operator.

It's worth noting that the 45% of off-heap memory is not shared across Velox operators in a single task. This could cause OOM if more than one memory-consuming operators are there in the task. If so, please try decreasing `spark.gluten.sql.columnar.backend.velox.spillMemoryThresholdRatio` to make each operator manage its own share. 

# Intel® QuickAssist Technology (QAT) support

Gluten supports using Intel® QuickAssist Technology (QAT) for data compression during Spark Shuffle. It benefits from QAT Hardware-based acceleration on compression/decompression, and uses Gzip as compression format for higher compression ratio to reduce the pressure on disks and network transmission.

This feature is based on QAT driver library and [QATzip](https://github.com/intel/QATzip) library. Please manually download QAT driver for your system, and follow its README to build and install on all Driver and Worker node: [Intel® QuickAssist Technology Driver for Linux* – HW Version 2.0](https://www.intel.com/content/www/us/en/download/765501/intel-quickassist-technology-driver-for-linux-hw-version-2-0.html?wapkw=quickassist).

## Build Gluten with QAT

Gluten will internally build and link to a specific version of QATzip library. Please **uninstall QATzip library** before building Gluten if it's already installed. Additional environment set-up are also required:

1. Setup ICP_ROOT environment variable. This environment variable is required during building Gluten and running Spark applicaitons. It's recommended to put it in .bashrc on Driver and Worker node.

```bash
export ICP_ROOT=/path_to_QAT_driver
```
2. **This step is required if your application is running as Non-root user**. The users must be added to the 'qat' group after QAT drvier is installed:

```bash
sudo usermod -aG qat username # need to relogin
```
Change the amount of max locked memory for the username that is included in the group name. This can be done by specifying the limit in /etc/security/limits.conf. To set 500MB add a line like this in /etc/security/limits.conf:

```bash
cat /etc/security/limits.conf |grep qat
@qat - memlock 500000
```

3. Enable huge page as root user. **Note that this step is required to execute each time after system reboot.**

```bash
 echo 1024 > /sys/kernel/mm/hugepages/hugepages-2048kB/nr_hugepages
 rmmod usdm_drv
 insmod $ICP_ROOT/build/usdm_drv.ko max_huge_pages=1024 max_huge_pages_per_process=32
```
 
After the set-up, you can now build Gluten with QAT. Below command is used to enable this feature

```bash
cd /path_to_gluten

## The script builds two jars for spark 3.2.2 and 3.3.1.
./dev/buildbundle-veloxbe.sh --enable_qat=ON
```

## Enable QAT with Gzip Compression for shuffle compression

1. To enable QAT at run-time, first make sure you have the right QAT configuration file at /etc/4xxx_devX.conf. We provide a [example configuration file](../qat/4x16.conf). This configuration sets up to 4 processes that can bind to 1 QAT, and each process can use up to 16 QAT DC instances.

```bash
## run as root
## Overwrite QAT configuration file.
cd /etc
for i in {0..7}; do echo "4xxx_dev$i.conf"; done | xargs -i cp -f /path_to_gluten/docs/qat/4x16.conf {}
## Restart QAT after updating configuration files.
adf_ctl restart
```

2. Check QAT status and make sure the status is up

```bash
adf_ctl status
```

The output should be like:

```
Checking status of all devices.
There is 8 QAT acceleration device(s) in the system:
 qat_dev0 - type: 4xxx,  inst_id: 0,  node_id: 0,  bsf: 0000:6b:00.0,  #accel: 1 #engines: 9 state: up
 qat_dev1 - type: 4xxx,  inst_id: 1,  node_id: 1,  bsf: 0000:70:00.0,  #accel: 1 #engines: 9 state: up
 qat_dev2 - type: 4xxx,  inst_id: 2,  node_id: 2,  bsf: 0000:75:00.0,  #accel: 1 #engines: 9 state: up
 qat_dev3 - type: 4xxx,  inst_id: 3,  node_id: 3,  bsf: 0000:7a:00.0,  #accel: 1 #engines: 9 state: up
 qat_dev4 - type: 4xxx,  inst_id: 4,  node_id: 4,  bsf: 0000:e8:00.0,  #accel: 1 #engines: 9 state: up
 qat_dev5 - type: 4xxx,  inst_id: 5,  node_id: 5,  bsf: 0000:ed:00.0,  #accel: 1 #engines: 9 state: up
 qat_dev6 - type: 4xxx,  inst_id: 6,  node_id: 6,  bsf: 0000:f2:00.0,  #accel: 1 #engines: 9 state: up
 qat_dev7 - type: 4xxx,  inst_id: 7,  node_id: 7,  bsf: 0000:f7:00.0,  #accel: 1 #engines: 9 state: up
```

3. Extra Gluten configurations are required when starting Spark application

```
--conf spark.gluten.sql.columnar.shuffle.codec=gzip
--conf spark.gluten.sql.columnar.shuffle.codecBackend=qat
```

4. You can use below command to check whether QAT is working normally at run-time. The value of fw_counters should continue to increase during shuffle. 

```
while :; do cat /sys/kernel/debug/qat_4xxx_0000:6b:00.0/fw_counters; sleep 1; done
```

## QAT driver references

**Documentation**

[README Text Files (README_QAT20.L.1.0.0-00021.txt)](https://downloadmirror.intel.com/765523/README_QAT20.L.1.0.0-00021.txt)

**Release Notes**

Check out the [Intel® QuickAssist Technology Software for Linux*](https://www.intel.com/content/www/us/en/content-details/632507/intel-quickassist-technology-intel-qat-software-for-linux-release-notes-hardware-version-2-0.html) - Release Notes for the latest changes in this release.

**Getting Started Guide**

Check out the [Intel® QuickAssist Technology Software for Linux*](https://www.intel.com/content/www/us/en/content-details/632506/intel-quickassist-technology-intel-qat-software-for-linux-getting-started-guide-hardware-version-2-0.html) - Getting Started Guide for detailed installation instructions.

**Programmer's Guide**

Check out the [Intel® QuickAssist Technology Software for Linux*](https://www.intel.com/content/www/us/en/content-details/743912/intel-quickassist-technology-intel-qat-software-for-linux-programmers-guide-hardware-version-2-0.html) - Programmer's Guide for software usage guidelines.

For more Intel® QuickAssist Technology resources go to [Intel® QuickAssist Technology (Intel® QAT)](https://developer.intel.com/quickassist)

# Intel® In-memory Analytics Accelerator (IAA/IAX) support

Similar to Intel® QAT, Gluten supports using Intel® In-memory Analytics Accelerator (IAA, also called IAX) for data compression during Spark Shuffle. It benefits from IAA Hardware-based acceleration on compression/decompression, and uses Gzip as compression format for higher compression ratio to reduce the pressure on disks and network transmission.

This feature is based on Intel® [QPL](https://github.com/intel/qpl).

## Build Gluten with IAA

Gluten will internally build and link to a specific version of QPL library, but extra environment setup is still required. Please refer to [QPL Installation Guide](https://intel.github.io/qpl/documentation/get_started_docs/installation.html) to install dependencies and configure accelerators.

**This step is required if your application is running as Non-root user**. Create a group for the users who have privilege to use IAA, and grant group iaa read/write access to the IAA Work-Queues.

```bash
sudo groupadd iaa
sudo usermod -aG iaa username # need to relogin
sudo chgrp -R iaa /dev/iax
sudo chmod -R g+rw /dev/iax
```
 
After the set-up, you can now build Gluten with QAT. Below command is used to enable this feature

```bash
cd /path_to_gluten

## The script builds two jars for spark 3.2.2 and 3.3.1.
./dev/buildbundle-veloxbe.sh --enable_iaa=ON
```

## Enable IAA with Gzip Compression for shuffle compression

1. To enable QAT at run-time, first make sure you have configured the IAA Work-Queues correctly, and the file permissions of /dev/iax/wqX.0 are correct.

```bash
sudo ls -l /dev/iax
```

The output should be like:
```
total 0
crw-rw---- 1 root iaa 509, 0 Apr  5 18:54 wq1.0
crw-rw---- 1 root iaa 509, 5 Apr  5 18:54 wq11.0
crw-rw---- 1 root iaa 509, 6 Apr  5 18:54 wq13.0
crw-rw---- 1 root iaa 509, 7 Apr  5 18:54 wq15.0
crw-rw---- 1 root iaa 509, 1 Apr  5 18:54 wq3.0
crw-rw---- 1 root iaa 509, 2 Apr  5 18:54 wq5.0
crw-rw---- 1 root iaa 509, 3 Apr  5 18:54 wq7.0
crw-rw---- 1 root iaa 509, 4 Apr  5 18:54 wq9.0
```

2. Extra Gluten configurations are required when starting Spark application

```
--conf spark.gluten.sql.columnar.shuffle.codec=gzip
--conf spark.gluten.sql.columnar.shuffle.codecBackend=iaa
```

## IAA references

**Intel® IAA Enabling Guide**

Check out the [Intel® In-Memory Analytics Accelerator (Intel® IAA) Enabling Guide](https://www.intel.com/content/www/us/en/developer/articles/technical/intel-iaa-enabling-guide.html)

**Intel® QPL Documentation**

Check out the [Intel® Query Processing Library (Intel® QPL) Documentation](https://intel.github.io/qpl/index.html)

# Test TPC-H or TPC-DS on Gluten with Velox backend

All TPC-H and TPC-DS queries are supported in Gluten Velox backend.  

## Data preparation

The data generation scripts are [TPC-H dategen script](../backends-velox/workload/tpch/gen_data/parquet_dataset/tpch_datagen_parquet.sh) and
[TPC-DS dategen script](../backends-velox/workload/tpcds/gen_data/parquet_dataset/tpcds_datagen_parquet.sh).

The used TPC-H and TPC-DS queries are the original ones, and can be accessed from [TPC-DS queries](../gluten-core/src/test/resources/tpcds-queries/tpcds.queries.original)
and [TPC-H queries](../gluten-core/src/test/resources/tpch-queries).

Some other versions of TPC-DS and TPC-H queries are also provided, but are **not** recommended for testing, including:
- the modified TPC-H queries with "Date-to-String" conversions: [TPC-H non-date queries](../tools/gluten-it/src/main/resources/tpch-queries-nodate) (outdated).
- the modified TPC-DS queries with "Decimal-to-Double": [TPC-DS non-decimal queries](../gluten-core/src/test/resources/tpcds-queries/tpcds.queries.no-decimal) (outdated).
- the modified TPC-DS queries with "Decimal-to-Double" and "Date-to-String" conversions: [TPC-DS modified queries](../tools/gluten-it/src/main/resources/tpcds-queries-nodecimal-nodate) (outdated).

## Submit the Spark SQL job

Submit test script from spark-shell. You can find the scala code to [Run TPC-H](../backends-velox/workload/tpch/run_tpch/tpch_parquet.scala) as an example. Please remember to modify the location of TPC-H files as well as TPC-H queries in backends-velox/workload/tpch/run_tpch/tpch_parquet.scala before you run the testing. 

```
var parquet_file_path = "/PATH/TO/TPCH_PARQUET_PATH"
var gluten_root = "/PATH/TO/GLUTEN"
```

Below script shows an example about how to run the testing, you should modify the parameters such as executor cores, memory, offHeap size based on your environment. 

```bash
export GLUTEN_JAR = /PATH/TO/GLUTEN/backends-velox/target/<gluten-jar>
cat tpch_parquet.scala | spark-shell --name tpch_powertest_velox \
  --master yarn --deploy-mode client \
  --conf spark.plugins=io.glutenproject.GlutenPlugin \
  --conf spark.gluten.sql.columnar.backend.lib=velox \
  --conf spark.driver.extraClassPath=${GLUTEN_JAR} \
  --conf spark.executor.extraClassPath=${GLUTEN_JAR} \
  --conf spark.memory.offHeap.enabled=true \
  --conf spark.memory.offHeap.size=20g \
  --conf spark.gluten.sql.columnar.forceShuffledHashJoin=true \
  --conf spark.shuffle.manager=org.apache.spark.shuffle.sort.ColumnarShuffleManager \
  --num-executors 6 \
  --executor-cores 6 \
  --driver-memory 20g \
  --executor-memory 25g \
  --conf spark.executor.memoryOverhead=5g \
  --conf spark.driver.maxResultSize=32g
```

Refer to [Gluten parameters ](../Configuration.md) for more details of each parameter used by Gluten.

## Result
*wholestagetransformer* indicates that the offload works.

![TPC-H Q6](../image/TPC-H_Q6_DAG.png)

## Performance

Below table shows the TPC-H Q1 and Q6 Performance in a multiple-thread test (--num-executors 6 --executor-cores 6) for Velox and vanilla Spark.
Both Parquet and ORC datasets are sf1024.

| Query Performance (s) | Velox (ORC) | Vanilla Spark (Parquet) | Vanilla Spark (ORC) |
|---------------- | ----------- | ------------- | ------------- |
| TPC-H Q6 | 13.6 | 21.6  | 34.9 |
| TPC-H Q1 | 26.1 | 76.7 | 84.9 |

# External reference setup

TO ease your first-hand experience of using Gluten, we have set up an external reference cluster. If you are interested, please contact Weiting.Chen@intel.com.<|MERGE_RESOLUTION|>--- conflicted
+++ resolved
@@ -155,11 +155,9 @@
 ```
 The ticket cache file can be found by `klist`.
 
-<<<<<<< HEAD
-## 2.4 AWS S3 support
-=======
+
 ## AWS S3 support
->>>>>>> c357653a
+
 
 Velox supports S3 with the open source [AWS C++ SDK](https://github.com/aws/aws-sdk-cpp) and Gluten uses Velox S3 connector to connect with S3.
 A new build option for S3(enable_s3) is added. Below command is used to enable this feature
@@ -170,11 +168,9 @@
 
 Currently there are several ways to asscess S3 in Spark. Please refer [Velox S3](VeloxS3.md) part for more detailed configurations
 
-<<<<<<< HEAD
-## 2.5 Celeborn support
-=======
+
 ## Celeborn support
->>>>>>> c357653a
+
 
 Gluten with velox backend supports [Celeborn](https://github.com/apache/incubator-celeborn) as remote shuffle service. Below introduction is used to enable this feature
 
