--- conflicted
+++ resolved
@@ -9,11 +9,7 @@
 
 | Type  | Version                      |
 |-------|------------------------------|
-<<<<<<< HEAD
-| Spark | 3.2.2, 3.3.1, 3.4.4, 3.5.1   |
-=======
-| Spark | 3.2.2, 3.3.1, 3.4.3, 3.5.2   |
->>>>>>> ac8e03a1
+| Spark | 3.2.2, 3.3.1, 3.4.4, 3.5.2   |
 | OS    | Ubuntu20.04/22.04, Centos7/8 |
 | jdk   | openjdk8/jdk17               |
 | scala | 2.12                         |
@@ -22,11 +18,7 @@
 
 Currently, with static build Gluten+Velox backend supports all the Linux OSes, but is only tested on **Ubuntu20.04/Ubuntu22.04/Centos7/Centos8**. With dynamic build, Gluten+Velox backend support **Ubuntu20.04/Ubuntu22.04/Centos7/Centos8** and their variants.
 
-<<<<<<< HEAD
-Currently, the officially supported Spark versions are 3.2.2, 3.3.1, 3.4.4 and 3.5.1.
-=======
-Currently, the officially supported Spark versions are 3.2.2, 3.3.1, 3.4.3 and 3.5.2.
->>>>>>> ac8e03a1
+Currently, the officially supported Spark versions are 3.2.2, 3.3.1, 3.4.4 and 3.5.2.
 
 We need to set up the `JAVA_HOME` env. Currently, Gluten supports **java 8** and **java 17**.
 
