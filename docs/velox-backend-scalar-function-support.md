--- conflicted
+++ resolved
@@ -1,10 +1,6 @@
 # Scalar Functions Support Status
 
-<<<<<<< HEAD
-**Out of 357 scalar functions in Spark 3.5, Gluten currently fully supports 244 functions and partially supports 19 functions.**
-=======
 **Out of 357 scalar functions in Spark 3.5, Gluten currently fully supports 239 functions and partially supports 24 functions.**
->>>>>>> 4542c08f
 
 ## Array Functions
 
@@ -208,21 +204,6 @@
 
 ## Map Functions
 
-<<<<<<< HEAD
-| Spark Functions   | Spark Expressions   | Status   | Restrictions   |
-|-------------------|---------------------|----------|----------------|
-| element_at        | ElementAt           | S        |                |
-| map               | CreateMap           | PS       |                |
-| map_concat        | MapConcat           | PS       |                |
-| map_contains_key  | MapContainsKey      | S        |                |
-| map_entries       | MapEntries          | S        |                |
-| map_from_arrays   | MapFromArrays       | S        |                |
-| map_from_entries  | MapFromEntries      |          |                |
-| map_keys          | MapKeys             | S        |                |
-| map_values        | MapValues           | S        |                |
-| str_to_map        | StringToMap         | S        |                |
-| try_element_at    | TryElementAt        |          |                |
-=======
 | Spark Functions   | Spark Expressions   | Status   | Restrictions                                                                |
 |-------------------|---------------------|----------|-----------------------------------------------------------------------------|
 | element_at        | ElementAt           | S        |                                                                             |
@@ -230,13 +211,12 @@
 | map_concat        | MapConcat           | PS       |                                                                             |
 | map_contains_key  | MapContainsKey      | S        |                                                                             |
 | map_entries       | MapEntries          | S        |                                                                             |
-| map_from_arrays   | MapFromArrays       |          |                                                                             |
+| map_from_arrays   | MapFromArrays       | S        |                                                                             |
 | map_from_entries  | MapFromEntries      |          |                                                                             |
 | map_keys          | MapKeys             | S        |                                                                             |
 | map_values        | MapValues           | S        |                                                                             |
 | str_to_map        | StringToMap         | PS       | Only spark.sql.mapKeyDedupPolicy = EXCEPTION is supported for Velox backend |
 | try_element_at    | TryElementAt        |          |                                                                             |
->>>>>>> 4542c08f
 
 ## Mathematical Functions
 
