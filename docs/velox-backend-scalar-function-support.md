--- conflicted
+++ resolved
@@ -1,10 +1,6 @@
 # Scalar Functions Support Status
 
-<<<<<<< HEAD
-**Out of 357 scalar functions in Spark 3.5, Gluten currently fully supports 243 functions and partially supports 20 functions.**
-=======
 **Out of 357 scalar functions in Spark 3.5, Gluten currently fully supports 240 functions and partially supports 25 functions.**
->>>>>>> a0ad82e7
 
 ## Array Functions
 
