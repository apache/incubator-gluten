/*
 * Licensed to the Apache Software Foundation (ASF) under one or more
 * contributor license agreements.  See the NOTICE file distributed with
 * this work for additional information regarding copyright ownership.
 * The ASF licenses this file to You under the Apache License, Version 2.0
 * (the "License"); you may not use this file except in compliance with
 * the License.  You may obtain a copy of the License at
 *
 *    http://www.apache.org/licenses/LICENSE-2.0
 *
 * Unless required by applicable law or agreed to in writing, software
 * distributed under the License is distributed on an "AS IS" BASIS,
 * WITHOUT WARRANTIES OR CONDITIONS OF ANY KIND, either express or implied.
 * See the License for the specific language governing permissions and
 * limitations under the License.
 */

#include "ArrowColumnarToRowConverter.h"
#include <iostream>

#include <arrow/array/array_decimal.h>
#include <arrow/status.h>
#include <arrow/util/decimal.h>
#if defined(__x86_64__)
#include <immintrin.h>
#endif

namespace gluten {

uint32_t x_7[8] __attribute__((aligned(32))) = {0x7, 0x7, 0x7, 0x7, 0x7, 0x7, 0x7, 0x7};
uint32_t x_8[8] __attribute__((aligned(32))) = {0x8, 0x8, 0x8, 0x8, 0x8, 0x8, 0x8, 0x8};

arrow::Status ArrowColumnarToRowConverter::Init() {
  support_avx512_ = false;
#if defined(__x86_64__)
  support_avx512_ = __builtin_cpu_supports("avx512bw");
#endif

  num_rows_ = rb_->num_rows();
  num_cols_ = rb_->num_columns();
  // Calculate the initial size
  nullBitsetWidthInBytes_ = CalculateBitSetWidthInBytes(num_cols_);

  int32_t fixed_size_per_row = CalculatedFixeSizePerRow(rb_->schema(), num_cols_);

  // Initialize the offsets_ , lengths_, buffer_cursor_
  lengths_.resize(num_rows_, fixed_size_per_row);
  std::fill(lengths_.begin(), lengths_.end(), fixed_size_per_row);

  offsets_.resize(num_rows_ + 1);
  buffer_cursor_.resize(num_rows_, nullBitsetWidthInBytes_ + 8 * num_cols_);

  // Calculated the lengths_
  for (auto i = 0; i < num_cols_; i++) {
    auto array = rb_->column(i);
    if (arrow::is_binary_like(array->type_id())) {
      auto binary_array = std::static_pointer_cast<arrow::BinaryArray>(array);
      using offset_type = typename arrow::BinaryType::offset_type;
      const offset_type* offsetarray = binary_array->raw_value_offsets();
      int32_t j = 0;
      int32_t* length_data = lengths_.data();

#ifdef __AVX512BW__
      if (ARROW_PREDICT_TRUE(support_avx512_)) {
        __m256i x7_8x = _mm256_load_si256((__m256i*)x_7);
        __m256i x8_8x = _mm256_load_si256((__m256i*)x_8);
        __m256i offsetarray_1_8x;
        if (j + 16 < num_rows_) {
          // The address shall be 64-bytes aligned. But currently if use
          // _mm256_load_si256, will crash. Track with
          // https://github.com/oap-project/gazelle_plugin/issues/927
          offsetarray_1_8x = _mm256_loadu_si256((__m256i*)&offsetarray[j]);
        }
        for (; j + 16 < num_rows_; j += 8) {
          __m256i offsetarray_8x = offsetarray_1_8x;
          offsetarray_1_8x = _mm256_loadu_si256((__m256i*)&offsetarray[j + 8]);

          __m256i length_8x = _mm256_alignr_epi32(offsetarray_1_8x, offsetarray_8x, 0x1);
          length_8x = _mm256_sub_epi32(length_8x, offsetarray_8x);

          __m256i reminder_8x = _mm256_and_si256(length_8x, x7_8x);
          reminder_8x = _mm256_sub_epi32(x8_8x, reminder_8x);
          reminder_8x = _mm256_and_si256(reminder_8x, x7_8x);
          reminder_8x = _mm256_add_epi32(reminder_8x, length_8x);
          __m256i dst_length_8x = _mm256_load_si256((__m256i*)length_data);
          dst_length_8x = _mm256_add_epi32(dst_length_8x, reminder_8x);
          _mm256_store_si256((__m256i*)length_data, dst_length_8x);
          length_data += 8;
          _mm_prefetch(&offsetarray[j + (128 + 128) / sizeof(offset_type)], _MM_HINT_T0);
        }
      }
#endif

      for (; j < num_rows_; j++) {
        offset_type length = offsetarray[j + 1] - offsetarray[j];
        *length_data += RoundNumberOfBytesToNearestWord(length);
        length_data++;
      }
    }
  }
  // Calculated the offsets_  and total memory size based on lengths_
  int64_t total_memory_size = lengths_[0];
  offsets_[0] = 0;
  for (auto i = 1; i < num_rows_; i++) {
    offsets_[i] = total_memory_size;
    total_memory_size += lengths_[i];
  }
  offsets_[num_rows_] = total_memory_size;

  // allocate one more cache line to ease avx operations
  if (buffer_ == nullptr || buffer_->capacity() < total_memory_size + 64) {
    ARROW_ASSIGN_OR_RAISE(buffer_, AllocateBuffer(total_memory_size + 64, arrow_pool_.get()));
<<<<<<< HEAD
    memset(buffer_->mutable_data(), 0, buffer_->capacity());
=======
#ifdef __AVX512BW__
    if (ARROW_PREDICT_TRUE(support_avx512_)) {
      // only set the extra allocated bytes
      // will set the buffer during fillbuffer
      memset(buffer_->mutable_data() + total_memory_size, 0, buffer_->capacity() - total_memory_size);
    } else
#endif
    {
      memset(buffer_->mutable_data(), 0, buffer_->capacity());
    }
>>>>>>> 9126dc17
  }

  buffer_address_ = buffer_->mutable_data();

  return arrow::Status::OK();
}

arrow::Status ArrowColumnarToRowConverter::FillBuffer(
    int32_t& row_start,
    int32_t batch_rows,
    std::vector<std::vector<const uint8_t*>>& dataptrs,
    std::vector<uint8_t> nullvec,
    std::vector<arrow::Type::type>& typevec,
    std::vector<uint8_t>& typewidth,
    std::vector<std::shared_ptr<arrow::Array>>& arrays) {
#ifdef __AVX512BW__
  if (ARROW_PREDICT_TRUE(support_avx512_)) {
    __m256i fill_0_8x = {0LL};
    fill_0_8x = _mm256_xor_si256(fill_0_8x, fill_0_8x);
    for (auto j = row_start; j < row_start + batch_rows; j++) {
      auto rowlength = offsets_[j + 1] - offsets_[j];
      for (auto p = 0; p < rowlength + 32; p += 32) {
        _mm256_storeu_si256((__m256i*)(buffer_address_ + offsets_[j] + p), fill_0_8x);
        _mm_prefetch(buffer_address_ + offsets_[j] + 128, _MM_HINT_T0);
      }
    }
  }
#endif

  for (auto col_index = 0; col_index < num_cols_; col_index++) {
    auto& array = arrays[col_index];
    int64_t field_offset = nullBitsetWidthInBytes_ + (col_index << 3L);

    switch (typevec[col_index]) {
      // We should keep supported types consistent with that in #buildCheck of GlutenColumnarToRowExec.scala.
      case arrow::BooleanType::type_id: {
        // Boolean type
        auto bool_array = std::static_pointer_cast<arrow::BooleanArray>(array);

        for (auto j = row_start; j < row_start + batch_rows; j++) {
          if (nullvec[col_index] || (!array->IsNull(j))) {
            auto value = bool_array->Value(j);
            memcpy(buffer_address_ + offsets_[j] + field_offset, &value, sizeof(bool));
          } else {
            SetNullAt(buffer_address_, offsets_[j], field_offset, col_index);
          }
        }
        break;
      }
      case arrow::StringType::type_id:
      case arrow::BinaryType::type_id: {
        // Binary type
        using offset_type = typename arrow::BinaryType::offset_type;
        offset_type* BinaryOffsets = (offset_type*)(dataptrs[col_index][1]);
        for (auto j = row_start; j < row_start + batch_rows; j++) {
          if (nullvec[col_index] || (!array->IsNull(j))) {
            offset_type length = BinaryOffsets[j + 1] - BinaryOffsets[j];
            auto value = &dataptrs[col_index][2][BinaryOffsets[j]];

#ifdef __AVX512BW__
            if (ARROW_PREDICT_TRUE(support_avx512_)) {
              // write the variable value
              offset_type k;
              for (k = 0; k + 32 < length; k += 32) {
                __m256i v = _mm256_loadu_si256((const __m256i*)(value + k));
                _mm256_storeu_si256((__m256i*)(buffer_address_ + offsets_[j] + buffer_cursor_[j] + k), v);
              }
              // create some bits of "1", num equals length
              auto mask = (1L << (length - k)) - 1;
              __m256i v = _mm256_maskz_loadu_epi8(mask, value + k);
              _mm256_mask_storeu_epi8(buffer_address_ + offsets_[j] + buffer_cursor_[j] + k, mask, v);
              _mm_prefetch(&offsets_[j], _MM_HINT_T1);
            } else
#endif
            {
              // write the variable value
              memcpy(buffer_address_ + offsets_[j] + buffer_cursor_[j], value, length);
            }

            // write the offset and size
            int64_t offsetAndSize = ((int64_t)buffer_cursor_[j] << 32) | length;
            *(int64_t*)(buffer_address_ + offsets_[j] + field_offset) = offsetAndSize;
            buffer_cursor_[j] += RoundNumberOfBytesToNearestWord(length);
          } else {
            SetNullAt(buffer_address_, offsets_[j], field_offset, col_index);
          }
        }
        break;
      }
      case arrow::Decimal128Type::type_id: {
        auto out_array = dynamic_cast<arrow::Decimal128Array*>(array.get());
        auto dtype = dynamic_cast<arrow::Decimal128Type*>(out_array->type().get());

        int32_t precision = dtype->precision();

        for (auto j = row_start; j < row_start + batch_rows; j++) {
          const arrow::Decimal128 out_value(out_array->GetValue(j));
          bool flag = out_array->IsNull(j);

          if (precision <= 18) {
            if (!flag) {
              // Get the long value and write the long value
              // Refer to the int64_t() method of Decimal128
              int64_t long_value = static_cast<int64_t>(out_value.low_bits());
              memcpy(buffer_address_ + offsets_[j] + field_offset, &long_value, sizeof(long));
            } else {
              SetNullAt(buffer_address_, offsets_[j], field_offset, col_index);
            }
          } else {
            if (flag) {
              SetNullAt(buffer_address_, offsets_[j], field_offset, col_index);
            } else {
              int32_t size;
              auto out = ToByteArray(out_value, &size);
              assert(size <= 16);

              // write the variable value
              memcpy(buffer_address_ + buffer_cursor_[j] + offsets_[j], &out[0], size);
              // write the offset and size
              int64_t offsetAndSize = ((int64_t)buffer_cursor_[j] << 32) | size;
              memcpy(buffer_address_ + offsets_[j] + field_offset, &offsetAndSize, sizeof(int64_t));
            }

            // Update the cursor of the buffer.
            int64_t new_cursor = buffer_cursor_[j] + 16;
            buffer_cursor_[j] = new_cursor;
          }
        }
        break;
      }
      default: {
        if (typewidth[col_index] > 0) {
          auto dataptr = dataptrs[col_index][1];
          auto mask = (1L << (typewidth[col_index])) - 1;
          (void)mask; // suppress warning
#if defined(__x86_64__)
          auto shift = _tzcnt_u32(typewidth[col_index]);
#else
          auto shift = __builtin_ctz((uint32_t)typewidth[col_index]);
#endif
          auto buffer_address_tmp = buffer_address_ + field_offset;
          for (auto j = row_start; j < row_start + batch_rows; j++) {
            if (nullvec[col_index] || (!array->IsNull(j))) {
              const uint8_t* srcptr = dataptr + (j << shift);
#ifdef __AVX512BW__
              if (ARROW_PREDICT_TRUE(support_avx512_)) {
                __m256i v = _mm256_maskz_loadu_epi8(mask, srcptr);
                _mm256_mask_storeu_epi8(buffer_address_tmp + offsets_[j], mask, v);
                _mm_prefetch(srcptr + 64, _MM_HINT_T0);
              } else
#endif
              {
                memcpy(buffer_address_tmp + offsets_[j], srcptr, typewidth[col_index]);
              }
            } else {
              SetNullAt(buffer_address_, offsets_[j], field_offset, col_index);
            }
          }
          break;
        } else {
          return arrow::Status::Invalid("Unsupported data type: " + typevec[col_index]);
        }
      }
    }
  }
  return arrow::Status::OK();
}

arrow::Status ArrowColumnarToRowConverter::Write() {
  std::vector<std::shared_ptr<arrow::Array>> arrays;
  std::vector<std::vector<const uint8_t*>> dataptrs;
  std::vector<int64_t> col_arrdata_offsets;
  dataptrs.resize(num_cols_);
  col_arrdata_offsets.resize(num_cols_);
  std::vector<uint8_t> nullvec;
  nullvec.resize(num_cols_, 0);

  std::vector<arrow::Type::type> typevec;
  std::vector<uint8_t> typewidth;

  typevec.resize(num_cols_);
  // Store bytes for different fixed width types
  typewidth.resize(num_cols_);

  for (auto col_index = 0; col_index < num_cols_; col_index++) {
    auto array = rb_->column(col_index);
    arrays.push_back(array);
    auto arraydata = array->data();
    auto bufs = arraydata->buffers;
    col_arrdata_offsets[col_index] = arraydata->offset;

    // If nullvec[col_index]  equals 1, means no null value in this column
    nullvec[col_index] = (array->null_count() == 0);
    typevec[col_index] = array->type_id();
    // calculate bytes from bit_num
    typewidth[col_index] = arrow::bit_width(typevec[col_index]) >> 3;

    if (arrow::bit_width(array->type_id()) > 1) {
      if (bufs[0]) {
        dataptrs[col_index].push_back(bufs[0]->data());
      } else {
        dataptrs[col_index].push_back(nullptr);
      }
      dataptrs[col_index].push_back(bufs[1]->data() + arraydata->offset * (arrow::bit_width(array->type_id()) >> 3));
    } else if (array->type_id() == arrow::StringType::type_id || array->type_id() == arrow::BinaryType::type_id) {
      if (bufs[0]) {
        dataptrs[col_index].push_back(bufs[0]->data());
      } else {
        dataptrs[col_index].push_back(nullptr);
      }

      auto binary_array = (arrow::BinaryArray*)(array.get());
      dataptrs[col_index].push_back((uint8_t*)(binary_array->raw_value_offsets()));
      dataptrs[col_index].push_back((uint8_t*)(binary_array->raw_data()));
    }
  }

  int32_t i = 0;
#define BATCH_ROW_NUM 16
  for (; i + BATCH_ROW_NUM < num_rows_; i += BATCH_ROW_NUM) {
    RETURN_NOT_OK(FillBuffer(i, BATCH_ROW_NUM, dataptrs, nullvec, typevec, typewidth, arrays));
  }

  for (; i < num_rows_; i++) {
    RETURN_NOT_OK(FillBuffer(i, 1, dataptrs, nullvec, typevec, typewidth, arrays));
  }

  return arrow::Status::OK();
}

} // namespace gluten<|MERGE_RESOLUTION|>--- conflicted
+++ resolved
@@ -110,20 +110,9 @@
   // allocate one more cache line to ease avx operations
   if (buffer_ == nullptr || buffer_->capacity() < total_memory_size + 64) {
     ARROW_ASSIGN_OR_RAISE(buffer_, AllocateBuffer(total_memory_size + 64, arrow_pool_.get()));
-<<<<<<< HEAD
-    memset(buffer_->mutable_data(), 0, buffer_->capacity());
-=======
-#ifdef __AVX512BW__
-    if (ARROW_PREDICT_TRUE(support_avx512_)) {
       // only set the extra allocated bytes
       // will set the buffer during fillbuffer
-      memset(buffer_->mutable_data() + total_memory_size, 0, buffer_->capacity() - total_memory_size);
-    } else
-#endif
-    {
-      memset(buffer_->mutable_data(), 0, buffer_->capacity());
-    }
->>>>>>> 9126dc17
+    memset(buffer_->mutable_data(), 0, buffer_->capacity());
   }
 
   buffer_address_ = buffer_->mutable_data();
