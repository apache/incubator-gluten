/*
 * Licensed to the Apache Software Foundation (ASF) under one or more
 * contributor license agreements.  See the NOTICE file distributed with
 * this work for additional information regarding copyright ownership.
 * The ASF licenses this file to You under the Apache License, Version 2.0
 * (the "License"); you may not use this file except in compliance with
 * the License.  You may obtain a copy of the License at
 *
 *    http://www.apache.org/licenses/LICENSE-2.0
 *
 * Unless required by applicable law or agreed to in writing, software
 * distributed under the License is distributed on an "AS IS" BASIS,
 * WITHOUT WARRANTIES OR CONDITIONS OF ANY KIND, either express or implied.
 * See the License for the specific language governing permissions and
 * limitations under the License.
 */

#include "shuffle/LocalPartitionWriter.h"

#include "shuffle/Payload.h"
#include "shuffle/Spill.h"
#include "shuffle/Utils.h"
#include "utils/Timer.h"

#include <fcntl.h>
#include <glog/logging.h>
#include <sys/stat.h>
#include <unistd.h>
#include <filesystem>
#include <random>
#include <thread>

namespace gluten {
class LocalPartitionWriter::LocalSpiller {
 public:
  LocalSpiller(
      bool isFinal,
      std::shared_ptr<arrow::io::OutputStream> os,
      std::string spillFile,
      uint32_t compressionThreshold,
      arrow::MemoryPool* pool,
      arrow::util::Codec* codec)
      : isFinal_(isFinal),
        os_(os),
        spillFile_(std::move(spillFile)),
        compressionThreshold_(compressionThreshold),
        pool_(pool),
        codec_(codec),
        diskSpill_(std::make_unique<Spill>()) {
    if (codec_ != nullptr) {
      GLUTEN_ASSIGN_OR_THROW(
          compressedOs_, ShuffleCompressedOutputStream::Make(codec_, os, arrow::default_memory_pool()));
    }
  }

  arrow::Status flush() {
    if (flushed_) {
      return arrow::Status::OK();
    }
    flushed_ = true;

    if (compressedOs_ != nullptr) {
      RETURN_NOT_OK(compressedOs_->Flush());
<<<<<<< HEAD
    }
    ARROW_ASSIGN_OR_RAISE(const auto pos, os_->Tell());

    diskSpill_->insertPayload(lastPid_, Payload::kRaw, 0, nullptr, pos - writePos_, pool_, nullptr);
    DLOG(INFO) << "LocalSpiller: Spilled partition " << lastPid_ << " file start: " << writePos_
               << ", file end: " << pos << ", file: " << spillFile_;
    return arrow::Status::OK();
  }

  arrow::Status spill(uint32_t partitionId, std::unique_ptr<InMemoryPayload> payload) {
    ScopedTimer timer(&spillTime_);

    if (lastPid_ != partitionId) {
      // Record the write position of the new partition.
      ARROW_ASSIGN_OR_RAISE(writePos_, os_->Tell());
      lastPid_ = partitionId;
    }

=======
    }
    ARROW_ASSIGN_OR_RAISE(const auto pos, os_->Tell());

    diskSpill_->insertPayload(lastPid_, Payload::kRaw, 0, nullptr, pos - writePos_, pool_, nullptr);
    DLOG(INFO) << "LocalSpiller: Spilled partition " << lastPid_ << " file start: " << writePos_
               << ", file end: " << pos << ", file: " << spillFile_;
    return arrow::Status::OK();
  }

  arrow::Status spill(uint32_t partitionId, std::unique_ptr<InMemoryPayload> payload) {
    ScopedTimer timer(&spillTime_);

    if (lastPid_ != partitionId) {
      // Record the write position of the new partition.
      ARROW_ASSIGN_OR_RAISE(writePos_, os_->Tell());
      lastPid_ = partitionId;
    }

>>>>>>> 1d859c63
    flushed_ = false;
    auto* raw = compressedOs_ != nullptr ? compressedOs_.get() : os_.get();
    RETURN_NOT_OK(payload->serialize(raw));

    return arrow::Status::OK();
  }

  arrow::Status spill(uint32_t partitionId, std::unique_ptr<BlockPayload> payload) {
    // Check spill Type.
    ARROW_RETURN_IF(
        payload->type() == Payload::kToBeCompressed,
        arrow::Status::Invalid("Cannot spill payload of type: " + payload->toString()));
    ARROW_ASSIGN_OR_RAISE(auto start, os_->Tell());
    RETURN_NOT_OK(payload->serialize(os_.get()));
    compressTime_ += payload->getCompressTime();
    spillTime_ += payload->getWriteTime();
    ARROW_ASSIGN_OR_RAISE(auto end, os_->Tell());
    DLOG(INFO) << "LocalSpiller: Spilled partition " << partitionId << " file start: " << start << ", file end: " << end
               << ", file: " << spillFile_;

    auto payloadType = payload->type();
    if (payloadType == Payload::kUncompressed && codec_ != nullptr && payload->numRows() >= compressionThreshold_) {
      payloadType = Payload::kToBeCompressed;
    }
    diskSpill_->insertPayload(
        partitionId, payloadType, payload->numRows(), payload->isValidityBuffer(), end - start, pool_, codec_);
    return arrow::Status::OK();
  }

  arrow::Result<std::shared_ptr<Spill>> finish() {
    ARROW_RETURN_IF(finished_, arrow::Status::Invalid("Calling finish() on a finished LocalSpiller."));
    ARROW_RETURN_IF(os_->closed(), arrow::Status::Invalid("Spill file os has been closed."));

    if (lastPid_ != -1) {
      if (compressedOs_ != nullptr) {
        compressTime_ = compressedOs_->compressTime();
        spillTime_ -= compressTime_;
        RETURN_NOT_OK(compressedOs_->Close());
      }

      if (!isFinal_) {
        ARROW_ASSIGN_OR_RAISE(auto pos, os_->Tell());
        diskSpill_->insertPayload(lastPid_, Payload::kRaw, 0, nullptr, pos - writePos_, pool_, nullptr);
        DLOG(INFO) << "LocalSpiller: Spilled partition " << lastPid_ << " file start: " << writePos_
                   << ", file end: " << pos << ", file: " << spillFile_;
      }
    }

    if (!isFinal_) {
      RETURN_NOT_OK(os_->Close());
    }

    diskSpill_->setSpillFile(spillFile_);
    diskSpill_->setSpillTime(spillTime_);
    diskSpill_->setCompressTime(compressTime_);
    finished_ = true;

    return std::move(diskSpill_);
  }

  bool finished() const {
    return finished_;
  }

 private:
  bool isFinal_;

  std::shared_ptr<arrow::io::OutputStream> os_;
  std::shared_ptr<ShuffleCompressedOutputStream> compressedOs_{nullptr};
  int64_t writePos_{0};

  std::string spillFile_;
  uint32_t compressionThreshold_;
  arrow::MemoryPool* pool_;
  arrow::util::Codec* codec_;

  std::shared_ptr<Spill> diskSpill_{nullptr};

  bool flushed_{true};
  bool finished_{false};
  int64_t spillTime_{0};
  int64_t compressTime_{0};
  int32_t lastPid_{-1};
};

class LocalPartitionWriter::PayloadMerger {
 public:
  PayloadMerger(const PartitionWriterOptions& options, arrow::MemoryPool* pool, arrow::util::Codec* codec)
      : pool_(pool),
        codec_(codec),
        compressionThreshold_(options.compressionThreshold),
        mergeBufferSize_(options.mergeBufferSize),
        mergeBufferMinSize_(options.mergeBufferSize * options.mergeThreshold) {}

  arrow::Result<std::vector<std::unique_ptr<BlockPayload>>>
  merge(uint32_t partitionId, std::unique_ptr<InMemoryPayload> append, bool reuseBuffers) {
    std::vector<std::unique_ptr<BlockPayload>> merged{};
    if (!append->mergable()) {
      // TODO: Merging complex type is currently not supported.
      merged.emplace_back();
      ARROW_ASSIGN_OR_RAISE(merged.back(), createBlockPayload(std::move(append), reuseBuffers));
      return merged;
    }

    MergeGuard mergeGuard(partitionInMerge_, partitionId);

    auto cacheOrFinish = [&]() {
      if (append->numRows() <= mergeBufferMinSize_) {
        // Save for merge.
        if (reuseBuffers) {
          // This is the first append, therefore need copy.
          RETURN_NOT_OK(append->copyBuffers(pool_));
        }
        partitionMergePayload_[partitionId] = std::move(append);
        return arrow::Status::OK();
      }
      merged.emplace_back();
      // If current buffer rows reaches merging threshold, create BlockPayload.
      ARROW_ASSIGN_OR_RAISE(merged.back(), createBlockPayload(std::move(append), reuseBuffers));
      return arrow::Status::OK();
    };

    if (!hasMerged(partitionId)) {
      RETURN_NOT_OK(cacheOrFinish());
      return merged;
    }

    auto lastPayload = std::move(partitionMergePayload_[partitionId]);
    auto mergedRows = append->numRows() + lastPayload->numRows();
    if (mergedRows > mergeBufferSize_ || append->numRows() > mergeBufferMinSize_) {
      merged.emplace_back();
      ARROW_ASSIGN_OR_RAISE(
          merged.back(),
          lastPayload->toBlockPayload(
              codec_ != nullptr && lastPayload->numRows() >= compressionThreshold_ ? Payload::kCompressed
                                                                                   : Payload::kUncompressed,
              pool_,
              codec_));
      RETURN_NOT_OK(cacheOrFinish());
      return merged;
    }

    // Merge buffers.
    DLOG(INFO) << "Merged partition: " << partitionId << ", numRows before: " << lastPayload->numRows()
               << ", numRows appended: " << append->numRows() << ", numRows after: " << mergedRows;
    ARROW_ASSIGN_OR_RAISE(auto payload, InMemoryPayload::merge(std::move(lastPayload), std::move(append), pool_));
    if (mergedRows < mergeBufferSize_) {
      // Still not reach merging threshold, save for next merge.
      partitionMergePayload_[partitionId] = std::move(payload);
      return merged;
    }
    // mergedRows == mergeBufferSize_
    merged.emplace_back();
    ARROW_ASSIGN_OR_RAISE(
        merged.back(),
        payload->toBlockPayload(
            codec_ != nullptr && payload->numRows() >= compressionThreshold_ ? Payload::kCompressed
                                                                             : Payload::kUncompressed,
            pool_,
            codec_));
    return merged;
  }

  arrow::Result<std::optional<std::unique_ptr<BlockPayload>>> finishForSpill(
      uint32_t partitionId,
      int64_t& totalBytesToEvict) {
    // We need to check whether the spill source is from compressing/copying the merged buffers.
    if ((partitionInMerge_.has_value() && *partitionInMerge_ == partitionId) || !hasMerged(partitionId)) {
      return std::nullopt;
    }
    auto payload = std::move(partitionMergePayload_[partitionId]);
    totalBytesToEvict += payload->rawSize();
    return payload->toBlockPayload(Payload::kUncompressed, pool_, codec_);
  }

  arrow::Result<std::optional<std::unique_ptr<BlockPayload>>> finish(uint32_t partitionId) {
    if (!hasMerged(partitionId)) {
      return std::nullopt;
    }
    auto numRows = partitionMergePayload_[partitionId]->numRows();
    // Because this is the last BlockPayload, delay the compression before writing to the final data file.
    auto payloadType =
        (codec_ != nullptr && numRows >= compressionThreshold_) ? Payload::kToBeCompressed : Payload::kUncompressed;
    auto payload = std::move(partitionMergePayload_[partitionId]);
    return payload->toBlockPayload(payloadType, pool_, codec_);
  }

  bool hasMerged(uint32_t partitionId) {
    return partitionMergePayload_.find(partitionId) != partitionMergePayload_.end() &&
        partitionMergePayload_[partitionId] != nullptr;
  }

 private:
  arrow::MemoryPool* pool_;
  arrow::util::Codec* codec_;
  int32_t compressionThreshold_;
  int32_t mergeBufferSize_;
  int32_t mergeBufferMinSize_;
  std::unordered_map<uint32_t, std::unique_ptr<InMemoryPayload>> partitionMergePayload_;
  std::optional<uint32_t> partitionInMerge_;

  class MergeGuard {
   public:
    MergeGuard(std::optional<uint32_t>& partitionInMerge, uint32_t partitionId) : partitionInMerge_(partitionInMerge) {
      partitionInMerge_ = partitionId;
    }

    ~MergeGuard() {
      partitionInMerge_ = std::nullopt;
    }

   private:
    std::optional<uint32_t>& partitionInMerge_;
  };

  arrow::Status copyBuffers(std::vector<std::shared_ptr<arrow::Buffer>>& buffers) {
    // Copy.
    std::vector<std::shared_ptr<arrow::Buffer>> copies;
    for (auto& buffer : buffers) {
      if (!buffer) {
        continue;
      }
      if (buffer->size() == 0) {
        buffer = zeroLengthNullBuffer();
        continue;
      }
      ARROW_ASSIGN_OR_RAISE(auto copy, arrow::AllocateResizableBuffer(buffer->size(), pool_));
      memcpy(copy->mutable_data(), buffer->data(), buffer->size());
      buffer = std::move(copy);
    }
    return arrow::Status::OK();
  }

  arrow::Result<std::unique_ptr<BlockPayload>> createBlockPayload(
      std::unique_ptr<InMemoryPayload> inMemoryPayload,
      bool reuseBuffers) {
    auto createCompressed = codec_ != nullptr && inMemoryPayload->numRows() >= compressionThreshold_;
    if (reuseBuffers && !createCompressed) {
      // For uncompressed buffers, need to copy before caching.
      RETURN_NOT_OK(inMemoryPayload->copyBuffers(pool_));
    }
    ARROW_ASSIGN_OR_RAISE(
        auto payload,
        inMemoryPayload->toBlockPayload(
            createCompressed ? Payload::kCompressed : Payload::kUncompressed, pool_, codec_));
    return payload;
  }
};

class LocalPartitionWriter::PayloadCache {
 public:
  PayloadCache(uint32_t numPartitions) : numPartitions_(numPartitions) {}

  arrow::Status cache(uint32_t partitionId, std::unique_ptr<BlockPayload> payload) {
    if (partitionCachedPayload_.find(partitionId) == partitionCachedPayload_.end()) {
      partitionCachedPayload_[partitionId] = std::list<std::unique_ptr<BlockPayload>>{};
    }
    partitionCachedPayload_[partitionId].push_back(std::move(payload));
    return arrow::Status::OK();
  }

  bool hasCachedPayloads(uint32_t partitionId) {
    return partitionCachedPayload_.find(partitionId) != partitionCachedPayload_.end() &&
        !partitionCachedPayload_[partitionId].empty();
  }

  arrow::Status write(uint32_t partitionId, arrow::io::OutputStream* os) {
    if (hasCachedPayloads(partitionId)) {
      auto& payloads = partitionCachedPayload_[partitionId];
      while (!payloads.empty()) {
        auto payload = std::move(payloads.front());
        payloads.pop_front();
        // Write the cached payload to disk.
        RETURN_NOT_OK(payload->serialize(os));
        compressTime_ += payload->getCompressTime();
        writeTime_ += payload->getWriteTime();
      }
    }
    return arrow::Status::OK();
  }

  bool canSpill() {
    for (auto pid = 0; pid < numPartitions_; ++pid) {
      if (hasCachedPayloads(pid)) {
        return true;
      }
    }
    return false;
  }

  arrow::Result<std::shared_ptr<Spill>> spillAndClose(
      std::shared_ptr<arrow::io::OutputStream> os,
      const std::string& spillFile,
      arrow::MemoryPool* pool,
      arrow::util::Codec* codec,
      int64_t& totalBytesToEvict) {
    std::shared_ptr<Spill> diskSpill = nullptr;
    ARROW_ASSIGN_OR_RAISE(auto start, os->Tell());
    for (uint32_t pid = 0; pid < numPartitions_; ++pid) {
      if (hasCachedPayloads(pid)) {
        auto& payloads = partitionCachedPayload_[pid];
        while (!payloads.empty()) {
          auto payload = std::move(payloads.front());
          payloads.pop_front();
          totalBytesToEvict += payload->rawSize();
          // Spill the cached payload to disk.
          RETURN_NOT_OK(payload->serialize(os.get()));
          compressTime_ += payload->getCompressTime();
          spillTime_ += payload->getWriteTime();

          if (UNLIKELY(!diskSpill)) {
            diskSpill = std::make_unique<Spill>();
          }
          ARROW_ASSIGN_OR_RAISE(auto end, os->Tell());
          DLOG(INFO) << "PayloadCache: Spilled partition " << pid << " file start: " << start << ", file end: " << end
                     << ", file: " << spillFile;
          diskSpill->insertPayload(
              pid, payload->type(), payload->numRows(), payload->isValidityBuffer(), end - start, pool, codec);
          start = end;
        }
      }
    }
    RETURN_NOT_OK(os->Close());
    diskSpill->setSpillFile(spillFile);
    return diskSpill;
  }

  int64_t getCompressTime() const {
    return compressTime_;
  }

  int64_t getSpillTime() const {
    return spillTime_;
  }

  int64_t getWriteTime() const {
    return writeTime_;
  }

 private:
  uint32_t numPartitions_;
  int64_t compressTime_{0};
  int64_t spillTime_{0};
  int64_t writeTime_{0};
  std::unordered_map<uint32_t, std::list<std::unique_ptr<BlockPayload>>> partitionCachedPayload_;
};

LocalPartitionWriter::LocalPartitionWriter(
    uint32_t numPartitions,
    PartitionWriterOptions options,
    arrow::MemoryPool* pool,
    const std::string& dataFile,
    const std::vector<std::string>& localDirs)
    : PartitionWriter(numPartitions, std::move(options), pool), dataFile_(dataFile), localDirs_(localDirs) {
  init();
}

std::string LocalPartitionWriter::nextSpilledFileDir() {
  auto spilledFileDir = getShuffleSpillDir(localDirs_[dirSelection_], subDirSelection_[dirSelection_]);
  subDirSelection_[dirSelection_] = (subDirSelection_[dirSelection_] + 1) % options_.numSubDirs;
  dirSelection_ = (dirSelection_ + 1) % localDirs_.size();
  return spilledFileDir;
}

arrow::Result<std::shared_ptr<arrow::io::OutputStream>> LocalPartitionWriter::openFile(const std::string& file) {
  std::shared_ptr<arrow::io::FileOutputStream> fout;
  auto fd = open(file.c_str(), O_WRONLY | O_CREAT | O_TRUNC, 0000);
  // Set the shuffle file permissions to 0644 to keep it consistent with the permissions of
  // the built-in shuffler manager in Spark.
  fchmod(fd, 0644);
  ARROW_ASSIGN_OR_RAISE(fout, arrow::io::FileOutputStream::Open(fd));
  if (options_.bufferedWrite) {
    // The `shuffleFileBufferSize` bytes is a temporary allocation and will be freed with file close.
    // Use default memory pool and count treat the memory as executor memory overhead to avoid unnecessary spill.
    return arrow::io::BufferedOutputStream::Create(options_.shuffleFileBufferSize, arrow::default_memory_pool(), fout);
  }
  return fout;
}

arrow::Status LocalPartitionWriter::clearResource() {
  RETURN_NOT_OK(dataFileOs_->Close());
  // When bufferedWrite = true, dataFileOs_->Close doesn't release underlying buffer.
  dataFileOs_.reset();
  return arrow::Status::OK();
}

void LocalPartitionWriter::init() {
  partitionLengths_.resize(numPartitions_, 0);
  rawPartitionLengths_.resize(numPartitions_, 0);

  // Shuffle the configured local directories. This prevents each task from using the same directory for spilled
  // files.
  std::random_device rd;
  std::default_random_engine engine(rd());
  std::shuffle(localDirs_.begin(), localDirs_.end(), engine);
  subDirSelection_.assign(localDirs_.size(), 0);
}

arrow::Result<int64_t> LocalPartitionWriter::mergeSpills(uint32_t partitionId) {
  int64_t bytesEvicted = 0;
  int32_t spillIndex = 0;

  for (const auto& spill : spills_) {
    ARROW_ASSIGN_OR_RAISE(auto startPos, dataFileOs_->Tell());

    spill->openForRead(options_.shuffleFileBufferSize);

    // Read if partition exists in the spilled file. Then write to the final data file.
    while (auto payload = spill->nextPayload(partitionId)) {
      // May trigger spill during compression.
      RETURN_NOT_OK(payload->serialize(dataFileOs_.get()));
      compressTime_ += payload->getCompressTime();
      writeTime_ += payload->getWriteTime();
    }

    ARROW_ASSIGN_OR_RAISE(auto endPos, dataFileOs_->Tell());
    auto bytesWritten = endPos - startPos;

    DLOG(INFO) << "Partition " << partitionId << " spilled from spillResult " << spillIndex++ << " of bytes "
               << bytesWritten;

    bytesEvicted += bytesWritten;
  }

  totalBytesEvicted_ += bytesEvicted;
  return bytesEvicted;
}

arrow::Status LocalPartitionWriter::stop(ShuffleWriterMetrics* metrics) {
  if (stopped_) {
    return arrow::Status::OK();
  }
  stopped_ = true;

  if (useSpillFileAsDataFile_) {
    RETURN_NOT_OK(spiller_->flush());
    ARROW_ASSIGN_OR_RAISE(auto spill, spiller_->finish());

    // Merge the remaining partitions from spills.
    if (!spills_.empty()) {
      for (auto pid = lastEvictPid_ + 1; pid < numPartitions_; ++pid) {
        ARROW_ASSIGN_OR_RAISE(partitionLengths_[pid], mergeSpills(pid));
      }
    }

    for (auto pid = 0; pid < numPartitions_; ++pid) {
      while (auto payload = spill->nextPayload(pid)) {
        partitionLengths_[pid] += payload->rawSize();
      }
    }
    writeTime_ = spill->spillTime();
    compressTime_ += spill->compressTime();
  } else {
    RETURN_NOT_OK(finishSpill());
    ARROW_ASSIGN_OR_RAISE(dataFileOs_, openFile(dataFile_));

    int64_t endInFinalFile = 0;
    DLOG(INFO) << "LocalPartitionWriter stopped. Total spills: " << spills_.size();
    // Iterator over pid.
    for (auto pid = 0; pid < numPartitions_; ++pid) {
      // Record start offset.
      auto startInFinalFile = endInFinalFile;
      // Iterator over all spilled files.
      // Reading and compressing toBeCompressed payload can trigger spill.
      RETURN_NOT_OK(mergeSpills(pid));
      if (payloadCache_ && payloadCache_->hasCachedPayloads(pid)) {
        RETURN_NOT_OK(payloadCache_->write(pid, dataFileOs_.get()));
      }
      if (merger_) {
        ARROW_ASSIGN_OR_RAISE(auto merged, merger_->finish(pid));
        if (merged) {
          // Compressing merged payload can trigger spill.
          RETURN_NOT_OK((*merged)->serialize(dataFileOs_.get()));
          compressTime_ += (*merged)->getCompressTime();
          writeTime_ += (*merged)->getWriteTime();
        }
      }
      ARROW_ASSIGN_OR_RAISE(endInFinalFile, dataFileOs_->Tell());
      partitionLengths_[pid] = endInFinalFile - startInFinalFile;
    }
  }
  // Close Final file. Clear buffered resources.
  RETURN_NOT_OK(clearResource());
  // Check all spills are merged.
  auto s = 0;
  for (const auto& spill : spills_) {
    compressTime_ += spill->compressTime();
    spillTime_ += spill->spillTime();
    for (auto pid = 0; pid < numPartitions_; ++pid) {
      if (spill->hasNextPayload(pid)) {
        return arrow::Status::Invalid(
            "Merging from spill " + std::to_string(s) + " is not exhausted. pid: " + std::to_string(pid));
      }
    }
    if (std::filesystem::exists(spill->spillFile()) && !std::filesystem::remove(spill->spillFile())) {
      LOG(WARNING) << "Error while deleting spill file " << spill->spillFile();
    }
    ++s;
  }
  spills_.clear();

  // Populate shuffle writer metrics.
  RETURN_NOT_OK(populateMetrics(metrics));
  return arrow::Status::OK();
}

arrow::Status LocalPartitionWriter::requestSpill(bool isFinal) {
  if (!spiller_ || spiller_->finished()) {
    std::string spillFile;
    std::shared_ptr<arrow::io::OutputStream> os;
    if (isFinal) {
      // If `spill()` is requested after `stop()`, open the final data file for writing.
      ARROW_ASSIGN_OR_RAISE(dataFileOs_, openFile(dataFile_));
      spillFile = dataFile_;
      os = dataFileOs_;
      useSpillFileAsDataFile_ = true;
    } else {
      ARROW_ASSIGN_OR_RAISE(spillFile, createTempShuffleFile(nextSpilledFileDir()));
      ARROW_ASSIGN_OR_RAISE(os, openFile(spillFile));
    }
    spiller_ = std::make_unique<LocalSpiller>(
        isFinal, os, std::move(spillFile), options_.compressionThreshold, payloadPool_.get(), codec_.get());
  }
  return arrow::Status::OK();
}

arrow::Status LocalPartitionWriter::finishSpill() {
  if (spiller_ && !spiller_->finished()) {
    auto spiller = std::move(spiller_);
    spills_.emplace_back();
    ARROW_ASSIGN_OR_RAISE(spills_.back(), spiller->finish());
  }
  return arrow::Status::OK();
}

arrow::Status LocalPartitionWriter::hashEvict(
    uint32_t partitionId,
    std::unique_ptr<InMemoryPayload> inMemoryPayload,
    Evict::type evictType,
    bool reuseBuffers) {
  rawPartitionLengths_[partitionId] += inMemoryPayload->rawSize();

  if (evictType == Evict::kSpill) {
    RETURN_NOT_OK(requestSpill(false));
    ARROW_ASSIGN_OR_RAISE(
        auto payload, inMemoryPayload->toBlockPayload(Payload::kUncompressed, payloadPool_.get(), nullptr));
    RETURN_NOT_OK(spiller_->spill(partitionId, std::move(payload)));
    return arrow::Status::OK();
  }

  if (!merger_) {
    merger_ = std::make_shared<PayloadMerger>(options_, payloadPool_.get(), codec_ ? codec_.get() : nullptr);
  }
  ARROW_ASSIGN_OR_RAISE(auto merged, merger_->merge(partitionId, std::move(inMemoryPayload), reuseBuffers));
  if (!merged.empty()) {
    if (UNLIKELY(!payloadCache_)) {
      payloadCache_ = std::make_shared<PayloadCache>(numPartitions_);
    }
    for (auto& payload : merged) {
      RETURN_NOT_OK(payloadCache_->cache(partitionId, std::move(payload)));
    }
    merged.clear();
  }
  return arrow::Status::OK();
}

arrow::Status
LocalPartitionWriter::sortEvict(uint32_t partitionId, std::unique_ptr<InMemoryPayload> inMemoryPayload, bool isFinal) {
  rawPartitionLengths_[partitionId] += inMemoryPayload->rawSize();

  if (lastEvictPid_ != -1 && (partitionId < lastEvictPid_ || (isFinal && !dataFileOs_))) {
    lastEvictPid_ = -1;
    RETURN_NOT_OK(finishSpill());
  }
  RETURN_NOT_OK(requestSpill(isFinal));

  if (lastEvictPid_ != partitionId) {
    // Flush the remaining data for lastEvictPid_.
    RETURN_NOT_OK(spiller_->flush());

    // For final data file, merge all spills for partitions in [lastEvictPid_ + 1, partitionId]. Note in this function,
    // only the spilled partitions before partitionId are merged. Therefore, the remaining partitions after partitionId
    // are not merged here and will be merged in `stop()`.
    if (isFinal && !spills_.empty()) {
      for (auto pid = lastEvictPid_ + 1; pid <= partitionId; ++pid) {
        auto bytesEvicted = totalBytesEvicted_;
        RETURN_NOT_OK(mergeSpills(pid));
        partitionLengths_[pid] = totalBytesEvicted_ - bytesEvicted;
      }
    }
  }

  RETURN_NOT_OK(spiller_->spill(partitionId, std::move(inMemoryPayload)));
  lastEvictPid_ = partitionId;
  return arrow::Status::OK();
}

arrow::Status LocalPartitionWriter::reclaimFixedSize(int64_t size, int64_t* actual) {
  // Finish last spiller.
  RETURN_NOT_OK(finishSpill());

  int64_t reclaimed = 0;
  // Reclaim memory from payloadCache.
  if (payloadCache_ && payloadCache_->canSpill()) {
    auto beforeSpill = payloadPool_->bytes_allocated();
    ARROW_ASSIGN_OR_RAISE(auto spillFile, createTempShuffleFile(nextSpilledFileDir()));
    ARROW_ASSIGN_OR_RAISE(auto os, openFile(spillFile));
    spills_.emplace_back();
    ARROW_ASSIGN_OR_RAISE(
        spills_.back(),
        payloadCache_->spillAndClose(os, spillFile, payloadPool_.get(), codec_.get(), totalBytesToEvict_));
    reclaimed += beforeSpill - payloadPool_->bytes_allocated();
    if (reclaimed >= size) {
      *actual = reclaimed;
      return arrow::Status::OK();
    }
  }
  // Then spill payloads from merger. Create uncompressed payloads.
  if (merger_) {
    auto beforeSpill = payloadPool_->bytes_allocated();
    for (auto pid = 0; pid < numPartitions_; ++pid) {
      ARROW_ASSIGN_OR_RAISE(auto merged, merger_->finishForSpill(pid, totalBytesToEvict_));
      if (merged.has_value()) {
        RETURN_NOT_OK(requestSpill(false));
        RETURN_NOT_OK(spiller_->spill(pid, std::move(*merged)));
      }
    }
    // This is not accurate. When the evicted partition buffers are not copied, the merged ones
    // are resized from the original buffers thus allocated from partitionBufferPool.
    reclaimed += beforeSpill - payloadPool_->bytes_allocated();
    RETURN_NOT_OK(finishSpill());
  }
  *actual = reclaimed;
  return arrow::Status::OK();
}

arrow::Status LocalPartitionWriter::populateMetrics(ShuffleWriterMetrics* metrics) {
  if (payloadCache_) {
    spillTime_ += payloadCache_->getSpillTime();
    writeTime_ += payloadCache_->getWriteTime();
    compressTime_ += payloadCache_->getCompressTime();
  }

  metrics->totalCompressTime += compressTime_;
  metrics->totalEvictTime += spillTime_;
  metrics->totalWriteTime += writeTime_;
  metrics->totalBytesToEvict += totalBytesToEvict_;
  metrics->totalBytesEvicted += totalBytesEvicted_;
  metrics->totalBytesWritten += std::filesystem::file_size(dataFile_);
  metrics->partitionLengths = std::move(partitionLengths_);
  metrics->rawPartitionLengths = std::move(rawPartitionLengths_);
  return arrow::Status::OK();
}
} // namespace gluten<|MERGE_RESOLUTION|>--- conflicted
+++ resolved
@@ -61,7 +61,6 @@
 
     if (compressedOs_ != nullptr) {
       RETURN_NOT_OK(compressedOs_->Flush());
-<<<<<<< HEAD
     }
     ARROW_ASSIGN_OR_RAISE(const auto pos, os_->Tell());
 
@@ -80,26 +79,6 @@
       lastPid_ = partitionId;
     }
 
-=======
-    }
-    ARROW_ASSIGN_OR_RAISE(const auto pos, os_->Tell());
-
-    diskSpill_->insertPayload(lastPid_, Payload::kRaw, 0, nullptr, pos - writePos_, pool_, nullptr);
-    DLOG(INFO) << "LocalSpiller: Spilled partition " << lastPid_ << " file start: " << writePos_
-               << ", file end: " << pos << ", file: " << spillFile_;
-    return arrow::Status::OK();
-  }
-
-  arrow::Status spill(uint32_t partitionId, std::unique_ptr<InMemoryPayload> payload) {
-    ScopedTimer timer(&spillTime_);
-
-    if (lastPid_ != partitionId) {
-      // Record the write position of the new partition.
-      ARROW_ASSIGN_OR_RAISE(writePos_, os_->Tell());
-      lastPid_ = partitionId;
-    }
-
->>>>>>> 1d859c63
     flushed_ = false;
     auto* raw = compressedOs_ != nullptr ? compressedOs_.get() : os_.get();
     RETURN_NOT_OK(payload->serialize(raw));
