--- conflicted
+++ resolved
@@ -202,12 +202,7 @@
     // reuse the columnarToRowConverter for batches caused system % increase a lot
 
     auto arrowPool = GetDefaultWrappedArrowMemoryPool();
-<<<<<<< HEAD
     auto veloxPool = GetDefaultWrappedVeloxMemoryPool();
-    auto ctxPool = veloxPool->addChild("cache_scan", velox::memory::MemoryPool::Kind::kLeaf);
-=======
-    auto veloxPool = AsWrappedVeloxMemoryPool(DefaultMemoryAllocator().get());
->>>>>>> 9126dc17
     for (auto _ : state) {
       for (const auto& vector : vectors) {
         auto columnarToRowConverter = std::make_shared<gluten::VeloxColumnarToRowConverter>(
@@ -381,12 +376,7 @@
         arrow::default_memory_pool(), ::parquet::ParquetFileReader::Open(file), properties, &parquet_reader));
 
     auto arrowPool = GetDefaultWrappedArrowMemoryPool();
-<<<<<<< HEAD
     auto veloxPool = GetDefaultWrappedVeloxMemoryPool();
-    auto ctxPool = veloxPool->addChild("iterate_scan", velox::memory::MemoryPool::Kind::kLeaf);
-=======
-    auto veloxPool = AsWrappedVeloxMemoryPool(DefaultMemoryAllocator().get());
->>>>>>> 9126dc17
     for (auto _ : state) {
       ASSERT_NOT_OK(parquet_reader->GetRecordBatchReader(row_group_indices, column_indices, &record_batch_reader));
       TIME_NANO_OR_THROW(elapse_read, record_batch_reader->ReadNext(&record_batch));
