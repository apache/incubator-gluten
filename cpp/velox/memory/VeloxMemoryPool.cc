--- conflicted
+++ resolved
@@ -328,10 +328,9 @@
       std::shared_ptr<MemoryPool> parent,
       const std::string& name,
       MemoryPool::Kind kind,
-<<<<<<< HEAD
-      bool threadSafe,
-      std::shared_ptr<facebook::velox::memory::MemoryReclaimer> reclaimer) override {
-    return std::make_shared<WrappedVeloxMemoryPool>(
+      bool /*unused*/,
+      std::shared_ptr<facebook::velox::memory::MemoryReclaimer> /*unused*/) override {
+    return std::make_shared<VeloxMemoryPool>(
         veloxAlloc_,
         name,
         kind,
@@ -340,12 +339,6 @@
         nullptr,
         -1,
         Options{.alignment = alignment_, .reclaimer = std::move(reclaimer), .threadSafe = threadSafe});
-=======
-      bool /*unused*/,
-      std::shared_ptr<facebook::velox::memory::MemoryReclaimer> /*unused*/) override {
-    return std::make_shared<VeloxMemoryPool>(
-        parent, name, kind, veloxAlloc_, glutenAlloc_, nullptr, -1, Options{.alignment = alignment_});
->>>>>>> 9d9b68f6
   }
 
   // Gets the memory allocation stats of the MemoryPoolImpl attached to the
