/*
 * Licensed to the Apache Software Foundation (ASF) under one or more
 * contributor license agreements.  See the NOTICE file distributed with
 * this work for additional information regarding copyright ownership.
 * The ASF licenses this file to You under the Apache License, Version 2.0
 * (the "License"); you may not use this file except in compliance with
 * the License.  You may obtain a copy of the License at
 *
 *    http://www.apache.org/licenses/LICENSE-2.0
 *
 * Unless required by applicable law or agreed to in writing, software
 * distributed under the License is distributed on an "AS IS" BASIS,
 * WITHOUT WARRANTIES OR CONDITIONS OF ANY KIND, either express or implied.
 * See the License for the specific language governing permissions and
 * limitations under the License.
 */

#include "SubstraitToVeloxPlanValidator.h"
#include <google/protobuf/wrappers.pb.h>
#include <re2/re2.h>
#include <string>
#include "TypeUtils.h"
#include "udf/UdfLoader.h"
#include "utils/Common.h"
#include "velox/exec/Aggregate.h"
#include "velox/expression/Expr.h"
#include "velox/expression/SignatureBinder.h"

namespace gluten {
namespace {

const char* extractFileName(const char* file) {
  return strrchr(file, '/') ? strrchr(file, '/') + 1 : file;
}

#define LOG_VALIDATION_MSG_FROM_EXCEPTION(err)                                                                                        \
  logValidateMsg(fmt::format(                                                                                                         \
      "Validation failed due to exception caught at file:{} line:{} function:{}, thrown from file:{} line:{} function:{}, reason:{}", \
      extractFileName(__FILE__),                                                                                                      \
      __LINE__,                                                                                                                       \
      __FUNCTION__,                                                                                                                   \
      extractFileName(err.file()),                                                                                                    \
      err.line(),                                                                                                                     \
      err.function(),                                                                                                                 \
      err.message()))

#define LOG_VALIDATION_MSG(reason)                                     \
  logValidateMsg(fmt::format(                                          \
      "Validation failed at file:{}, line:{}, function:{}, reason:{}", \
      extractFileName(__FILE__),                                       \
      __LINE__,                                                        \
      __FUNCTION__,                                                    \
      reason))

const std::unordered_set<std::string> kRegexFunctions = {
    "regexp_extract",
    "regexp_extract_all",
    "regexp_replace",
    "rlike"};

const std::unordered_set<std::string> kBlackList = {
    "split_part",
    "factorial",
    "from_json",
    "json_array_length",
    "trunc",
    "sequence",
    "approx_percentile",
    "get_array_struct_fields",
    "map_from_arrays"};
} // namespace

bool SubstraitToVeloxPlanValidator::parseVeloxType(
    const ::substrait::extensions::AdvancedExtension& extension,
    TypePtr& out) {
  ::substrait::Type substraitType;
  // The input type is wrapped in enhancement.
  if (!extension.has_enhancement()) {
    LOG_VALIDATION_MSG("Input type is not wrapped in enhancement.");
    return false;
  }
  const auto& enhancement = extension.enhancement();
  if (!enhancement.UnpackTo(&substraitType)) {
    LOG_VALIDATION_MSG("Enhancement can't be unpacked to inputType.");
    return false;
  }

  out = SubstraitParser::parseType(substraitType);
  return true;
}

bool SubstraitToVeloxPlanValidator::flattenSingleLevel(const TypePtr& type, std::vector<TypePtr>& out) {
  if (type->kind() != TypeKind::ROW) {
    LOG_VALIDATION_MSG("Type is not a RowType.");
    return false;
  }
  auto rowType = std::dynamic_pointer_cast<const RowType>(type);
  if (!rowType) {
    LOG_VALIDATION_MSG("Failed to cast to RowType.");
    return false;
  }
  for (const auto& field : rowType->children()) {
    out.emplace_back(field);
  }
  return true;
}

bool SubstraitToVeloxPlanValidator::flattenDualLevel(const TypePtr& type, std::vector<std::vector<TypePtr>>& out) {
  if (type->kind() != TypeKind::ROW) {
    LOG_VALIDATION_MSG("Type is not a RowType.");
    return false;
  }
  auto rowType = std::dynamic_pointer_cast<const RowType>(type);
  if (!rowType) {
    LOG_VALIDATION_MSG("Failed to cast to RowType.");
    return false;
  }
  for (const auto& field : rowType->children()) {
    std::vector<TypePtr> inner;
    if (!flattenSingleLevel(field, inner)) {
      return false;
    }
    out.emplace_back(inner);
  }
  return true;
}

bool SubstraitToVeloxPlanValidator::validateRound(
    const ::substrait::Expression::ScalarFunction& scalarFunction,
    const RowTypePtr& inputType) {
  const auto& arguments = scalarFunction.arguments();
  if (arguments.size() < 2) {
    return false;
  }

  if (!arguments[1].value().has_literal()) {
    LOG_VALIDATION_MSG("Round scale is expected.");
    return false;
  }

  // Velox has different result with Spark on negative scale.
  auto typeCase = arguments[1].value().literal().literal_type_case();
  switch (typeCase) {
    case ::substrait::Expression_Literal::LiteralTypeCase::kI32:
      return (arguments[1].value().literal().i32() >= 0);
    case ::substrait::Expression_Literal::LiteralTypeCase::kI64:
      return (arguments[1].value().literal().i64() >= 0);
    default:
      LOG_VALIDATION_MSG("Round scale validation is not supported for type case " + std::to_string(typeCase));
      return false;
  }
}

bool SubstraitToVeloxPlanValidator::validateExtractExpr(const std::vector<core::TypedExprPtr>& params) {
  if (params.size() != 2) {
    LOG_VALIDATION_MSG("Value expected in variant in ExtractExpr.");
    return false;
  }

  auto functionArg = std::dynamic_pointer_cast<const core::ConstantTypedExpr>(params[0]);
  if (functionArg) {
    // Get the function argument.
    const auto& variant = functionArg->value();
    if (!variant.hasValue()) {
      LOG_VALIDATION_MSG("Value expected in variant in ExtractExpr.");
      return false;
    }

    return true;
  }
  LOG_VALIDATION_MSG("Constant is expected to be the first parameter in extract.");
  return false;
}

bool SubstraitToVeloxPlanValidator::validateRegexExpr(
    const std::string& name,
    const ::substrait::Expression::ScalarFunction& scalarFunction) {
  if (scalarFunction.arguments().size() < 2) {
    LOG_VALIDATION_MSG("Wrong number of arguments for " + name);
  }

  const auto& patternArg = scalarFunction.arguments()[1].value();
  if (!patternArg.has_literal() || !patternArg.literal().has_string()) {
    LOG_VALIDATION_MSG("Pattern is not string literal for " + name);
    return false;
  }

  const auto& pattern = patternArg.literal().string();
  std::string error;
  if (!validatePattern(pattern, error)) {
    LOG_VALIDATION_MSG(name + " due to " + error);
    return false;
  }
  return true;
}

bool SubstraitToVeloxPlanValidator::validateScalarFunction(
    const ::substrait::Expression::ScalarFunction& scalarFunction,
    const RowTypePtr& inputType) {
  std::vector<core::TypedExprPtr> params;
  params.reserve(scalarFunction.arguments().size());
  for (const auto& argument : scalarFunction.arguments()) {
    if (argument.has_value() && !validateExpression(argument.value(), inputType)) {
      return false;
    }
    params.emplace_back(exprConverter_->toVeloxExpr(argument.value(), inputType));
  }

  const auto& function =
      SubstraitParser::findFunctionSpec(planConverter_.getFunctionMap(), scalarFunction.function_reference());
  const auto& name = SubstraitParser::getNameBeforeDelimiter(function);
  std::vector<std::string> types = SubstraitParser::getSubFunctionTypes(function);

  if (name == "round") {
    return validateRound(scalarFunction, inputType);
  }
  if (name == "extract") {
    return validateExtractExpr(params);
  }
  if (name == "concat") {
    for (const auto& type : types) {
      if (type.find("struct") != std::string::npos || type.find("map") != std::string::npos ||
          type.find("list") != std::string::npos) {
        LOG_VALIDATION_MSG(type + " is not supported in concat.");
        return false;
      }
    }
  }

  // Validate regex functions.
  if (kRegexFunctions.find(name) != kRegexFunctions.end()) {
    return validateRegexExpr(name, scalarFunction);
  }

  if (kBlackList.find(name) != kBlackList.end()) {
    LOG_VALIDATION_MSG("Function is not supported: " + name);
    return false;
  }

  return true;
}

bool SubstraitToVeloxPlanValidator::isAllowedCast(const TypePtr& fromType, const TypePtr& toType) {
  // Currently cast is not allowed for various categories, code has a bunch of rules
  // which define the cast categories and if we should offload to velox. Currently
  // the following categories are denied.
  //
  // 1. from/to isIntervalYearMonth is not allowed.
  // 2. Date to most categories except few supported types is not allowed.
  // 3. Timestamp to most categories except few supported types is not allowed.
  // 4. Certain complex types are not allowed.

  TypeKind fromKind = fromType->kind();
  TypeKind toKind = toType->kind();

  static const std::unordered_set<TypeKind> complexTypeList = {
      TypeKind::ARRAY, TypeKind::MAP, TypeKind::ROW, TypeKind::VARBINARY};

  // Don't support isIntervalYearMonth.
  if (fromType->isIntervalYearMonth() || toType->isIntervalYearMonth()) {
    LOG_VALIDATION_MSG("Casting involving INTERVAL_YEAR_MONTH is not supported.");
    return false;
  }

  // Limited support for DATE to X.
  if (fromType->isDate() && toKind != TypeKind::TIMESTAMP && toKind != TypeKind::VARCHAR) {
    LOG_VALIDATION_MSG("Casting from DATE to " + toType->toString() + " is not supported.");
    return false;
  }

<<<<<<< HEAD
  // Only support cast of certain types to timestamp (date and double)
  if (toType->kind() == TypeKind::TIMESTAMP && !input->type()->isDate() && input->type()->kind() != TypeKind::DOUBLE &&
      input->type()->kind() != TypeKind::REAL) {
=======
  // Limited support for Timestamp to X.
  if (fromKind == TypeKind::TIMESTAMP && !(toType->isDate() || toKind == TypeKind::VARCHAR)) {
>>>>>>> 4ee1bdd2
    LOG_VALIDATION_MSG(
        "Casting from TIMESTAMP to " + toType->toString() + " is not supported or has incorrect result.");
    return false;
  }

  // Limited support for X to Timestamp.
  if (toKind == TypeKind::TIMESTAMP && !fromType->isDate()) {
    LOG_VALIDATION_MSG("Casting from " + fromType->toString() + " to TIMESTAMP is not supported.");
    return false;
  }

  // Limited support for Complex types.
  if (complexTypeList.find(fromKind) != complexTypeList.end()) {
    LOG_VALIDATION_MSG("Casting from " + fromType->toString() + " is not currently supported.");
    return false;
  }

  return true;
}

bool SubstraitToVeloxPlanValidator::validateCast(
    const ::substrait::Expression::Cast& castExpr,
    const RowTypePtr& inputType) {
  if (!validateExpression(castExpr.input(), inputType)) {
    return false;
  }

  const auto& toType = SubstraitParser::parseType(castExpr.type());
  core::TypedExprPtr input = exprConverter_->toVeloxExpr(castExpr.input(), inputType);

  if (SubstraitToVeloxPlanValidator::isAllowedCast(input->type(), toType)) {
    return true;
  }

  return false;
}

bool SubstraitToVeloxPlanValidator::validateIfThen(
    const ::substrait::Expression_IfThen& ifThen,
    const RowTypePtr& inputType) {
  for (const auto& subIfThen : ifThen.ifs()) {
    if (!validateExpression(subIfThen.if_(), inputType) || !validateExpression(subIfThen.then(), inputType)) {
      return false;
    }
  }
  if (ifThen.has_else_() && !validateExpression(ifThen.else_(), inputType)) {
    return false;
  }
  return true;
}

bool SubstraitToVeloxPlanValidator::validateSingularOrList(
    const ::substrait::Expression::SingularOrList& singularOrList,
    const RowTypePtr& inputType) {
  for (const auto& option : singularOrList.options()) {
    if (!option.has_literal()) {
      LOG_VALIDATION_MSG("Option is expected as Literal.");
      return false;
    }
  }

  return validateExpression(singularOrList.value(), inputType);
}

bool SubstraitToVeloxPlanValidator::validateExpression(
    const ::substrait::Expression& expression,
    const RowTypePtr& inputType) {
  auto typeCase = expression.rex_type_case();
  switch (typeCase) {
    case ::substrait::Expression::RexTypeCase::kScalarFunction:
      return validateScalarFunction(expression.scalar_function(), inputType);
    case ::substrait::Expression::RexTypeCase::kCast:
      return validateCast(expression.cast(), inputType);
    case ::substrait::Expression::RexTypeCase::kIfThen:
      return validateIfThen(expression.if_then(), inputType);
    case ::substrait::Expression::RexTypeCase::kSingularOrList:
      return validateSingularOrList(expression.singular_or_list(), inputType);
    default:
      return true;
  }
}

bool SubstraitToVeloxPlanValidator::validate(const ::substrait::WriteRel& writeRel) {
  if (writeRel.has_input() && !validate(writeRel.input())) {
    LOG_VALIDATION_MSG("Validation failed for input type validation in WriteRel.");
    return false;
  }

  // Validate input data type.
  TypePtr inputRowType;
  std::vector<TypePtr> types;
  if (writeRel.has_named_table()) {
    const auto& extension = writeRel.named_table().advanced_extension();
    if (!parseVeloxType(extension, inputRowType) || !flattenSingleLevel(inputRowType, types)) {
      LOG_VALIDATION_MSG("Validation failed for input type validation in WriteRel.");
      return false;
    }
  }

  // Validate partition key type.
  if (writeRel.has_table_schema()) {
    const auto& tableSchema = writeRel.table_schema();
    std::vector<ColumnType> columnTypes;
    SubstraitParser::parseColumnTypes(tableSchema, columnTypes);
    for (auto i = 0; i < types.size(); i++) {
      if (columnTypes[i] == ColumnType::kPartitionKey) {
        switch (types[i]->kind()) {
          case TypeKind::BOOLEAN:
          case TypeKind::TINYINT:
          case TypeKind::SMALLINT:
          case TypeKind::INTEGER:
          case TypeKind::BIGINT:
          case TypeKind::VARCHAR:
          case TypeKind::VARBINARY:
            break;
          default:
            LOG_VALIDATION_MSG(
                "Validation failed for input type validation in WriteRel, not support partition column type: " +
                mapTypeKindToName(types[i]->kind()));
            return false;
        }
      }
    }
  }

  return true;
}

bool SubstraitToVeloxPlanValidator::validate(const ::substrait::FetchRel& fetchRel) {
  // Get and validate the input types from extension.
  if (fetchRel.has_advanced_extension()) {
    const auto& extension = fetchRel.advanced_extension();
    TypePtr inputRowType;
    std::vector<TypePtr> types;
    if (!parseVeloxType(extension, inputRowType) || !flattenSingleLevel(inputRowType, types)) {
      LOG_VALIDATION_MSG("Unsupported input types in FetchRel.");
      return false;
    }

    int32_t inputPlanNodeId = 0;
    std::vector<std::string> names;
    names.reserve(types.size());
    for (auto colIdx = 0; colIdx < types.size(); colIdx++) {
      names.emplace_back(SubstraitParser::makeNodeName(inputPlanNodeId, colIdx));
    }
  }

  if (fetchRel.offset() < 0 || fetchRel.count() < 0) {
    LOG_VALIDATION_MSG("Offset and count should be valid in FetchRel.");
    return false;
  }

  return true;
}

bool SubstraitToVeloxPlanValidator::validate(const ::substrait::TopNRel& topNRel) {
  RowTypePtr rowType = nullptr;
  // Get and validate the input types from extension.
  if (topNRel.has_advanced_extension()) {
    const auto& extension = topNRel.advanced_extension();
    TypePtr inputRowType;
    std::vector<TypePtr> types;
    if (!parseVeloxType(extension, inputRowType) || !flattenSingleLevel(inputRowType, types)) {
      LOG_VALIDATION_MSG("Unsupported input types in TopNRel.");
      return false;
    }

    int32_t inputPlanNodeId = 0;
    std::vector<std::string> names;
    names.reserve(types.size());
    for (auto colIdx = 0; colIdx < types.size(); colIdx++) {
      names.emplace_back(SubstraitParser::makeNodeName(inputPlanNodeId, colIdx));
    }
    rowType = std::make_shared<RowType>(std::move(names), std::move(types));
  }

  if (topNRel.n() < 0) {
    LOG_VALIDATION_MSG("N should be valid in TopNRel.");
    return false;
  }

  auto [sortingKeys, sortingOrders] = planConverter_.processSortField(topNRel.sorts(), rowType);
  folly::F14FastSet<std::string> sortingKeyNames;
  for (const auto& sortingKey : sortingKeys) {
    auto result = sortingKeyNames.insert(sortingKey->name());
    if (!result.second) {
      LOG_VALIDATION_MSG("Duplicate sort keys were found in TopNRel.");
      return false;
    }
  }

  return true;
}

bool SubstraitToVeloxPlanValidator::validate(const ::substrait::GenerateRel& generateRel) {
  if (generateRel.has_input() && !validate(generateRel.input())) {
    LOG_VALIDATION_MSG("Input validation fails in GenerateRel.");
    return false;
  }

  // Get and validate the input types from extension.
  if (!generateRel.has_advanced_extension()) {
    LOG_VALIDATION_MSG("Input types are expected in GenerateRel.");
    return false;
  }
  const auto& extension = generateRel.advanced_extension();
  TypePtr inputRowType;
  std::vector<TypePtr> types;
  if (!parseVeloxType(extension, inputRowType) || !flattenSingleLevel(inputRowType, types)) {
    LOG_VALIDATION_MSG("Validation failed for input types in GenerateRel.");
    return false;
  }

  int32_t inputPlanNodeId = 0;
  // Create the fake input names to be used in row type.
  std::vector<std::string> names;
  names.reserve(types.size());
  for (uint32_t colIdx = 0; colIdx < types.size(); colIdx++) {
    names.emplace_back(SubstraitParser::makeNodeName(inputPlanNodeId, colIdx));
  }
  auto rowType = std::make_shared<RowType>(std::move(names), std::move(types));
  if (generateRel.has_generator() && !validateExpression(generateRel.generator(), rowType)) {
    LOG_VALIDATION_MSG("Input validation fails in GenerateRel.");
    return false;
  }
  return true;
}

bool SubstraitToVeloxPlanValidator::validate(const ::substrait::ExpandRel& expandRel) {
  if (expandRel.has_input() && !validate(expandRel.input())) {
    LOG_VALIDATION_MSG("Input validation fails in ExpandRel.");
    return false;
  }
  RowTypePtr rowType = nullptr;
  // Get and validate the input types from extension.
  if (expandRel.has_advanced_extension()) {
    const auto& extension = expandRel.advanced_extension();
    TypePtr inputRowType;
    std::vector<TypePtr> types;
    if (!parseVeloxType(extension, inputRowType) || !flattenSingleLevel(inputRowType, types)) {
      LOG_VALIDATION_MSG("Unsupported input types in ExpandRel.");
      return false;
    }

    int32_t inputPlanNodeId = 0;
    std::vector<std::string> names;
    names.reserve(types.size());
    for (auto colIdx = 0; colIdx < types.size(); colIdx++) {
      names.emplace_back(SubstraitParser::makeNodeName(inputPlanNodeId, colIdx));
    }
    rowType = std::make_shared<RowType>(std::move(names), std::move(types));
  }

  int32_t projectSize = 0;
  // Validate fields.
  for (const auto& fields : expandRel.fields()) {
    std::vector<core::TypedExprPtr> expressions;
    if (fields.has_switching_field()) {
      auto projectExprs = fields.switching_field().duplicates();
      expressions.reserve(projectExprs.size());
      if (projectSize == 0) {
        projectSize = projectExprs.size();
      } else if (projectSize != projectExprs.size()) {
        LOG_VALIDATION_MSG("SwitchingField expressions size should be constant in ExpandRel.");
        return false;
      }

      for (const auto& projectExpr : projectExprs) {
        const auto& typeCase = projectExpr.rex_type_case();
        switch (typeCase) {
          case ::substrait::Expression::RexTypeCase::kSelection:
          case ::substrait::Expression::RexTypeCase::kLiteral:
            break;
          default:
            LOG_VALIDATION_MSG("Only field or literal is supported in project of ExpandRel.");
            return false;
        }
        if (rowType) {
          expressions.emplace_back(exprConverter_->toVeloxExpr(projectExpr, rowType));
        }
      }

      if (rowType) {
        // Try to compile the expressions. If there is any unregistered
        // function or mismatched type, exception will be thrown.
        exec::ExprSet exprSet(std::move(expressions), execCtx_);
      }
    } else {
      LOG_VALIDATION_MSG("Only SwitchingField is supported in ExpandRel.");
      return false;
    }
  }

  return true;
}

bool validateBoundType(::substrait::Expression_WindowFunction_Bound boundType) {
  switch (boundType.kind_case()) {
    case ::substrait::Expression_WindowFunction_Bound::kUnboundedFollowing:
    case ::substrait::Expression_WindowFunction_Bound::kUnboundedPreceding:
    case ::substrait::Expression_WindowFunction_Bound::kCurrentRow:
    case ::substrait::Expression_WindowFunction_Bound::kFollowing:
    case ::substrait::Expression_WindowFunction_Bound::kPreceding:
      break;
    default:
      return false;
  }
  return true;
}

bool SubstraitToVeloxPlanValidator::validate(const ::substrait::WindowRel& windowRel) {
  if (windowRel.has_input() && !validate(windowRel.input())) {
    LOG_VALIDATION_MSG("WindowRel input fails to validate.");
    return false;
  }

  // Get and validate the input types from extension.
  if (!windowRel.has_advanced_extension()) {
    LOG_VALIDATION_MSG("Input types are expected in WindowRel.");
    return false;
  }
  const auto& extension = windowRel.advanced_extension();
  TypePtr inputRowType;
  std::vector<TypePtr> types;
  if (!parseVeloxType(extension, inputRowType) || !flattenSingleLevel(inputRowType, types)) {
    LOG_VALIDATION_MSG("Validation failed for input types in WindowRel.");
    return false;
  }

  if (types.empty()) {
    // See: https://github.com/apache/incubator-gluten/issues/7600.
    LOG_VALIDATION_MSG("Validation failed for empty input schema in WindowRel.");
    return false;
  }

  int32_t inputPlanNodeId = 0;
  std::vector<std::string> names;
  names.reserve(types.size());
  for (auto colIdx = 0; colIdx < types.size(); colIdx++) {
    names.emplace_back(SubstraitParser::makeNodeName(inputPlanNodeId, colIdx));
  }
  auto rowType = std::make_shared<RowType>(std::move(names), std::move(types));

  // Validate WindowFunction
  std::vector<std::string> funcSpecs;
  funcSpecs.reserve(windowRel.measures().size());
  for (const auto& smea : windowRel.measures()) {
    const auto& windowFunction = smea.measure();
    funcSpecs.emplace_back(planConverter_.findFuncSpec(windowFunction.function_reference()));
    SubstraitParser::parseType(windowFunction.output_type());
    for (const auto& arg : windowFunction.arguments()) {
      auto typeCase = arg.value().rex_type_case();
      switch (typeCase) {
        case ::substrait::Expression::RexTypeCase::kSelection:
        case ::substrait::Expression::RexTypeCase::kLiteral:
          break;
        default:
          LOG_VALIDATION_MSG("Only field or constant is supported in window functions.");
          return false;
      }
    }
    // Validate BoundType and Frame Type
    switch (windowFunction.window_type()) {
      case ::substrait::WindowType::ROWS:
      case ::substrait::WindowType::RANGE:
        break;
      default:
        LOG_VALIDATION_MSG(
            "the window type only support ROWS and RANGE, and the input type is " +
            std::to_string(windowFunction.window_type()));
        return false;
    }

    bool boundTypeSupported =
        validateBoundType(windowFunction.upper_bound()) && validateBoundType(windowFunction.lower_bound());
    if (!boundTypeSupported) {
      LOG_VALIDATION_MSG(
          "Found unsupported Bound Type: upper " + std::to_string(windowFunction.upper_bound().kind_case()) +
          ", lower " + std::to_string(windowFunction.lower_bound().kind_case()));
      return false;
    }
  }

  // Validate groupby expression
  const auto& groupByExprs = windowRel.partition_expressions();
  std::vector<core::TypedExprPtr> expressions;
  expressions.reserve(groupByExprs.size());
  for (const auto& expr : groupByExprs) {
    auto expression = exprConverter_->toVeloxExpr(expr, rowType);
    auto exprField = dynamic_cast<const core::FieldAccessTypedExpr*>(expression.get());
    if (exprField == nullptr) {
      LOG_VALIDATION_MSG("Only field is supported for partition key in Window Operator!");
      return false;
    } else {
      expressions.emplace_back(expression);
    }
  }
  // Try to compile the expressions. If there is any unregistred funciton or
  // mismatched type, exception will be thrown.
  exec::ExprSet exprSet(std::move(expressions), execCtx_);

  // Validate Sort expression
  const auto& sorts = windowRel.sorts();
  for (const auto& sort : sorts) {
    switch (sort.direction()) {
      case ::substrait::SortField_SortDirection_SORT_DIRECTION_ASC_NULLS_FIRST:
      case ::substrait::SortField_SortDirection_SORT_DIRECTION_ASC_NULLS_LAST:
      case ::substrait::SortField_SortDirection_SORT_DIRECTION_DESC_NULLS_FIRST:
      case ::substrait::SortField_SortDirection_SORT_DIRECTION_DESC_NULLS_LAST:
        break;
      default:
        LOG_VALIDATION_MSG("in windowRel, unsupported Sort direction " + std::to_string(sort.direction()));
        return false;
    }

    if (sort.has_expr()) {
      auto expression = exprConverter_->toVeloxExpr(sort.expr(), rowType);
      auto exprField = dynamic_cast<const core::FieldAccessTypedExpr*>(expression.get());
      if (!exprField) {
        LOG_VALIDATION_MSG("in windowRel, the sorting key in Sort Operator only support field.");
        return false;
      }
      exec::ExprSet exprSet1({std::move(expression)}, execCtx_);
    }
  }

  return true;
}

bool SubstraitToVeloxPlanValidator::validate(const ::substrait::WindowGroupLimitRel& windowGroupLimitRel) {
  if (windowGroupLimitRel.has_input() && !validate(windowGroupLimitRel.input())) {
    LOG_VALIDATION_MSG("WindowGroupLimitRel input fails to validate.");
    return false;
  }

  // Get and validate the input types from extension.
  if (!windowGroupLimitRel.has_advanced_extension()) {
    LOG_VALIDATION_MSG("Input types are expected in WindowGroupLimitRel.");
    return false;
  }
  const auto& extension = windowGroupLimitRel.advanced_extension();
  TypePtr inputRowType;
  std::vector<TypePtr> types;
  if (!parseVeloxType(extension, inputRowType) || !flattenSingleLevel(inputRowType, types)) {
    LOG_VALIDATION_MSG("Validation failed for input types in WindowGroupLimitRel.");
    return false;
  }

  int32_t inputPlanNodeId = 0;
  std::vector<std::string> names;
  names.reserve(types.size());
  for (auto colIdx = 0; colIdx < types.size(); colIdx++) {
    names.emplace_back(SubstraitParser::makeNodeName(inputPlanNodeId, colIdx));
  }
  auto rowType = std::make_shared<RowType>(std::move(names), std::move(types));
  // Validate groupby expression
  const auto& groupByExprs = windowGroupLimitRel.partition_expressions();
  std::vector<core::TypedExprPtr> expressions;
  expressions.reserve(groupByExprs.size());
  for (const auto& expr : groupByExprs) {
    auto expression = exprConverter_->toVeloxExpr(expr, rowType);
    auto exprField = dynamic_cast<const core::FieldAccessTypedExpr*>(expression.get());
    if (exprField == nullptr) {
      LOG_VALIDATION_MSG("Only field is supported for partition key in Window Group Limit Operator!");
      return false;
    }
    expressions.emplace_back(expression);
  }
  // Try to compile the expressions. If there is any unregistered function or
  // mismatched type, exception will be thrown.
  exec::ExprSet exprSet(std::move(expressions), execCtx_);
  // Validate Sort expression
  const auto& sorts = windowGroupLimitRel.sorts();
  for (const auto& sort : sorts) {
    switch (sort.direction()) {
      case ::substrait::SortField_SortDirection_SORT_DIRECTION_ASC_NULLS_FIRST:
      case ::substrait::SortField_SortDirection_SORT_DIRECTION_ASC_NULLS_LAST:
      case ::substrait::SortField_SortDirection_SORT_DIRECTION_DESC_NULLS_FIRST:
      case ::substrait::SortField_SortDirection_SORT_DIRECTION_DESC_NULLS_LAST:
        break;
      default:
        LOG_VALIDATION_MSG("in windowGroupLimitRel, unsupported Sort direction " + std::to_string(sort.direction()));
        return false;
    }

    if (sort.has_expr()) {
      auto expression = exprConverter_->toVeloxExpr(sort.expr(), rowType);
      auto exprField = dynamic_cast<const core::FieldAccessTypedExpr*>(expression.get());
      if (!exprField) {
        LOG_VALIDATION_MSG("in windowGroupLimitRel, the sorting key in Sort Operator only support field.");
        return false;
      }
      exec::ExprSet exprSet1({std::move(expression)}, execCtx_);
    }
  }

  return true;
}

bool SubstraitToVeloxPlanValidator::validate(const ::substrait::SetRel& setRel) {
  switch (setRel.op()) {
    case ::substrait::SetRel_SetOp::SetRel_SetOp_SET_OP_UNION_ALL: {
      for (int32_t i = 0; i < setRel.inputs_size(); ++i) {
        const auto& input = setRel.inputs(i);
        if (!validate(input)) {
          LOG_VALIDATION_MSG("ProjectRel input");
          return false;
        }
      }
      if (!setRel.has_advanced_extension()) {
        LOG_VALIDATION_MSG("Input types are expected in SetRel.");
        return false;
      }
      const auto& extension = setRel.advanced_extension();
      TypePtr inputRowType;
      std::vector<std::vector<TypePtr>> childrenTypes;
      if (!parseVeloxType(extension, inputRowType) || !flattenDualLevel(inputRowType, childrenTypes)) {
        LOG_VALIDATION_MSG("Validation failed for input types in SetRel.");
        return false;
      }
      std::vector<RowTypePtr> childrenRowTypes;
      for (auto i = 0; i < childrenTypes.size(); ++i) {
        auto& types = childrenTypes.at(i);
        std::vector<std::string> names;
        names.reserve(types.size());
        for (auto colIdx = 0; colIdx < types.size(); colIdx++) {
          names.emplace_back(SubstraitParser::makeNodeName(i, colIdx));
        }
        childrenRowTypes.push_back(std::make_shared<RowType>(std::move(names), std::move(types)));
      }

      for (auto i = 1; i < childrenRowTypes.size(); ++i) {
        if (!(childrenRowTypes[i]->equivalent(*childrenRowTypes[0]))) {
          LOG_VALIDATION_MSG(
              "All sources of the Set operation must have the same output type: " + childrenRowTypes[i]->toString() +
              " vs. " + childrenRowTypes[0]->toString());
          return false;
        }
      }
      return true;
    }
    default:
      LOG_VALIDATION_MSG("Unsupported SetRel op: " + std::to_string(setRel.op()));
      return false;
  }
}

bool SubstraitToVeloxPlanValidator::validate(const ::substrait::SortRel& sortRel) {
  if (sortRel.has_input() && !validate(sortRel.input())) {
    return false;
  }

  // Get and validate the input types from extension.
  if (!sortRel.has_advanced_extension()) {
    LOG_VALIDATION_MSG("Input types are expected in SortRel.");
    return false;
  }

  const auto& extension = sortRel.advanced_extension();
  TypePtr inputRowType;
  std::vector<TypePtr> types;
  if (!parseVeloxType(extension, inputRowType) || !flattenSingleLevel(inputRowType, types)) {
    LOG_VALIDATION_MSG("Validation failed for input types in SortRel.");
    return false;
  }

  int32_t inputPlanNodeId = 0;
  std::vector<std::string> names;
  names.reserve(types.size());
  for (auto colIdx = 0; colIdx < types.size(); colIdx++) {
    names.emplace_back(SubstraitParser::makeNodeName(inputPlanNodeId, colIdx));
  }
  auto rowType = std::make_shared<RowType>(std::move(names), std::move(types));

  const auto& sorts = sortRel.sorts();
  for (const auto& sort : sorts) {
    switch (sort.direction()) {
      case ::substrait::SortField_SortDirection_SORT_DIRECTION_ASC_NULLS_FIRST:
      case ::substrait::SortField_SortDirection_SORT_DIRECTION_ASC_NULLS_LAST:
      case ::substrait::SortField_SortDirection_SORT_DIRECTION_DESC_NULLS_FIRST:
      case ::substrait::SortField_SortDirection_SORT_DIRECTION_DESC_NULLS_LAST:
        break;
      default:
        LOG_VALIDATION_MSG("unsupported Sort direction " + std::to_string(sort.direction()));
        return false;
    }

    if (sort.has_expr()) {
      auto expression = exprConverter_->toVeloxExpr(sort.expr(), rowType);
      auto exprField = dynamic_cast<const core::FieldAccessTypedExpr*>(expression.get());
      if (!exprField) {
        LOG_VALIDATION_MSG("in SortRel, the sorting key in Sort Operator only support field.");
        return false;
      }
      exec::ExprSet exprSet({std::move(expression)}, execCtx_);
    }
  }

  return true;
}

bool SubstraitToVeloxPlanValidator::validate(const ::substrait::ProjectRel& projectRel) {
  if (projectRel.has_input() && !validate(projectRel.input())) {
    LOG_VALIDATION_MSG("ProjectRel input");
    return false;
  }

  // Get and validate the input types from extension.
  if (!projectRel.has_advanced_extension()) {
    LOG_VALIDATION_MSG("Input types are expected in ProjectRel.");
    return false;
  }
  const auto& extension = projectRel.advanced_extension();
  TypePtr inputRowType;
  std::vector<TypePtr> types;
  if (!parseVeloxType(extension, inputRowType) || !flattenSingleLevel(inputRowType, types)) {
    LOG_VALIDATION_MSG("Validation failed for input types in ProjectRel.");
    return false;
  }

  int32_t inputPlanNodeId = 0;
  // Create the fake input names to be used in row type.
  std::vector<std::string> names;
  names.reserve(types.size());
  for (uint32_t colIdx = 0; colIdx < types.size(); colIdx++) {
    names.emplace_back(SubstraitParser::makeNodeName(inputPlanNodeId, colIdx));
  }
  auto rowType = std::make_shared<RowType>(std::move(names), std::move(types));

  // Validate the project expressions.
  const auto& projectExprs = projectRel.expressions();
  std::vector<core::TypedExprPtr> expressions;
  expressions.reserve(projectExprs.size());
  for (const auto& expr : projectExprs) {
    if (!validateExpression(expr, rowType)) {
      return false;
    }
    expressions.emplace_back(exprConverter_->toVeloxExpr(expr, rowType));
  }
  // Try to compile the expressions. If there is any unregistered function or
  // mismatched type, exception will be thrown.
  exec::ExprSet exprSet(std::move(expressions), execCtx_);
  return true;
}

bool SubstraitToVeloxPlanValidator::validate(const ::substrait::FilterRel& filterRel) {
  if (filterRel.has_input() && !validate(filterRel.input())) {
    LOG_VALIDATION_MSG("input of FilterRel validation fails");
    return false;
  }

  // Get and validate the input types from extension.
  if (!filterRel.has_advanced_extension()) {
    LOG_VALIDATION_MSG("Input types are expected in FilterRel.");
    return false;
  }
  const auto& extension = filterRel.advanced_extension();
  TypePtr inputRowType;
  std::vector<TypePtr> types;
  if (!parseVeloxType(extension, inputRowType) || !flattenSingleLevel(inputRowType, types)) {
    LOG_VALIDATION_MSG("Validation failed for input types in FilterRel.");
    return false;
  }

  int32_t inputPlanNodeId = 0;
  // Create the fake input names to be used in row type.
  std::vector<std::string> names;
  names.reserve(types.size());
  for (uint32_t colIdx = 0; colIdx < types.size(); colIdx++) {
    names.emplace_back(SubstraitParser::makeNodeName(inputPlanNodeId, colIdx));
  }
  auto rowType = std::make_shared<RowType>(std::move(names), std::move(types));

  std::vector<core::TypedExprPtr> expressions;
  if (!validateExpression(filterRel.condition(), rowType)) {
    return false;
  }
  expressions.emplace_back(exprConverter_->toVeloxExpr(filterRel.condition(), rowType));
  // Try to compile the expressions. If there is any unregistered function
  // or mismatched type, exception will be thrown.
  exec::ExprSet exprSet(std::move(expressions), execCtx_);
  return true;
}

bool SubstraitToVeloxPlanValidator::validate(const ::substrait::JoinRel& joinRel) {
  if (joinRel.has_left() && !validate(joinRel.left())) {
    LOG_VALIDATION_MSG("Validation fails for join left input.");
    return false;
  }

  if (joinRel.has_right() && !validate(joinRel.right())) {
    LOG_VALIDATION_MSG("Validation fails for join right input.");
    return false;
  }

  if (joinRel.has_advanced_extension() &&
      SubstraitParser::configSetInOptimization(joinRel.advanced_extension(), "isSMJ=")) {
    switch (joinRel.type()) {
      case ::substrait::JoinRel_JoinType_JOIN_TYPE_INNER:
      case ::substrait::JoinRel_JoinType_JOIN_TYPE_OUTER:
      case ::substrait::JoinRel_JoinType_JOIN_TYPE_LEFT:
      case ::substrait::JoinRel_JoinType_JOIN_TYPE_RIGHT:
      case ::substrait::JoinRel_JoinType_JOIN_TYPE_LEFT_SEMI:
      case ::substrait::JoinRel_JoinType_JOIN_TYPE_RIGHT_SEMI:
      case ::substrait::JoinRel_JoinType_JOIN_TYPE_LEFT_ANTI:
        break;
      default:
        LOG_VALIDATION_MSG("Sort merge join type is not supported: " + std::to_string(joinRel.type()));
        return false;
    }
  }
  switch (joinRel.type()) {
    case ::substrait::JoinRel_JoinType_JOIN_TYPE_INNER:
    case ::substrait::JoinRel_JoinType_JOIN_TYPE_OUTER:
    case ::substrait::JoinRel_JoinType_JOIN_TYPE_LEFT:
    case ::substrait::JoinRel_JoinType_JOIN_TYPE_RIGHT:
    case ::substrait::JoinRel_JoinType_JOIN_TYPE_LEFT_SEMI:
    case ::substrait::JoinRel_JoinType_JOIN_TYPE_RIGHT_SEMI:
    case ::substrait::JoinRel_JoinType_JOIN_TYPE_LEFT_ANTI:
      break;
    default:
      LOG_VALIDATION_MSG("Join type is not supported: " + std::to_string(joinRel.type()));
      return false;
  }

  // Validate input types.
  if (!joinRel.has_advanced_extension()) {
    LOG_VALIDATION_MSG("Input types are expected in JoinRel.");
    return false;
  }

  const auto& extension = joinRel.advanced_extension();
  TypePtr inputRowType;
  std::vector<TypePtr> types;
  if (!parseVeloxType(extension, inputRowType) || !flattenSingleLevel(inputRowType, types)) {
    LOG_VALIDATION_MSG("Validation failed for input types in JoinRel.");
    return false;
  }

  int32_t inputPlanNodeId = 0;
  std::vector<std::string> names;
  names.reserve(types.size());
  for (auto colIdx = 0; colIdx < types.size(); colIdx++) {
    names.emplace_back(SubstraitParser::makeNodeName(inputPlanNodeId, colIdx));
  }
  auto rowType = std::make_shared<RowType>(std::move(names), std::move(types));

  if (joinRel.has_expression()) {
    std::vector<const ::substrait::Expression::FieldReference*> leftExprs, rightExprs;
    planConverter_.extractJoinKeys(joinRel.expression(), leftExprs, rightExprs);
  }

  if (joinRel.has_post_join_filter()) {
    auto expression = exprConverter_->toVeloxExpr(joinRel.post_join_filter(), rowType);
    exec::ExprSet exprSet({std::move(expression)}, execCtx_);
  }
  return true;
}

bool SubstraitToVeloxPlanValidator::validate(const ::substrait::CrossRel& crossRel) {
  if (crossRel.has_left() && !validate(crossRel.left())) {
    logValidateMsg("Native validation failed due to: validation fails for cross join left input. ");
    return false;
  }

  if (crossRel.has_right() && !validate(crossRel.right())) {
    logValidateMsg("Native validation failed due to: validation fails for cross join right input. ");
    return false;
  }

  // Validate input types.
  if (!crossRel.has_advanced_extension()) {
    logValidateMsg("Native validation failed due to: Input types are expected in CrossRel.");
    return false;
  }

  switch (crossRel.type()) {
    case ::substrait::CrossRel_JoinType_JOIN_TYPE_INNER:
    case ::substrait::CrossRel_JoinType_JOIN_TYPE_LEFT:
      break;
    default:
      LOG_VALIDATION_MSG("Unsupported Join type in CrossRel");
      return false;
  }

  const auto& extension = crossRel.advanced_extension();
  TypePtr inputRowType;
  std::vector<TypePtr> types;
  if (!parseVeloxType(extension, inputRowType) || !flattenSingleLevel(inputRowType, types)) {
    logValidateMsg("Native validation failed due to: Validation failed for input types in CrossRel");
    return false;
  }

  int32_t inputPlanNodeId = 0;
  std::vector<std::string> names;
  names.reserve(types.size());
  for (auto colIdx = 0; colIdx < types.size(); colIdx++) {
    names.emplace_back(SubstraitParser::makeNodeName(inputPlanNodeId, colIdx));
  }
  auto rowType = std::make_shared<RowType>(std::move(names), std::move(types));

  if (crossRel.has_expression()) {
    auto expression = exprConverter_->toVeloxExpr(crossRel.expression(), rowType);
    exec::ExprSet exprSet({std::move(expression)}, execCtx_);
  }

  return true;
}

bool SubstraitToVeloxPlanValidator::validateAggRelFunctionType(const ::substrait::AggregateRel& aggRel) {
  if (aggRel.measures_size() == 0) {
    return true;
  }

  for (const auto& smea : aggRel.measures()) {
    const auto& aggFunction = smea.measure();
    const auto& funcStep = planConverter_.toAggregationFunctionStep(aggFunction);
    auto funcSpec = planConverter_.findFuncSpec(aggFunction.function_reference());
    std::vector<TypePtr> types;
    bool isDecimal = false;
    types = SubstraitParser::sigToTypes(funcSpec);
    for (const auto& type : types) {
      if (!isDecimal && type->isDecimal()) {
        isDecimal = true;
      }
    }
    auto baseFuncName =
        SubstraitParser::mapToVeloxFunction(SubstraitParser::getNameBeforeDelimiter(funcSpec), isDecimal);
    auto funcName = planConverter_.toAggregationFunctionName(baseFuncName, funcStep);
    auto signaturesOpt = exec::getAggregateFunctionSignatures(funcName);
    if (!signaturesOpt) {
      LOG_VALIDATION_MSG("can not find function signature for " + funcName + " in AggregateRel.");
      return false;
    }

    bool resolved = false;
    for (const auto& signature : signaturesOpt.value()) {
      exec::SignatureBinder binder(*signature, types);
      if (binder.tryBind()) {
        auto resolveType = binder.tryResolveType(
            exec::isPartialOutput(funcStep) ? signature->intermediateType() : signature->returnType());
        if (resolveType == nullptr) {
          LOG_VALIDATION_MSG("Validation failed for function " + funcName + " resolve type in AggregateRel.");
          return false;
        }

        resolved = true;
        break;
      }
    }
    if (!resolved) {
      LOG_VALIDATION_MSG("Validation failed for function " + funcName + " bind signatures in AggregateRel.");
      return false;
    }
  }
  return true;
}

bool SubstraitToVeloxPlanValidator::validate(const ::substrait::AggregateRel& aggRel) {
  if (aggRel.has_input() && !validate(aggRel.input())) {
    LOG_VALIDATION_MSG("Input validation fails in AggregateRel.");
    return false;
  }

  // Validate input types.
  if (aggRel.has_advanced_extension()) {
    TypePtr inputRowType;
    std::vector<TypePtr> types;
    const auto& extension = aggRel.advanced_extension();
    // Aggregate always has advanced extension for streaming aggregate optimization,
    // but only some of them have enhancement for validation.
    if (extension.has_enhancement() &&
        (!parseVeloxType(extension, inputRowType) || !flattenSingleLevel(inputRowType, types))) {
      LOG_VALIDATION_MSG("Validation failed for input types in AggregateRel.");
      return false;
    }
  }

  // Validate groupings.
  for (const auto& grouping : aggRel.groupings()) {
    for (const auto& groupingExpr : grouping.grouping_expressions()) {
      const auto& typeCase = groupingExpr.rex_type_case();
      switch (typeCase) {
        case ::substrait::Expression::RexTypeCase::kSelection:
          break;
        default:
          LOG_VALIDATION_MSG("Only field is supported in groupings.");
          return false;
      }
    }
  }

  // Validate aggregate functions.
  std::vector<std::string> funcSpecs;
  funcSpecs.reserve(aggRel.measures().size());
  for (const auto& smea : aggRel.measures()) {
    // Validate the filter expression
    if (smea.has_filter()) {
      ::substrait::Expression aggRelMask = smea.filter();
      if (aggRelMask.ByteSizeLong() > 0) {
        auto typeCase = aggRelMask.rex_type_case();
        switch (typeCase) {
          case ::substrait::Expression::RexTypeCase::kSelection:
            break;
          default:
            LOG_VALIDATION_MSG("Only field is supported in aggregate filter expression.");
            return false;
        }
      }
    }

    const auto& aggFunction = smea.measure();
    const auto& functionSpec = planConverter_.findFuncSpec(aggFunction.function_reference());
    funcSpecs.emplace_back(functionSpec);
    SubstraitParser::parseType(aggFunction.output_type());
    // Validate the size of arguments.
    if (SubstraitParser::getNameBeforeDelimiter(functionSpec) == "count" && aggFunction.arguments().size() > 1) {
      LOG_VALIDATION_MSG("Count should have only one argument.");
      // Count accepts only one argument.
      return false;
    }

    for (const auto& arg : aggFunction.arguments()) {
      auto typeCase = arg.value().rex_type_case();
      switch (typeCase) {
        case ::substrait::Expression::RexTypeCase::kSelection:
        case ::substrait::Expression::RexTypeCase::kLiteral:
          break;
        default:
          LOG_VALIDATION_MSG("Only field is supported in aggregate functions.");
          return false;
      }
    }
  }

  // The supported aggregation functions. TODO: Remove this set when Presto aggregate functions in Velox are not
  // needed to be registered.
  static const std::unordered_set<std::string> supportedAggFuncs = {
      "sum",
      "collect_set",
      "collect_list",
      "count",
      "avg",
      "min",
      "max",
      "min_by",
      "max_by",
      "stddev_samp",
      "stddev_pop",
      "bloom_filter_agg",
      "var_samp",
      "var_pop",
      "bit_and",
      "bit_or",
      "bit_xor",
      "first",
      "first_ignore_null",
      "last",
      "last_ignore_null",
      "corr",
      "regr_r2",
      "covar_pop",
      "covar_samp",
      "approx_distinct",
      "skewness",
      "kurtosis",
      "regr_slope",
      "regr_intercept",
      "regr_sxy",
      "regr_replacement"};

  auto udafFuncs = UdfLoader::getInstance()->getRegisteredUdafNames();

  for (const auto& funcSpec : funcSpecs) {
    auto funcName = SubstraitParser::getNameBeforeDelimiter(funcSpec);
    if (supportedAggFuncs.find(funcName) == supportedAggFuncs.end() && udafFuncs.find(funcName) == udafFuncs.end()) {
      LOG_VALIDATION_MSG(funcName + " was not supported in AggregateRel.");
      return false;
    }
  }

  if (!validateAggRelFunctionType(aggRel)) {
    return false;
  }

  // Validate both groupby and aggregates input are empty, which is corner case.
  if (aggRel.measures_size() == 0) {
    bool hasExpr = false;
    for (const auto& grouping : aggRel.groupings()) {
      if (grouping.grouping_expressions().size() > 0) {
        hasExpr = true;
        break;
      }
    }

    if (!hasExpr) {
      LOG_VALIDATION_MSG("Aggregation must specify either grouping keys or aggregates.");
      return false;
    }
  }
  return true;
}

bool SubstraitToVeloxPlanValidator::validate(const ::substrait::ReadRel& readRel) {
  planConverter_.toVeloxPlan(readRel);

  // Validate filter in ReadRel.
  if (readRel.has_filter()) {
    std::vector<TypePtr> veloxTypeList;
    if (readRel.has_base_schema()) {
      const auto& baseSchema = readRel.base_schema();
      veloxTypeList = SubstraitParser::parseNamedStruct(baseSchema);
    }

    int32_t inputPlanNodeId = 0;
    std::vector<std::string> names;
    names.reserve(veloxTypeList.size());
    for (auto colIdx = 0; colIdx < veloxTypeList.size(); colIdx++) {
      names.emplace_back(SubstraitParser::makeNodeName(inputPlanNodeId, colIdx));
    }

    auto rowType = std::make_shared<RowType>(std::move(names), std::move(veloxTypeList));
    std::vector<core::TypedExprPtr> expressions;
    if (!validateExpression(readRel.filter(), rowType)) {
      return false;
    }
    expressions.emplace_back(exprConverter_->toVeloxExpr(readRel.filter(), rowType));
    // Try to compile the expressions. If there is any unregistered function
    // or mismatched type, exception will be thrown.
    exec::ExprSet exprSet(std::move(expressions), execCtx_);
  }

  return true;
}

bool SubstraitToVeloxPlanValidator::validate(const ::substrait::Rel& rel) {
  if (rel.has_aggregate()) {
    return validate(rel.aggregate());
  }
  if (rel.has_project()) {
    return validate(rel.project());
  }
  if (rel.has_filter()) {
    return validate(rel.filter());
  }
  if (rel.has_join()) {
    return validate(rel.join());
  }
  if (rel.has_cross()) {
    return validate(rel.cross());
  }
  if (rel.has_read()) {
    return validate(rel.read());
  }
  if (rel.has_sort()) {
    return validate(rel.sort());
  }
  if (rel.has_expand()) {
    return validate(rel.expand());
  }
  if (rel.has_generate()) {
    return validate(rel.generate());
  }
  if (rel.has_fetch()) {
    return validate(rel.fetch());
  }
  if (rel.has_top_n()) {
    return validate(rel.top_n());
  }
  if (rel.has_window()) {
    return validate(rel.window());
  }
  if (rel.has_write()) {
    return validate(rel.write());
  }
  if (rel.has_windowgrouplimit()) {
    return validate(rel.windowgrouplimit());
  }
  if (rel.has_set()) {
    return validate(rel.set());
  }
  LOG_VALIDATION_MSG("Unsupported relation type: " + rel.GetTypeName());
  return false;
}

bool SubstraitToVeloxPlanValidator::validate(const ::substrait::RelRoot& relRoot) {
  if (relRoot.has_input()) {
    return validate(relRoot.input());
  }
  return false;
}

bool SubstraitToVeloxPlanValidator::validate(const ::substrait::Plan& plan) {
  try {
    // Create plan converter and expression converter to help the validation.
    planConverter_.constructFunctionMap(plan);
    exprConverter_ = planConverter_.getExprConverter();

    for (const auto& rel : plan.relations()) {
      if (rel.has_root()) {
        return validate(rel.root());
      }
      if (rel.has_rel()) {
        return validate(rel.rel());
      }
    }

    return false;
  } catch (const VeloxException& err) {
    LOG_VALIDATION_MSG_FROM_EXCEPTION(err);
    return false;
  }
}

} // namespace gluten<|MERGE_RESOLUTION|>--- conflicted
+++ resolved
@@ -268,21 +268,16 @@
     return false;
   }
 
-<<<<<<< HEAD
-  // Only support cast of certain types to timestamp (date and double)
-  if (toType->kind() == TypeKind::TIMESTAMP && !input->type()->isDate() && input->type()->kind() != TypeKind::DOUBLE &&
-      input->type()->kind() != TypeKind::REAL) {
-=======
   // Limited support for Timestamp to X.
   if (fromKind == TypeKind::TIMESTAMP && !(toType->isDate() || toKind == TypeKind::VARCHAR)) {
->>>>>>> 4ee1bdd2
     LOG_VALIDATION_MSG(
         "Casting from TIMESTAMP to " + toType->toString() + " is not supported or has incorrect result.");
     return false;
   }
 
   // Limited support for X to Timestamp.
-  if (toKind == TypeKind::TIMESTAMP && !fromType->isDate()) {
+  if (toKind == TypeKind::TIMESTAMP && !fromType->isDate() && fromKind != TypeKind::DOUBLE &&
+      fromKind != TypeKind::REAL) {
     LOG_VALIDATION_MSG("Casting from " + fromType->toString() + " to TIMESTAMP is not supported.");
     return false;
   }
