--- conflicted
+++ resolved
@@ -253,7 +253,15 @@
   }
 
   // Limited support for Timestamp to X.
-  if (fromType->isTimestamp() && !(toType->isDate() || toType->isVarchar())) {
+  if (fromType->isTimestamp()) {
+    if (toType->isDate() || toType->isVarchar()) {
+      return true;
+    }
+
+    if (toType->isTinyint() || toType->isSmallint() || toType->isInteger() || toType->isBigint()) {
+      return true;
+    }
+
     return false;
   }
 
@@ -301,40 +309,8 @@
     return true;
   }
 
-<<<<<<< HEAD
-  // Casting from some types is not supported. See CastExpr::applyPeeled.
-  if (input->type()->isDate()) {
-    // Only support cast date to varchar & timestamp
-    if (toType->kind() != TypeKind::VARCHAR && toType->kind() != TypeKind::TIMESTAMP) {
-      LOG_VALIDATION_MSG("Casting from DATE to " + toType->toString() + " is not supported.");
-      return false;
-    }
-  } else if (input->type()->isIntervalYearMonth()) {
-    LOG_VALIDATION_MSG("Casting from INTERVAL_YEAR_MONTH is not supported.");
-    return false;
-  }
-  switch (input->type()->kind()) {
-    case TypeKind::ARRAY:
-    case TypeKind::MAP:
-    case TypeKind::ROW:
-    case TypeKind::VARBINARY:
-      LOG_VALIDATION_MSG("Invalid input type in casting: ARRAY/MAP/ROW/VARBINARY.");
-      return false;
-    case TypeKind::TIMESTAMP:
-      // Only support casting timestamp to date or varchar.
-      if (!toType->isDate() && toType->kind() != TypeKind::VARCHAR && toType->toString() != "BIGINT") {
-        LOG_VALIDATION_MSG(
-            "Casting from TIMESTAMP to " + toType->toString() + " is not supported or has incorrect result.");
-        return false;
-      }
-    default: {
-    }
-  }
-  return true;
-=======
   LOG_VALIDATION_MSG("Casting from " + input->type()->toString() + " to " + toType->toString() + " is not supported.");
   return false;
->>>>>>> f74d31cc
 }
 
 bool SubstraitToVeloxPlanValidator::validateIfThen(
