/*
 * Licensed to the Apache Software Foundation (ASF) under one or more
 * contributor license agreements.  See the NOTICE file distributed with
 * this work for additional information regarding copyright ownership.
 * The ASF licenses this file to You under the Apache License, Version 2.0
 * (the "License"); you may not use this file except in compliance with
 * the License.  You may obtain a copy of the License at
 *
 *    http://www.apache.org/licenses/LICENSE-2.0
 *
 * Unless required by applicable law or agreed to in writing, software
 * distributed under the License is distributed on an "AS IS" BASIS,
 * WITHOUT WARRANTIES OR CONDITIONS OF ANY KIND, either express or implied.
 * See the License for the specific language governing permissions and
 * limitations under the License.
 */

#include "SubstraitToVeloxPlanValidator.h"
#include <google/protobuf/wrappers.pb.h>
#include <re2/re2.h>
#include <string>
#include "TypeUtils.h"
#include "udf/UdfLoader.h"
#include "utils/Common.h"
#include "velox/exec/Aggregate.h"
#include "velox/expression/Expr.h"
#include "velox/expression/SignatureBinder.h"

namespace gluten {
namespace {

const char* extractFileName(const char* file) {
  return strrchr(file, '/') ? strrchr(file, '/') + 1 : file;
}

#define LOG_VALIDATION_MSG_FROM_EXCEPTION(err)                                                                                        \
  logValidateMsg(fmt::format(                                                                                                         \
      "Validation failed due to exception caught at file:{} line:{} function:{}, thrown from file:{} line:{} function:{}, reason:{}", \
      extractFileName(__FILE__),                                                                                                      \
      __LINE__,                                                                                                                       \
      __FUNCTION__,                                                                                                                   \
      extractFileName(err.file()),                                                                                                    \
      err.line(),                                                                                                                     \
      err.function(),                                                                                                                 \
      err.message()))

#define LOG_VALIDATION_MSG(reason)                                     \
  logValidateMsg(fmt::format(                                          \
      "Validation failed at file:{}, line:{}, function:{}, reason:{}", \
      extractFileName(__FILE__),                                       \
      __LINE__,                                                        \
      __FUNCTION__,                                                    \
      reason))

const std::unordered_set<std::string> kRegexFunctions = {
    "regexp_extract",
    "regexp_extract_all",
    "regexp_replace",
    "rlike"};

const std::unordered_set<std::string> kBlackList =
<<<<<<< HEAD
    {"split_part", "sequence", "approx_percentile", "get_array_struct_fields", "base64", "unbase64"};
=======
    {"split_part", "sequence", "approx_percentile", "get_array_struct_fields", "map_from_arrays"};
>>>>>>> 28204a05
} // namespace

bool SubstraitToVeloxPlanValidator::parseVeloxType(
    const ::substrait::extensions::AdvancedExtension& extension,
    TypePtr& out) {
  ::substrait::Type substraitType;
  // The input type is wrapped in enhancement.
  if (!extension.has_enhancement()) {
    LOG_VALIDATION_MSG("Input type is not wrapped in enhancement.");
    return false;
  }
  const auto& enhancement = extension.enhancement();
  if (!enhancement.UnpackTo(&substraitType)) {
    LOG_VALIDATION_MSG("Enhancement can't be unpacked to inputType.");
    return false;
  }

  out = SubstraitParser::parseType(substraitType);
  return true;
}

bool SubstraitToVeloxPlanValidator::flattenSingleLevel(const TypePtr& type, std::vector<TypePtr>& out) {
  if (!type->isRow()) {
    LOG_VALIDATION_MSG("Type is not a RowType.");
    return false;
  }
  auto rowType = std::dynamic_pointer_cast<const RowType>(type);
  if (!rowType) {
    LOG_VALIDATION_MSG("Failed to cast to RowType.");
    return false;
  }
  for (const auto& field : rowType->children()) {
    out.emplace_back(field);
  }
  return true;
}

bool SubstraitToVeloxPlanValidator::flattenDualLevel(const TypePtr& type, std::vector<std::vector<TypePtr>>& out) {
  if (!type->isRow()) {
    LOG_VALIDATION_MSG("Type is not a RowType.");
    return false;
  }
  auto rowType = std::dynamic_pointer_cast<const RowType>(type);
  if (!rowType) {
    LOG_VALIDATION_MSG("Failed to cast to RowType.");
    return false;
  }
  for (const auto& field : rowType->children()) {
    std::vector<TypePtr> inner;
    if (!flattenSingleLevel(field, inner)) {
      return false;
    }
    out.emplace_back(inner);
  }
  return true;
}

bool SubstraitToVeloxPlanValidator::validateRound(
    const ::substrait::Expression::ScalarFunction& scalarFunction,
    const RowTypePtr& inputType) {
  const auto& arguments = scalarFunction.arguments();
  if (arguments.size() < 2) {
    return false;
  }

  if (!arguments[1].value().has_literal()) {
    LOG_VALIDATION_MSG("Round scale is expected.");
    return false;
  }

  // Velox has different result with Spark on negative scale.
  auto typeCase = arguments[1].value().literal().literal_type_case();
  switch (typeCase) {
    case ::substrait::Expression_Literal::LiteralTypeCase::kI32: {
      int32_t scale = arguments[1].value().literal().i32();
      if (scale < 0) {
        LOG_VALIDATION_MSG("Round scale validation failed: scale " + std::to_string(scale) + " is negative.");
        return false;
      }
      return true;
    }
    case ::substrait::Expression_Literal::LiteralTypeCase::kI64: {
      int64_t scale = arguments[1].value().literal().i64();
      if (scale < 0) {
        LOG_VALIDATION_MSG("Round scale validation failed: scale " + std::to_string(scale) + " is negative.");
        return false;
      }
      return true;
    }
    default:
      LOG_VALIDATION_MSG("Round scale validation is not supported for type case " + std::to_string(typeCase));
      return false;
  }
}

bool SubstraitToVeloxPlanValidator::validateExtractExpr(const std::vector<core::TypedExprPtr>& params) {
  if (params.size() != 2) {
    LOG_VALIDATION_MSG("Value expected in variant in ExtractExpr.");
    return false;
  }

  auto functionArg = std::dynamic_pointer_cast<const core::ConstantTypedExpr>(params[0]);
  if (functionArg) {
    // Get the function argument.
    const auto& variant = functionArg->value();
    if (!variant.hasValue()) {
      LOG_VALIDATION_MSG("Value expected in variant in ExtractExpr.");
      return false;
    }

    return true;
  }
  LOG_VALIDATION_MSG("Constant is expected to be the first parameter in extract.");
  return false;
}

bool SubstraitToVeloxPlanValidator::validateRegexExpr(
    const std::string& name,
    const ::substrait::Expression::ScalarFunction& scalarFunction) {
  if (scalarFunction.arguments().size() < 2) {
    LOG_VALIDATION_MSG("Wrong number of arguments for " + name);
  }

  const auto& patternArg = scalarFunction.arguments()[1].value();
  if (!patternArg.has_literal() || !patternArg.literal().has_string()) {
    LOG_VALIDATION_MSG("Pattern is not string literal for " + name);
    return false;
  }

  const auto& pattern = patternArg.literal().string();
  std::string error;
  if (!validatePattern(pattern, error)) {
    LOG_VALIDATION_MSG(name + " due to " + error);
    return false;
  }
  return true;
}

bool SubstraitToVeloxPlanValidator::validateScalarFunction(
    const ::substrait::Expression::ScalarFunction& scalarFunction,
    const RowTypePtr& inputType) {
  std::vector<core::TypedExprPtr> params;
  params.reserve(scalarFunction.arguments().size());
  for (const auto& argument : scalarFunction.arguments()) {
    if (argument.has_value() && !validateExpression(argument.value(), inputType)) {
      return false;
    }
    params.emplace_back(exprConverter_->toVeloxExpr(argument.value(), inputType));
  }

  const auto& function =
      SubstraitParser::findFunctionSpec(planConverter_->getFunctionMap(), scalarFunction.function_reference());
  const auto& name = SubstraitParser::getNameBeforeDelimiter(function);
  std::vector<std::string> types = SubstraitParser::getSubFunctionTypes(function);

  if (name == "round") {
    return validateRound(scalarFunction, inputType);
  }
  if (name == "extract") {
    return validateExtractExpr(params);
  }

  // Validate regex functions.
  if (kRegexFunctions.find(name) != kRegexFunctions.end()) {
    return validateRegexExpr(name, scalarFunction);
  }

  if (kBlackList.find(name) != kBlackList.end()) {
    LOG_VALIDATION_MSG("Function is not supported: " + name);
    return false;
  }

  return true;
}

bool isSupportedArrayCast(const TypePtr& fromType, const TypePtr& toType) {
  // https://github.com/apache/incubator-gluten/issues/9392
  // is currently WIP to add support for other types.
  if (toType->isVarchar()) {
    return fromType->isDouble() || fromType->isBoolean() || fromType->isTimestamp();
  }

  if (toType->isDouble()) {
    if (fromType->isInteger() || fromType->isBigint() || fromType->isSmallint() || fromType->isTinyint()) {
      return true;
    }
  }

  if (toType->isBoolean()) {
    if (fromType->isDate() || fromType->isShortDecimal()) {
      return false;
    }

    if (fromType->isTinyint() || fromType->isSmallint() || fromType->isInteger() || fromType->isBigint() ||
        fromType->isReal() || fromType->isDouble()) {
      return true;
    }
  }

  return false;
}

bool SubstraitToVeloxPlanValidator::isAllowedCast(const TypePtr& fromType, const TypePtr& toType) {
  // Currently cast is not allowed for various categories, code has a bunch of rules
  // which define the cast categories and if we should offload to velox. Currently,
  // the following categories are denied.
  //
  // 1. from/to isIntervalYearMonth is not allowed.
  // 2. Date to most categories except few supported types is not allowed.
  // 3. Timestamp to most categories except few supported types is not allowed.
  // 4. Certain complex types are not allowed.

  // Don't support isIntervalYearMonth.
  if (fromType->isIntervalYearMonth() || toType->isIntervalYearMonth()) {
    return false;
  }

  // Limited support for DATE to X.
  if (fromType->isDate() && !toType->isTimestamp() && !toType->isVarchar()) {
    return false;
  }

  // Limited support for Timestamp to X.
  if (fromType->isTimestamp()) {
    if (toType->isDecimal()) {
      return false;
    }

    if (toType->isBigint()) {
      return true;
    }

    if (toType->isDate() || toType->isVarchar()) {
      return true;
    }

    return false;
  }

  // Limited support for X to Timestamp.
  if (toType->isTimestamp()) {
    if (fromType->isDecimal()) {
      return false;
    }
    if (fromType->isDate()) {
      return true;
    }
    if (fromType->isVarchar()) {
      return true;
    }
    if (fromType->isBoolean()) {
      return true;
    }
    if (fromType->isTinyint() || fromType->isSmallint() || fromType->isInteger() || fromType->isBigint() ||
        fromType->isDouble() || fromType->isReal()) {
      return true;
    }
    return false;
  }

  if (fromType->isArray() && toType->isArray()) {
    const auto& toElem = toType->asArray().elementType();
    const auto& fromElem = fromType->asArray().elementType();

    if (!isAllowedCast(fromElem, toElem)) {
      return false;
    }

    return isSupportedArrayCast(fromElem, toElem);
  }

  // Limited support for Complex types.
  if (fromType->isArray() || fromType->isMap() || fromType->isRow()) {
    return false;
  }

  if (fromType->isVarbinary() && !toType->isVarchar()) {
    return false;
  }

  return true;
}

bool SubstraitToVeloxPlanValidator::validateCast(
    const ::substrait::Expression::Cast& castExpr,
    const RowTypePtr& inputType) {
  if (!validateExpression(castExpr.input(), inputType)) {
    return false;
  }

  const auto& toType = SubstraitParser::parseType(castExpr.type());
  core::TypedExprPtr input = exprConverter_->toVeloxExpr(castExpr.input(), inputType);

  if (SubstraitToVeloxPlanValidator::isAllowedCast(input->type(), toType)) {
    return true;
  }

  LOG_VALIDATION_MSG("Casting from " + input->type()->toString() + " to " + toType->toString() + " is not supported.");
  return false;
}

bool SubstraitToVeloxPlanValidator::validateIfThen(
    const ::substrait::Expression_IfThen& ifThen,
    const RowTypePtr& inputType) {
  for (const auto& subIfThen : ifThen.ifs()) {
    if (!validateExpression(subIfThen.if_(), inputType) || !validateExpression(subIfThen.then(), inputType)) {
      return false;
    }
  }
  if (ifThen.has_else_() && !validateExpression(ifThen.else_(), inputType)) {
    return false;
  }
  return true;
}

bool SubstraitToVeloxPlanValidator::validateSingularOrList(
    const ::substrait::Expression::SingularOrList& singularOrList,
    const RowTypePtr& inputType) {
  for (const auto& option : singularOrList.options()) {
    if (!option.has_literal()) {
      LOG_VALIDATION_MSG("Option is expected as Literal.");
      return false;
    }
  }

  return validateExpression(singularOrList.value(), inputType);
}

bool SubstraitToVeloxPlanValidator::validateExpression(
    const ::substrait::Expression& expression,
    const RowTypePtr& inputType) {
  auto typeCase = expression.rex_type_case();
  switch (typeCase) {
    case ::substrait::Expression::RexTypeCase::kScalarFunction:
      return validateScalarFunction(expression.scalar_function(), inputType);
    case ::substrait::Expression::RexTypeCase::kCast:
      return validateCast(expression.cast(), inputType);
    case ::substrait::Expression::RexTypeCase::kIfThen:
      return validateIfThen(expression.if_then(), inputType);
    case ::substrait::Expression::RexTypeCase::kSingularOrList:
      return validateSingularOrList(expression.singular_or_list(), inputType);
    default:
      return true;
  }
}

bool SubstraitToVeloxPlanValidator::validate(const ::substrait::WriteRel& writeRel) {
  if (writeRel.has_input() && !validate(writeRel.input())) {
    LOG_VALIDATION_MSG("Validation failed for input type validation in WriteRel.");
    return false;
  }

  // Validate input data type.
  TypePtr inputRowType;
  std::vector<TypePtr> types;
  if (writeRel.has_named_table()) {
    const auto& extension = writeRel.named_table().advanced_extension();
    if (!parseVeloxType(extension, inputRowType) || !flattenSingleLevel(inputRowType, types)) {
      LOG_VALIDATION_MSG("Validation failed for input type validation in WriteRel.");
      return false;
    }
  }

  // Validate partition key type.
  if (writeRel.has_table_schema()) {
    const auto& tableSchema = writeRel.table_schema();
    std::vector<ColumnType> columnTypes;
    SubstraitParser::parseColumnTypes(tableSchema, columnTypes);
    for (auto i = 0; i < types.size(); i++) {
      if (columnTypes[i] == ColumnType::kPartitionKey) {
        switch (types[i]->kind()) {
          case TypeKind::BOOLEAN:
          case TypeKind::TINYINT:
          case TypeKind::SMALLINT:
          case TypeKind::INTEGER:
          case TypeKind::BIGINT:
          case TypeKind::VARCHAR:
          case TypeKind::VARBINARY:
            break;
          default:
            LOG_VALIDATION_MSG(
                "Validation failed for input type validation in WriteRel, not support partition column type: " +
                mapTypeKindToName(types[i]->kind()));
            return false;
        }
      }
    }
  }

  return true;
}

bool SubstraitToVeloxPlanValidator::validate(const ::substrait::FetchRel& fetchRel) {
  // Get and validate the input types from extension.
  if (fetchRel.has_advanced_extension()) {
    const auto& extension = fetchRel.advanced_extension();
    TypePtr inputRowType;
    std::vector<TypePtr> types;
    if (!parseVeloxType(extension, inputRowType) || !flattenSingleLevel(inputRowType, types)) {
      LOG_VALIDATION_MSG("Unsupported input types in FetchRel.");
      return false;
    }

    int32_t inputPlanNodeId = 0;
    std::vector<std::string> names;
    names.reserve(types.size());
    for (auto colIdx = 0; colIdx < types.size(); colIdx++) {
      names.emplace_back(SubstraitParser::makeNodeName(inputPlanNodeId, colIdx));
    }
  }

  if (fetchRel.offset() < 0 || fetchRel.count() < 0) {
    LOG_VALIDATION_MSG("Offset and count should be valid in FetchRel.");
    return false;
  }

  return true;
}

bool SubstraitToVeloxPlanValidator::validate(const ::substrait::TopNRel& topNRel) {
  RowTypePtr rowType = nullptr;
  // Get and validate the input types from extension.
  if (topNRel.has_advanced_extension()) {
    const auto& extension = topNRel.advanced_extension();
    TypePtr inputRowType;
    std::vector<TypePtr> types;
    if (!parseVeloxType(extension, inputRowType) || !flattenSingleLevel(inputRowType, types)) {
      LOG_VALIDATION_MSG("Unsupported input types in TopNRel.");
      return false;
    }

    int32_t inputPlanNodeId = 0;
    std::vector<std::string> names;
    names.reserve(types.size());
    for (auto colIdx = 0; colIdx < types.size(); colIdx++) {
      names.emplace_back(SubstraitParser::makeNodeName(inputPlanNodeId, colIdx));
    }
    rowType = std::make_shared<RowType>(std::move(names), std::move(types));
  }

  if (topNRel.n() < 0) {
    LOG_VALIDATION_MSG("N should be valid in TopNRel.");
    return false;
  }

  auto [sortingKeys, sortingOrders] = planConverter_->processSortField(topNRel.sorts(), rowType);
  folly::F14FastSet<std::string> sortingKeyNames;
  for (const auto& sortingKey : sortingKeys) {
    auto result = sortingKeyNames.insert(sortingKey->name());
    if (!result.second) {
      LOG_VALIDATION_MSG("Duplicate sort keys were found in TopNRel.");
      return false;
    }
  }

  return true;
}

bool SubstraitToVeloxPlanValidator::validate(const ::substrait::GenerateRel& generateRel) {
  if (generateRel.has_input() && !validate(generateRel.input())) {
    LOG_VALIDATION_MSG("Input validation fails in GenerateRel.");
    return false;
  }

  // Get and validate the input types from extension.
  if (!generateRel.has_advanced_extension()) {
    LOG_VALIDATION_MSG("Input types are expected in GenerateRel.");
    return false;
  }
  const auto& extension = generateRel.advanced_extension();
  TypePtr inputRowType;
  std::vector<TypePtr> types;
  if (!parseVeloxType(extension, inputRowType) || !flattenSingleLevel(inputRowType, types)) {
    LOG_VALIDATION_MSG("Validation failed for input types in GenerateRel.");
    return false;
  }

  int32_t inputPlanNodeId = 0;
  // Create the fake input names to be used in row type.
  std::vector<std::string> names;
  names.reserve(types.size());
  for (uint32_t colIdx = 0; colIdx < types.size(); colIdx++) {
    names.emplace_back(SubstraitParser::makeNodeName(inputPlanNodeId, colIdx));
  }
  auto rowType = std::make_shared<RowType>(std::move(names), std::move(types));
  if (generateRel.has_generator() && !validateExpression(generateRel.generator(), rowType)) {
    LOG_VALIDATION_MSG("Input validation fails in GenerateRel.");
    return false;
  }
  return true;
}

bool SubstraitToVeloxPlanValidator::validate(const ::substrait::ExpandRel& expandRel) {
  if (expandRel.has_input() && !validate(expandRel.input())) {
    LOG_VALIDATION_MSG("Input validation fails in ExpandRel.");
    return false;
  }
  RowTypePtr rowType = nullptr;
  // Get and validate the input types from extension.
  if (expandRel.has_advanced_extension()) {
    const auto& extension = expandRel.advanced_extension();
    TypePtr inputRowType;
    std::vector<TypePtr> types;
    if (!parseVeloxType(extension, inputRowType) || !flattenSingleLevel(inputRowType, types)) {
      LOG_VALIDATION_MSG("Unsupported input types in ExpandRel.");
      return false;
    }

    int32_t inputPlanNodeId = 0;
    std::vector<std::string> names;
    names.reserve(types.size());
    for (auto colIdx = 0; colIdx < types.size(); colIdx++) {
      names.emplace_back(SubstraitParser::makeNodeName(inputPlanNodeId, colIdx));
    }
    rowType = std::make_shared<RowType>(std::move(names), std::move(types));
  }

  int32_t projectSize = 0;
  // Validate fields.
  for (const auto& fields : expandRel.fields()) {
    std::vector<core::TypedExprPtr> expressions;
    if (fields.has_switching_field()) {
      auto projectExprs = fields.switching_field().duplicates();
      expressions.reserve(projectExprs.size());
      if (projectSize == 0) {
        projectSize = projectExprs.size();
      } else if (projectSize != projectExprs.size()) {
        LOG_VALIDATION_MSG("SwitchingField expressions size should be constant in ExpandRel.");
        return false;
      }

      for (const auto& projectExpr : projectExprs) {
        const auto& typeCase = projectExpr.rex_type_case();
        switch (typeCase) {
          case ::substrait::Expression::RexTypeCase::kSelection:
          case ::substrait::Expression::RexTypeCase::kLiteral:
            break;
          default:
            LOG_VALIDATION_MSG("Only field or literal is supported in project of ExpandRel.");
            return false;
        }
        if (rowType) {
          expressions.emplace_back(exprConverter_->toVeloxExpr(projectExpr, rowType));
        }
      }

      if (rowType) {
        // Try to compile the expressions. If there is any unregistered
        // function or mismatched type, exception will be thrown.
        exec::ExprSet exprSet(std::move(expressions), execCtx_.get());
      }
    } else {
      LOG_VALIDATION_MSG("Only SwitchingField is supported in ExpandRel.");
      return false;
    }
  }

  return true;
}

bool validateBoundType(::substrait::Expression_WindowFunction_Bound boundType) {
  switch (boundType.kind_case()) {
    case ::substrait::Expression_WindowFunction_Bound::kUnboundedFollowing:
    case ::substrait::Expression_WindowFunction_Bound::kUnboundedPreceding:
    case ::substrait::Expression_WindowFunction_Bound::kCurrentRow:
    case ::substrait::Expression_WindowFunction_Bound::kFollowing:
    case ::substrait::Expression_WindowFunction_Bound::kPreceding:
      break;
    default:
      return false;
  }
  return true;
}

bool SubstraitToVeloxPlanValidator::validate(const ::substrait::WindowRel& windowRel) {
  if (windowRel.has_input() && !validate(windowRel.input())) {
    LOG_VALIDATION_MSG("WindowRel input fails to validate.");
    return false;
  }

  // Get and validate the input types from extension.
  if (!windowRel.has_advanced_extension()) {
    LOG_VALIDATION_MSG("Input types are expected in WindowRel.");
    return false;
  }
  const auto& extension = windowRel.advanced_extension();
  TypePtr inputRowType;
  std::vector<TypePtr> types;
  if (!parseVeloxType(extension, inputRowType) || !flattenSingleLevel(inputRowType, types)) {
    LOG_VALIDATION_MSG("Validation failed for input types in WindowRel.");
    return false;
  }

  if (types.empty()) {
    // See: https://github.com/apache/incubator-gluten/issues/7600.
    LOG_VALIDATION_MSG("Validation failed for empty input schema in WindowRel.");
    return false;
  }

  int32_t inputPlanNodeId = 0;
  std::vector<std::string> names;
  names.reserve(types.size());
  for (auto colIdx = 0; colIdx < types.size(); colIdx++) {
    names.emplace_back(SubstraitParser::makeNodeName(inputPlanNodeId, colIdx));
  }
  auto rowType = std::make_shared<RowType>(std::move(names), std::move(types));

  // Validate WindowFunction
  std::vector<std::string> funcSpecs;
  funcSpecs.reserve(windowRel.measures().size());
  for (const auto& smea : windowRel.measures()) {
    const auto& windowFunction = smea.measure();
    funcSpecs.emplace_back(planConverter_->findFuncSpec(windowFunction.function_reference()));
    SubstraitParser::parseType(windowFunction.output_type());
    for (const auto& arg : windowFunction.arguments()) {
      auto typeCase = arg.value().rex_type_case();
      switch (typeCase) {
        case ::substrait::Expression::RexTypeCase::kSelection:
        case ::substrait::Expression::RexTypeCase::kLiteral:
          break;
        default:
          LOG_VALIDATION_MSG("Only field or constant is supported in window functions.");
          return false;
      }
    }
    // Validate BoundType and Frame Type
    switch (windowFunction.window_type()) {
      case ::substrait::WindowType::ROWS:
      case ::substrait::WindowType::RANGE:
        break;
      default:
        LOG_VALIDATION_MSG(
            "the window type only support ROWS and RANGE, and the input type is " +
            std::to_string(windowFunction.window_type()));
        return false;
    }

    bool boundTypeSupported =
        validateBoundType(windowFunction.upper_bound()) && validateBoundType(windowFunction.lower_bound());
    if (!boundTypeSupported) {
      LOG_VALIDATION_MSG(
          "Found unsupported Bound Type: upper " + std::to_string(windowFunction.upper_bound().kind_case()) +
          ", lower " + std::to_string(windowFunction.lower_bound().kind_case()));
      return false;
    }
  }

  // Validate groupby expression
  const auto& groupByExprs = windowRel.partition_expressions();
  std::vector<core::TypedExprPtr> expressions;
  expressions.reserve(groupByExprs.size());
  for (const auto& expr : groupByExprs) {
    auto expression = exprConverter_->toVeloxExpr(expr, rowType);
    auto exprField = dynamic_cast<const core::FieldAccessTypedExpr*>(expression.get());
    if (exprField == nullptr) {
      LOG_VALIDATION_MSG("Only field is supported for partition key in Window Operator!");
      return false;
    } else {
      expressions.emplace_back(expression);
    }
  }
  // Try to compile the expressions. If there is any unregistred funciton or
  // mismatched type, exception will be thrown.
  exec::ExprSet exprSet(std::move(expressions), execCtx_.get());

  // Validate Sort expression
  const auto& sorts = windowRel.sorts();
  for (const auto& sort : sorts) {
    switch (sort.direction()) {
      case ::substrait::SortField_SortDirection_SORT_DIRECTION_ASC_NULLS_FIRST:
      case ::substrait::SortField_SortDirection_SORT_DIRECTION_ASC_NULLS_LAST:
      case ::substrait::SortField_SortDirection_SORT_DIRECTION_DESC_NULLS_FIRST:
      case ::substrait::SortField_SortDirection_SORT_DIRECTION_DESC_NULLS_LAST:
        break;
      default:
        LOG_VALIDATION_MSG("in windowRel, unsupported Sort direction " + std::to_string(sort.direction()));
        return false;
    }

    if (sort.has_expr()) {
      auto expression = exprConverter_->toVeloxExpr(sort.expr(), rowType);
      auto exprField = dynamic_cast<const core::FieldAccessTypedExpr*>(expression.get());
      if (!exprField) {
        LOG_VALIDATION_MSG("in windowRel, the sorting key in Sort Operator only support field.");
        return false;
      }
      exec::ExprSet exprSet1({std::move(expression)}, execCtx_.get());
    }
  }

  return true;
}

bool SubstraitToVeloxPlanValidator::validate(const ::substrait::WindowGroupLimitRel& windowGroupLimitRel) {
  if (windowGroupLimitRel.has_input() && !validate(windowGroupLimitRel.input())) {
    LOG_VALIDATION_MSG("WindowGroupLimitRel input fails to validate.");
    return false;
  }

  // Get and validate the input types from extension.
  if (!windowGroupLimitRel.has_advanced_extension()) {
    LOG_VALIDATION_MSG("Input types are expected in WindowGroupLimitRel.");
    return false;
  }
  const auto& extension = windowGroupLimitRel.advanced_extension();
  TypePtr inputRowType;
  std::vector<TypePtr> types;
  if (!parseVeloxType(extension, inputRowType) || !flattenSingleLevel(inputRowType, types)) {
    LOG_VALIDATION_MSG("Validation failed for input types in WindowGroupLimitRel.");
    return false;
  }

  int32_t inputPlanNodeId = 0;
  std::vector<std::string> names;
  names.reserve(types.size());
  for (auto colIdx = 0; colIdx < types.size(); colIdx++) {
    names.emplace_back(SubstraitParser::makeNodeName(inputPlanNodeId, colIdx));
  }
  auto rowType = std::make_shared<RowType>(std::move(names), std::move(types));
  // Validate groupby expression
  const auto& groupByExprs = windowGroupLimitRel.partition_expressions();
  std::vector<core::TypedExprPtr> expressions;
  expressions.reserve(groupByExprs.size());
  for (const auto& expr : groupByExprs) {
    auto expression = exprConverter_->toVeloxExpr(expr, rowType);
    auto exprField = dynamic_cast<const core::FieldAccessTypedExpr*>(expression.get());
    if (exprField == nullptr) {
      LOG_VALIDATION_MSG("Only field is supported for partition key in Window Group Limit Operator!");
      return false;
    }
    expressions.emplace_back(expression);
  }
  // Try to compile the expressions. If there is any unregistered function or
  // mismatched type, exception will be thrown.
  exec::ExprSet exprSet(std::move(expressions), execCtx_.get());
  // Validate Sort expression
  const auto& sorts = windowGroupLimitRel.sorts();
  for (const auto& sort : sorts) {
    switch (sort.direction()) {
      case ::substrait::SortField_SortDirection_SORT_DIRECTION_ASC_NULLS_FIRST:
      case ::substrait::SortField_SortDirection_SORT_DIRECTION_ASC_NULLS_LAST:
      case ::substrait::SortField_SortDirection_SORT_DIRECTION_DESC_NULLS_FIRST:
      case ::substrait::SortField_SortDirection_SORT_DIRECTION_DESC_NULLS_LAST:
        break;
      default:
        LOG_VALIDATION_MSG("in windowGroupLimitRel, unsupported Sort direction " + std::to_string(sort.direction()));
        return false;
    }

    if (sort.has_expr()) {
      auto expression = exprConverter_->toVeloxExpr(sort.expr(), rowType);
      auto exprField = dynamic_cast<const core::FieldAccessTypedExpr*>(expression.get());
      if (!exprField) {
        LOG_VALIDATION_MSG("in windowGroupLimitRel, the sorting key in Sort Operator only support field.");
        return false;
      }
      exec::ExprSet exprSet1({std::move(expression)}, execCtx_.get());
    }
  }

  return true;
}

bool SubstraitToVeloxPlanValidator::validate(const ::substrait::SetRel& setRel) {
  switch (setRel.op()) {
    case ::substrait::SetRel_SetOp::SetRel_SetOp_SET_OP_UNION_ALL: {
      for (int32_t i = 0; i < setRel.inputs_size(); ++i) {
        const auto& input = setRel.inputs(i);
        if (!validate(input)) {
          LOG_VALIDATION_MSG("ProjectRel input");
          return false;
        }
      }
      if (!setRel.has_advanced_extension()) {
        LOG_VALIDATION_MSG("Input types are expected in SetRel.");
        return false;
      }
      const auto& extension = setRel.advanced_extension();
      TypePtr inputRowType;
      std::vector<std::vector<TypePtr>> childrenTypes;
      if (!parseVeloxType(extension, inputRowType) || !flattenDualLevel(inputRowType, childrenTypes)) {
        LOG_VALIDATION_MSG("Validation failed for input types in SetRel.");
        return false;
      }
      std::vector<RowTypePtr> childrenRowTypes;
      for (auto i = 0; i < childrenTypes.size(); ++i) {
        auto& types = childrenTypes.at(i);
        std::vector<std::string> names;
        names.reserve(types.size());
        for (auto colIdx = 0; colIdx < types.size(); colIdx++) {
          names.emplace_back(SubstraitParser::makeNodeName(i, colIdx));
        }
        childrenRowTypes.push_back(std::make_shared<RowType>(std::move(names), std::move(types)));
      }

      for (auto i = 1; i < childrenRowTypes.size(); ++i) {
        if (!(childrenRowTypes[i]->equivalent(*childrenRowTypes[0]))) {
          LOG_VALIDATION_MSG(
              "All sources of the Set operation must have the same output type: " + childrenRowTypes[i]->toString() +
              " vs. " + childrenRowTypes[0]->toString());
          return false;
        }
      }
      return true;
    }
    default:
      LOG_VALIDATION_MSG("Unsupported SetRel op: " + std::to_string(setRel.op()));
      return false;
  }
}

bool SubstraitToVeloxPlanValidator::validate(const ::substrait::SortRel& sortRel) {
  if (sortRel.has_input() && !validate(sortRel.input())) {
    return false;
  }

  // Get and validate the input types from extension.
  if (!sortRel.has_advanced_extension()) {
    LOG_VALIDATION_MSG("Input types are expected in SortRel.");
    return false;
  }

  const auto& extension = sortRel.advanced_extension();
  TypePtr inputRowType;
  std::vector<TypePtr> types;
  if (!parseVeloxType(extension, inputRowType) || !flattenSingleLevel(inputRowType, types)) {
    LOG_VALIDATION_MSG("Validation failed for input types in SortRel.");
    return false;
  }

  int32_t inputPlanNodeId = 0;
  std::vector<std::string> names;
  names.reserve(types.size());
  for (auto colIdx = 0; colIdx < types.size(); colIdx++) {
    names.emplace_back(SubstraitParser::makeNodeName(inputPlanNodeId, colIdx));
  }
  auto rowType = std::make_shared<RowType>(std::move(names), std::move(types));

  const auto& sorts = sortRel.sorts();
  for (const auto& sort : sorts) {
    switch (sort.direction()) {
      case ::substrait::SortField_SortDirection_SORT_DIRECTION_ASC_NULLS_FIRST:
      case ::substrait::SortField_SortDirection_SORT_DIRECTION_ASC_NULLS_LAST:
      case ::substrait::SortField_SortDirection_SORT_DIRECTION_DESC_NULLS_FIRST:
      case ::substrait::SortField_SortDirection_SORT_DIRECTION_DESC_NULLS_LAST:
        break;
      default:
        LOG_VALIDATION_MSG("unsupported Sort direction " + std::to_string(sort.direction()));
        return false;
    }

    if (sort.has_expr()) {
      auto expression = exprConverter_->toVeloxExpr(sort.expr(), rowType);
      auto exprField = dynamic_cast<const core::FieldAccessTypedExpr*>(expression.get());
      if (!exprField) {
        LOG_VALIDATION_MSG("in SortRel, the sorting key in Sort Operator only support field.");
        return false;
      }
      exec::ExprSet exprSet({std::move(expression)}, execCtx_.get());
    }
  }

  return true;
}

bool SubstraitToVeloxPlanValidator::validate(const ::substrait::ProjectRel& projectRel) {
  if (projectRel.has_input() && !validate(projectRel.input())) {
    LOG_VALIDATION_MSG("ProjectRel input");
    return false;
  }

  // Get and validate the input types from extension.
  if (!projectRel.has_advanced_extension()) {
    LOG_VALIDATION_MSG("Input types are expected in ProjectRel.");
    return false;
  }
  const auto& extension = projectRel.advanced_extension();
  TypePtr inputRowType;
  std::vector<TypePtr> types;
  if (!parseVeloxType(extension, inputRowType) || !flattenSingleLevel(inputRowType, types)) {
    LOG_VALIDATION_MSG("Validation failed for input types in ProjectRel.");
    return false;
  }

  int32_t inputPlanNodeId = 0;
  // Create the fake input names to be used in row type.
  std::vector<std::string> names;
  names.reserve(types.size());
  for (uint32_t colIdx = 0; colIdx < types.size(); colIdx++) {
    names.emplace_back(SubstraitParser::makeNodeName(inputPlanNodeId, colIdx));
  }
  auto rowType = std::make_shared<RowType>(std::move(names), std::move(types));

  // Validate the project expressions.
  const auto& projectExprs = projectRel.expressions();
  std::vector<core::TypedExprPtr> expressions;
  expressions.reserve(projectExprs.size());
  for (const auto& expr : projectExprs) {
    if (!validateExpression(expr, rowType)) {
      return false;
    }
    expressions.emplace_back(exprConverter_->toVeloxExpr(expr, rowType));
  }
  // Try to compile the expressions. If there is any unregistered function or
  // mismatched type, exception will be thrown.
  exec::ExprSet exprSet(std::move(expressions), execCtx_.get());
  return true;
}

bool SubstraitToVeloxPlanValidator::validate(const ::substrait::FilterRel& filterRel) {
  if (filterRel.has_input() && !validate(filterRel.input())) {
    LOG_VALIDATION_MSG("input of FilterRel validation fails");
    return false;
  }

  // Get and validate the input types from extension.
  if (!filterRel.has_advanced_extension()) {
    LOG_VALIDATION_MSG("Input types are expected in FilterRel.");
    return false;
  }
  const auto& extension = filterRel.advanced_extension();
  TypePtr inputRowType;
  std::vector<TypePtr> types;
  if (!parseVeloxType(extension, inputRowType) || !flattenSingleLevel(inputRowType, types)) {
    LOG_VALIDATION_MSG("Validation failed for input types in FilterRel.");
    return false;
  }

  int32_t inputPlanNodeId = 0;
  // Create the fake input names to be used in row type.
  std::vector<std::string> names;
  names.reserve(types.size());
  for (uint32_t colIdx = 0; colIdx < types.size(); colIdx++) {
    names.emplace_back(SubstraitParser::makeNodeName(inputPlanNodeId, colIdx));
  }
  auto rowType = std::make_shared<RowType>(std::move(names), std::move(types));

  std::vector<core::TypedExprPtr> expressions;
  if (!validateExpression(filterRel.condition(), rowType)) {
    return false;
  }
  expressions.emplace_back(exprConverter_->toVeloxExpr(filterRel.condition(), rowType));
  // Try to compile the expressions. If there is any unregistered function
  // or mismatched type, exception will be thrown.
  exec::ExprSet exprSet(std::move(expressions), execCtx_.get());
  return true;
}

bool SubstraitToVeloxPlanValidator::validate(const ::substrait::JoinRel& joinRel) {
  if (joinRel.has_left() && !validate(joinRel.left())) {
    LOG_VALIDATION_MSG("Validation fails for join left input.");
    return false;
  }

  if (joinRel.has_right() && !validate(joinRel.right())) {
    LOG_VALIDATION_MSG("Validation fails for join right input.");
    return false;
  }

  if (joinRel.has_advanced_extension() &&
      SubstraitParser::configSetInOptimization(joinRel.advanced_extension(), "isSMJ=")) {
    switch (joinRel.type()) {
      case ::substrait::JoinRel_JoinType_JOIN_TYPE_INNER:
      case ::substrait::JoinRel_JoinType_JOIN_TYPE_OUTER:
      case ::substrait::JoinRel_JoinType_JOIN_TYPE_LEFT:
      case ::substrait::JoinRel_JoinType_JOIN_TYPE_RIGHT:
      case ::substrait::JoinRel_JoinType_JOIN_TYPE_LEFT_SEMI:
      case ::substrait::JoinRel_JoinType_JOIN_TYPE_RIGHT_SEMI:
      case ::substrait::JoinRel_JoinType_JOIN_TYPE_LEFT_ANTI:
        break;
      default:
        LOG_VALIDATION_MSG("Sort merge join type is not supported: " + std::to_string(joinRel.type()));
        return false;
    }
  }
  switch (joinRel.type()) {
    case ::substrait::JoinRel_JoinType_JOIN_TYPE_INNER:
    case ::substrait::JoinRel_JoinType_JOIN_TYPE_OUTER:
    case ::substrait::JoinRel_JoinType_JOIN_TYPE_LEFT:
    case ::substrait::JoinRel_JoinType_JOIN_TYPE_RIGHT:
    case ::substrait::JoinRel_JoinType_JOIN_TYPE_LEFT_SEMI:
    case ::substrait::JoinRel_JoinType_JOIN_TYPE_RIGHT_SEMI:
    case ::substrait::JoinRel_JoinType_JOIN_TYPE_LEFT_ANTI:
      break;
    default:
      LOG_VALIDATION_MSG("Join type is not supported: " + std::to_string(joinRel.type()));
      return false;
  }

  // Validate input types.
  if (!joinRel.has_advanced_extension()) {
    LOG_VALIDATION_MSG("Input types are expected in JoinRel.");
    return false;
  }

  const auto& extension = joinRel.advanced_extension();
  TypePtr inputRowType;
  std::vector<TypePtr> types;
  if (!parseVeloxType(extension, inputRowType) || !flattenSingleLevel(inputRowType, types)) {
    LOG_VALIDATION_MSG("Validation failed for input types in JoinRel.");
    return false;
  }

  int32_t inputPlanNodeId = 0;
  std::vector<std::string> names;
  names.reserve(types.size());
  for (auto colIdx = 0; colIdx < types.size(); colIdx++) {
    names.emplace_back(SubstraitParser::makeNodeName(inputPlanNodeId, colIdx));
  }
  auto rowType = std::make_shared<RowType>(std::move(names), std::move(types));

  if (joinRel.has_expression()) {
    std::vector<const ::substrait::Expression::FieldReference*> leftExprs, rightExprs;
    planConverter_->extractJoinKeys(joinRel.expression(), leftExprs, rightExprs);
  }

  if (joinRel.has_post_join_filter()) {
    auto expression = exprConverter_->toVeloxExpr(joinRel.post_join_filter(), rowType);
    exec::ExprSet exprSet({std::move(expression)}, execCtx_.get());
  }
  return true;
}

bool SubstraitToVeloxPlanValidator::validate(const ::substrait::CrossRel& crossRel) {
  if (crossRel.has_left() && !validate(crossRel.left())) {
    logValidateMsg("Native validation failed due to: validation fails for cross join left input. ");
    return false;
  }

  if (crossRel.has_right() && !validate(crossRel.right())) {
    logValidateMsg("Native validation failed due to: validation fails for cross join right input. ");
    return false;
  }

  // Validate input types.
  if (!crossRel.has_advanced_extension()) {
    logValidateMsg("Native validation failed due to: Input types are expected in CrossRel.");
    return false;
  }

  switch (crossRel.type()) {
    case ::substrait::CrossRel_JoinType_JOIN_TYPE_INNER:
    case ::substrait::CrossRel_JoinType_JOIN_TYPE_LEFT:
    case ::substrait::CrossRel_JoinType_JOIN_TYPE_LEFT_SEMI:
      break;
    case ::substrait::CrossRel_JoinType_JOIN_TYPE_OUTER:
      if (crossRel.has_expression()) {
        LOG_VALIDATION_MSG("Full outer join type with condition is not supported in CrossRel");
        return false;
      } else {
        break;
      }
    default:
      LOG_VALIDATION_MSG("Unsupported Join type in CrossRel");
      return false;
  }

  const auto& extension = crossRel.advanced_extension();
  TypePtr inputRowType;
  std::vector<TypePtr> types;
  if (!parseVeloxType(extension, inputRowType) || !flattenSingleLevel(inputRowType, types)) {
    logValidateMsg("Native validation failed due to: Validation failed for input types in CrossRel");
    return false;
  }

  int32_t inputPlanNodeId = 0;
  std::vector<std::string> names;
  names.reserve(types.size());
  for (auto colIdx = 0; colIdx < types.size(); colIdx++) {
    names.emplace_back(SubstraitParser::makeNodeName(inputPlanNodeId, colIdx));
  }
  auto rowType = std::make_shared<RowType>(std::move(names), std::move(types));

  if (crossRel.has_expression()) {
    auto expression = exprConverter_->toVeloxExpr(crossRel.expression(), rowType);
    exec::ExprSet exprSet({std::move(expression)}, execCtx_.get());
  }

  return true;
}

bool SubstraitToVeloxPlanValidator::validateAggRelFunctionType(const ::substrait::AggregateRel& aggRel) {
  if (aggRel.measures_size() == 0) {
    return true;
  }

  for (const auto& smea : aggRel.measures()) {
    const auto& aggFunction = smea.measure();
    const auto& funcStep = planConverter_->toAggregationFunctionStep(aggFunction);
    auto funcSpec = planConverter_->findFuncSpec(aggFunction.function_reference());
    std::vector<TypePtr> types;
    bool isDecimal = false;
    types = SubstraitParser::sigToTypes(funcSpec);
    for (const auto& type : types) {
      if (!isDecimal && type->isDecimal()) {
        isDecimal = true;
      }
    }
    auto baseFuncName =
        SubstraitParser::mapToVeloxFunction(SubstraitParser::getNameBeforeDelimiter(funcSpec), isDecimal);
    auto funcName = planConverter_->toAggregationFunctionName(baseFuncName, funcStep);
    auto signaturesOpt = exec::getAggregateFunctionSignatures(funcName);
    if (!signaturesOpt) {
      LOG_VALIDATION_MSG("can not find function signature for " + funcName + " in AggregateRel.");
      return false;
    }

    bool resolved = false;
    for (const auto& signature : signaturesOpt.value()) {
      exec::SignatureBinder binder(*signature, types);
      if (binder.tryBind()) {
        auto resolveType = binder.tryResolveType(
            exec::isPartialOutput(funcStep) ? signature->intermediateType() : signature->returnType());
        if (resolveType == nullptr) {
          LOG_VALIDATION_MSG("Validation failed for function " + funcName + " resolve type in AggregateRel.");
          return false;
        }

        resolved = true;
        break;
      }
    }
    if (!resolved) {
      LOG_VALIDATION_MSG("Validation failed for function " + funcName + " bind signatures in AggregateRel.");
      return false;
    }
  }
  return true;
}

bool SubstraitToVeloxPlanValidator::validate(const ::substrait::AggregateRel& aggRel) {
  if (aggRel.has_input() && !validate(aggRel.input())) {
    LOG_VALIDATION_MSG("Input validation fails in AggregateRel.");
    return false;
  }

  // Validate input types.
  if (aggRel.has_advanced_extension()) {
    TypePtr inputRowType;
    std::vector<TypePtr> types;
    const auto& extension = aggRel.advanced_extension();
    // Aggregate always has advanced extension for streaming aggregate optimization,
    // but only some of them have enhancement for validation.
    if (extension.has_enhancement() &&
        (!parseVeloxType(extension, inputRowType) || !flattenSingleLevel(inputRowType, types))) {
      LOG_VALIDATION_MSG("Validation failed for input types in AggregateRel.");
      return false;
    }
  }

  // Validate groupings.
  for (const auto& grouping : aggRel.groupings()) {
    for (const auto& groupingExpr : grouping.grouping_expressions()) {
      const auto& typeCase = groupingExpr.rex_type_case();
      switch (typeCase) {
        case ::substrait::Expression::RexTypeCase::kSelection:
          break;
        default:
          LOG_VALIDATION_MSG("Only field is supported in groupings.");
          return false;
      }
    }
  }

  // Validate aggregate functions.
  std::vector<std::string> funcSpecs;
  funcSpecs.reserve(aggRel.measures().size());
  for (const auto& smea : aggRel.measures()) {
    // Validate the filter expression
    if (smea.has_filter()) {
      ::substrait::Expression aggRelMask = smea.filter();
      if (aggRelMask.ByteSizeLong() > 0) {
        auto typeCase = aggRelMask.rex_type_case();
        switch (typeCase) {
          case ::substrait::Expression::RexTypeCase::kSelection:
            break;
          default:
            LOG_VALIDATION_MSG("Only field is supported in aggregate filter expression.");
            return false;
        }
      }
    }

    const auto& aggFunction = smea.measure();
    const auto& functionSpec = planConverter_->findFuncSpec(aggFunction.function_reference());
    funcSpecs.emplace_back(functionSpec);
    SubstraitParser::parseType(aggFunction.output_type());
    // Validate the size of arguments.
    if (SubstraitParser::getNameBeforeDelimiter(functionSpec) == "count" && aggFunction.arguments().size() > 1) {
      LOG_VALIDATION_MSG("Count should have only one argument.");
      // Count accepts only one argument.
      return false;
    }

    for (const auto& arg : aggFunction.arguments()) {
      auto typeCase = arg.value().rex_type_case();
      switch (typeCase) {
        case ::substrait::Expression::RexTypeCase::kSelection:
        case ::substrait::Expression::RexTypeCase::kLiteral:
          break;
        default:
          LOG_VALIDATION_MSG("Only field is supported in aggregate functions.");
          return false;
      }
    }
  }

  // The supported aggregation functions. TODO: Remove this set when Presto aggregate functions in Velox are not
  // needed to be registered.
  static const std::unordered_set<std::string> supportedAggFuncs = {
      "sum",
      "collect_set",
      "collect_list",
      "count",
      "avg",
      "min",
      "max",
      "min_by",
      "max_by",
      "stddev_samp",
      "stddev_pop",
      "bloom_filter_agg",
      "var_samp",
      "var_pop",
      "bit_and",
      "bit_or",
      "bit_xor",
      "first",
      "first_ignore_null",
      "last",
      "last_ignore_null",
      "corr",
      "regr_r2",
      "covar_pop",
      "covar_samp",
      "approx_distinct",
      "skewness",
      "kurtosis",
      "regr_slope",
      "regr_intercept",
      "regr_sxy",
      "regr_replacement"};

  auto udafFuncs = UdfLoader::getInstance()->getRegisteredUdafNames();

  for (const auto& funcSpec : funcSpecs) {
    auto funcName = SubstraitParser::getNameBeforeDelimiter(funcSpec);
    if (supportedAggFuncs.find(funcName) == supportedAggFuncs.end() && udafFuncs.find(funcName) == udafFuncs.end()) {
      LOG_VALIDATION_MSG(funcName + " was not supported in AggregateRel.");
      return false;
    }
  }

  if (!validateAggRelFunctionType(aggRel)) {
    return false;
  }

  // Validate both groupby and aggregates input are empty, which is corner case.
  if (aggRel.measures_size() == 0) {
    bool hasExpr = false;
    for (const auto& grouping : aggRel.groupings()) {
      if (grouping.grouping_expressions().size() > 0) {
        hasExpr = true;
        break;
      }
    }

    if (!hasExpr) {
      LOG_VALIDATION_MSG("Aggregation must specify either grouping keys or aggregates.");
      return false;
    }
  }
  return true;
}

bool SubstraitToVeloxPlanValidator::validate(const ::substrait::ReadRel& readRel) {
  planConverter_->toVeloxPlan(readRel);

  // Validate filter in ReadRel.
  if (readRel.has_filter()) {
    std::vector<TypePtr> veloxTypeList;
    if (readRel.has_base_schema()) {
      const auto& baseSchema = readRel.base_schema();
      veloxTypeList = SubstraitParser::parseNamedStruct(baseSchema);
    }

    int32_t inputPlanNodeId = 0;
    std::vector<std::string> names;
    names.reserve(veloxTypeList.size());
    for (auto colIdx = 0; colIdx < veloxTypeList.size(); colIdx++) {
      names.emplace_back(SubstraitParser::makeNodeName(inputPlanNodeId, colIdx));
    }

    auto rowType = std::make_shared<RowType>(std::move(names), std::move(veloxTypeList));
    std::vector<core::TypedExprPtr> expressions;
    if (!validateExpression(readRel.filter(), rowType)) {
      return false;
    }
    expressions.emplace_back(exprConverter_->toVeloxExpr(readRel.filter(), rowType));
    // Try to compile the expressions. If there is any unregistered function
    // or mismatched type, exception will be thrown.
    exec::ExprSet exprSet(std::move(expressions), execCtx_.get());
  }

  return true;
}

bool SubstraitToVeloxPlanValidator::validate(const ::substrait::Rel& rel) {
  if (rel.has_aggregate()) {
    return validate(rel.aggregate());
  }
  if (rel.has_project()) {
    return validate(rel.project());
  }
  if (rel.has_filter()) {
    return validate(rel.filter());
  }
  if (rel.has_join()) {
    return validate(rel.join());
  }
  if (rel.has_cross()) {
    return validate(rel.cross());
  }
  if (rel.has_read()) {
    return validate(rel.read());
  }
  if (rel.has_sort()) {
    return validate(rel.sort());
  }
  if (rel.has_expand()) {
    return validate(rel.expand());
  }
  if (rel.has_generate()) {
    return validate(rel.generate());
  }
  if (rel.has_fetch()) {
    return validate(rel.fetch());
  }
  if (rel.has_top_n()) {
    return validate(rel.top_n());
  }
  if (rel.has_window()) {
    return validate(rel.window());
  }
  if (rel.has_write()) {
    return validate(rel.write());
  }
  if (rel.has_windowgrouplimit()) {
    return validate(rel.windowgrouplimit());
  }
  if (rel.has_set()) {
    return validate(rel.set());
  }
  LOG_VALIDATION_MSG("Unsupported relation type: " + rel.GetTypeName());
  return false;
}

bool SubstraitToVeloxPlanValidator::validate(const ::substrait::RelRoot& relRoot) {
  if (relRoot.has_input()) {
    return validate(relRoot.input());
  }
  return false;
}

bool SubstraitToVeloxPlanValidator::validate(const ::substrait::Plan& plan) {
  try {
    // Create plan converter and expression converter to help the validation.
    planConverter_->constructFunctionMap(plan);
    exprConverter_ = planConverter_->getExprConverter();

    for (const auto& rel : plan.relations()) {
      if (rel.has_root()) {
        return validate(rel.root());
      }
      if (rel.has_rel()) {
        return validate(rel.rel());
      }
    }

    return false;
  } catch (const VeloxException& err) {
    LOG_VALIDATION_MSG_FROM_EXCEPTION(err);
    return false;
  }
}

} // namespace gluten<|MERGE_RESOLUTION|>--- conflicted
+++ resolved
@@ -59,11 +59,7 @@
     "rlike"};
 
 const std::unordered_set<std::string> kBlackList =
-<<<<<<< HEAD
-    {"split_part", "sequence", "approx_percentile", "get_array_struct_fields", "base64", "unbase64"};
-=======
-    {"split_part", "sequence", "approx_percentile", "get_array_struct_fields", "map_from_arrays"};
->>>>>>> 28204a05
+    {"split_part", "sequence", "approx_percentile", "get_array_struct_fields"};
 } // namespace
 
 bool SubstraitToVeloxPlanValidator::parseVeloxType(
