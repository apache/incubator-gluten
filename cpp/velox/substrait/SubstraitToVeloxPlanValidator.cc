--- conflicted
+++ resolved
@@ -257,7 +257,7 @@
       TypeKind::ARRAY, TypeKind::MAP, TypeKind::ROW, TypeKind::VARBINARY};
 
   // Don't support isIntervalYearMonth.
-  if (fromType->isIntervalYearMonth() || toType->isIntervalYearMonth()) {
+  if ((fromType->isIntervalYearMonth() && toType->kind() != TypeKind::INTEGER) || toType->isIntervalYearMonth()) {
     LOG_VALIDATION_MSG("Casting involving INTERVAL_YEAR_MONTH is not supported.");
     return false;
   }
@@ -281,21 +281,9 @@
     return false;
   }
 
-<<<<<<< HEAD
-  // Casting from some types is not supported. See CastExpr::applyPeeled.
-  if (input->type()->isDate()) {
-    // Only support cast date to varchar & timestamp
-    if (toType->kind() != TypeKind::VARCHAR && toType->kind() != TypeKind::TIMESTAMP) {
-      LOG_VALIDATION_MSG("Casting from DATE to " + toType->toString() + " is not supported.");
-      return false;
-    }
-  } else if (input->type()->isIntervalYearMonth() && toType->kind() != TypeKind::INTEGER) {
-    LOG_VALIDATION_MSG("Casting from INTERVAL_YEAR_MONTH is not supported.");
-=======
   // Limited support for Complex types.
   if (complexTypeList.find(fromKind) != complexTypeList.end()) {
     LOG_VALIDATION_MSG("Casting from " + fromType->toString() + " is not currently supported.");
->>>>>>> 4ee1bdd2
     return false;
   }
 
