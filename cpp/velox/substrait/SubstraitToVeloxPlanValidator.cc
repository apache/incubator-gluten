/*
 * Licensed to the Apache Software Foundation (ASF) under one or more
 * contributor license agreements.  See the NOTICE file distributed with
 * this work for additional information regarding copyright ownership.
 * The ASF licenses this file to You under the Apache License, Version 2.0
 * (the "License"); you may not use this file except in compliance with
 * the License.  You may obtain a copy of the License at
 *
 *    http://www.apache.org/licenses/LICENSE-2.0
 *
 * Unless required by applicable law or agreed to in writing, software
 * distributed under the License is distributed on an "AS IS" BASIS,
 * WITHOUT WARRANTIES OR CONDITIONS OF ANY KIND, either express or implied.
 * See the License for the specific language governing permissions and
 * limitations under the License.
 */

#include "SubstraitToVeloxPlanValidator.h"
#include <google/protobuf/wrappers.pb.h>
#include <re2/re2.h>
#include <string>
#include "TypeUtils.h"
#include "udf/UdfLoader.h"
#include "utils/Common.h"
#include "velox/exec/Aggregate.h"
#include "velox/expression/Expr.h"
#include "velox/expression/SignatureBinder.h"

namespace gluten {
namespace {

const char* extractFileName(const char* file) {
  return strrchr(file, '/') ? strrchr(file, '/') + 1 : file;
}

#define LOG_VALIDATION_MSG_FROM_EXCEPTION(err)                                                                                        \
  logValidateMsg(fmt::format(                                                                                                         \
      "Validation failed due to exception caught at file:{} line:{} function:{}, thrown from file:{} line:{} function:{}, reason:{}", \
      extractFileName(__FILE__),                                                                                                      \
      __LINE__,                                                                                                                       \
      __FUNCTION__,                                                                                                                   \
      extractFileName(err.file()),                                                                                                    \
      err.line(),                                                                                                                     \
      err.function(),                                                                                                                 \
      err.message()))

#define LOG_VALIDATION_MSG(reason)                                     \
  logValidateMsg(fmt::format(                                          \
      "Validation failed at file:{}, line:{}, function:{}, reason:{}", \
      extractFileName(__FILE__),                                       \
      __LINE__,                                                        \
      __FUNCTION__,                                                    \
      reason))

const std::unordered_set<std::string> kRegexFunctions = {
    "regexp_extract",
    "regexp_extract_all",
    "regexp_replace",
    "rlike"};

const std::unordered_set<std::string> kBlackList = {
    "split_part",
    "factorial",
    "from_json",
    "json_array_length",
    "trunc",
    "sequence",
    "approx_percentile",
    "get_array_struct_fields",
    "map_from_arrays"};
} // namespace

bool SubstraitToVeloxPlanValidator::parseVeloxType(
    const ::substrait::extensions::AdvancedExtension& extension,
    TypePtr& out) {
  ::substrait::Type substraitType;
  // The input type is wrapped in enhancement.
  if (!extension.has_enhancement()) {
    LOG_VALIDATION_MSG("Input type is not wrapped in enhancement.");
    return false;
  }
  const auto& enhancement = extension.enhancement();
  if (!enhancement.UnpackTo(&substraitType)) {
    LOG_VALIDATION_MSG("Enhancement can't be unpacked to inputType.");
    return false;
  }

  out = SubstraitParser::parseType(substraitType);
  return true;
}

bool SubstraitToVeloxPlanValidator::flattenSingleLevel(const TypePtr& type, std::vector<TypePtr>& out) {
  if (type->kind() != TypeKind::ROW) {
    LOG_VALIDATION_MSG("Type is not a RowType.");
    return false;
  }
  auto rowType = std::dynamic_pointer_cast<const RowType>(type);
  if (!rowType) {
    LOG_VALIDATION_MSG("Failed to cast to RowType.");
    return false;
  }
  for (const auto& field : rowType->children()) {
    out.emplace_back(field);
  }
  return true;
}

bool SubstraitToVeloxPlanValidator::flattenDualLevel(const TypePtr& type, std::vector<std::vector<TypePtr>>& out) {
  if (type->kind() != TypeKind::ROW) {
    LOG_VALIDATION_MSG("Type is not a RowType.");
    return false;
  }
  auto rowType = std::dynamic_pointer_cast<const RowType>(type);
  if (!rowType) {
    LOG_VALIDATION_MSG("Failed to cast to RowType.");
    return false;
  }
  for (const auto& field : rowType->children()) {
    std::vector<TypePtr> inner;
    if (!flattenSingleLevel(field, inner)) {
      return false;
    }
    out.emplace_back(inner);
  }
  return true;
}

bool SubstraitToVeloxPlanValidator::validateRound(
    const ::substrait::Expression::ScalarFunction& scalarFunction,
    const RowTypePtr& inputType) {
  const auto& arguments = scalarFunction.arguments();
  if (arguments.size() < 2) {
    return false;
  }

  if (!arguments[1].value().has_literal()) {
    LOG_VALIDATION_MSG("Round scale is expected.");
    return false;
  }

  // Velox has different result with Spark on negative scale.
  auto typeCase = arguments[1].value().literal().literal_type_case();
  switch (typeCase) {
    case ::substrait::Expression_Literal::LiteralTypeCase::kI32:
      return (arguments[1].value().literal().i32() >= 0);
    case ::substrait::Expression_Literal::LiteralTypeCase::kI64:
      return (arguments[1].value().literal().i64() >= 0);
    default:
      LOG_VALIDATION_MSG("Round scale validation is not supported for type case " + std::to_string(typeCase));
      return false;
  }
}

bool SubstraitToVeloxPlanValidator::validateExtractExpr(const std::vector<core::TypedExprPtr>& params) {
  if (params.size() != 2) {
    LOG_VALIDATION_MSG("Value expected in variant in ExtractExpr.");
    return false;
  }

  auto functionArg = std::dynamic_pointer_cast<const core::ConstantTypedExpr>(params[0]);
  if (functionArg) {
    // Get the function argument.
    const auto& variant = functionArg->value();
    if (!variant.hasValue()) {
      LOG_VALIDATION_MSG("Value expected in variant in ExtractExpr.");
      return false;
    }

    return true;
  }
  LOG_VALIDATION_MSG("Constant is expected to be the first parameter in extract.");
  return false;
}

bool SubstraitToVeloxPlanValidator::validateRegexExpr(
    const std::string& name,
    const ::substrait::Expression::ScalarFunction& scalarFunction) {
  if (scalarFunction.arguments().size() < 2) {
    LOG_VALIDATION_MSG("Wrong number of arguments for " + name);
  }

  const auto& patternArg = scalarFunction.arguments()[1].value();
  if (!patternArg.has_literal() || !patternArg.literal().has_string()) {
    LOG_VALIDATION_MSG("Pattern is not string literal for " + name);
    return false;
  }

  const auto& pattern = patternArg.literal().string();
  std::string error;
  if (!validatePattern(pattern, error)) {
    LOG_VALIDATION_MSG(name + " due to " + error);
    return false;
  }
  return true;
}

bool SubstraitToVeloxPlanValidator::validateScalarFunction(
    const ::substrait::Expression::ScalarFunction& scalarFunction,
    const RowTypePtr& inputType) {
  std::vector<core::TypedExprPtr> params;
  params.reserve(scalarFunction.arguments().size());
  for (const auto& argument : scalarFunction.arguments()) {
    if (argument.has_value() && !validateExpression(argument.value(), inputType)) {
      return false;
    }
    params.emplace_back(exprConverter_->toVeloxExpr(argument.value(), inputType));
  }

  const auto& function =
      SubstraitParser::findFunctionSpec(planConverter_.getFunctionMap(), scalarFunction.function_reference());
  const auto& name = SubstraitParser::getNameBeforeDelimiter(function);
  std::vector<std::string> types = SubstraitParser::getSubFunctionTypes(function);

  if (name == "round") {
    return validateRound(scalarFunction, inputType);
  }
  if (name == "extract") {
    return validateExtractExpr(params);
  }
  if (name == "concat") {
    for (const auto& type : types) {
      if (type.find("struct") != std::string::npos || type.find("map") != std::string::npos ||
          type.find("list") != std::string::npos) {
        LOG_VALIDATION_MSG(type + " is not supported in concat.");
        return false;
      }
    }
  }

  // Validate regex functions.
  if (kRegexFunctions.find(name) != kRegexFunctions.end()) {
    return validateRegexExpr(name, scalarFunction);
  }

  if (kBlackList.find(name) != kBlackList.end()) {
    LOG_VALIDATION_MSG("Function is not supported: " + name);
    return false;
  }

  return true;
}

<<<<<<< HEAD
bool SubstraitToVeloxPlanValidator::validateLiteral(
    const ::substrait::Expression_Literal& literal,
    const RowTypePtr& inputType) {
  if (literal.has_list()) {
    for (auto child : literal.list().values()) {
      if (!validateLiteral(child, inputType)) {
        // the error msg has been set, so do not need to set it again.
        return false;
      }
    }
  } else if (literal.has_map()) {
    for (auto child : literal.map().key_values()) {
      if (!validateLiteral(child.key(), inputType) || !validateLiteral(child.value(), inputType)) {
        // the error msg has been set, so do not need to set it again.
        return false;
      }
    }
  }
  return true;
}

bool SubstraitToVeloxPlanValidator::isAllowedCast(
    const TypePtr& fromType,
    const TypePtr& toType) {
  // Currently cast is not allowed for various categories, code has a bunch of rules
  // which define the cast categories and if we should offload to velox. Currently
  // the following categories are denied.
  //
  // 1. from/to isIntervalYearMonth is not allowed.
  // 2. Date to most categories except few supported types is not allowed.
  // 3. Timestamp to most categories except few supported types is not allowed.
  // 4. Certain complex types are not allowed.

  TypeKind fromKind = fromType->kind();
  TypeKind toKind = toType->kind();

  static const std::unordered_set<TypeKind> complexTypeList = {
      TypeKind::ARRAY, TypeKind::MAP, TypeKind::ROW, TypeKind::VARBINARY};

  // Don't support isIntervalYearMonth.
  if (fromType->isIntervalYearMonth() || toType->isIntervalYearMonth()) {
    LOG_VALIDATION_MSG("Casting involving INTERVAL_YEAR_MONTH is not supported.");
=======
bool SubstraitToVeloxPlanValidator::validateCast(
    const ::substrait::Expression::Cast& castExpr,
    const RowTypePtr& inputType) {
  if (!validateExpression(castExpr.input(), inputType)) {
>>>>>>> 0c5f1f5a
    return false;
  }

  // Limited support for DATE to X.
  if (fromType->isDate() && toKind != TypeKind::TIMESTAMP && toKind != TypeKind::VARCHAR) {
    LOG_VALIDATION_MSG("Casting from DATE to " + toType->toString() + " is not supported.");
    return false;
  }

  // Limited support for Timestamp to X.
  if (fromKind == TypeKind::TIMESTAMP && !(toType->isDate() || toKind == TypeKind::VARCHAR)) {
    LOG_VALIDATION_MSG(
        "Casting from TIMESTAMP to " + toType->toString() + " is not supported or has incorrect result.");
    return false;
  }

  // Support for X to Timestamp.
  if (toKind == TypeKind::TIMESTAMP && !fromType->isDate()) {
    LOG_VALIDATION_MSG("Casting from " + fromType->toString() + " to TIMESTAMP is not supported.");
    return false;
  }

  // Limited support for Complex types.
  if (complexTypeList.find(fromKind) != complexTypeList.end()) {
    LOG_VALIDATION_MSG("Casting from " + fromType->toString() + " is not currently supported.");
    return false;
  }

  return true;
}

bool SubstraitToVeloxPlanValidator::validateCast(
    const ::substrait::Expression::Cast& castExpr,
    const RowTypePtr& inputType) {
  if (!validateExpression(castExpr.input(), inputType)) {
    return false;
  }

  const auto& toType = SubstraitParser::parseType(castExpr.type());
  core::TypedExprPtr input = exprConverter_->toVeloxExpr(castExpr.input(), inputType);

  auto fromKind = input->type()->kind();
  auto toKind = toType->kind();

  if (SubstraitToVeloxPlanValidator::isAllowedCast(input->type(), toType)) {
    return true;
  }

  return false;
}

bool SubstraitToVeloxPlanValidator::validateIfThen(
    const ::substrait::Expression_IfThen& ifThen,
    const RowTypePtr& inputType) {
  for (const auto& subIfThen : ifThen.ifs()) {
    if (!validateExpression(subIfThen.if_(), inputType) || !validateExpression(subIfThen.then(), inputType)) {
      return false;
    }
  }
  if (ifThen.has_else_() && !validateExpression(ifThen.else_(), inputType)) {
    return false;
  }
  return true;
}

bool SubstraitToVeloxPlanValidator::validateSingularOrList(
    const ::substrait::Expression::SingularOrList& singularOrList,
    const RowTypePtr& inputType) {
  for (const auto& option : singularOrList.options()) {
    if (!option.has_literal()) {
      LOG_VALIDATION_MSG("Option is expected as Literal.");
      return false;
    }
  }

  return validateExpression(singularOrList.value(), inputType);
}

bool SubstraitToVeloxPlanValidator::validateExpression(
    const ::substrait::Expression& expression,
    const RowTypePtr& inputType) {
  auto typeCase = expression.rex_type_case();
  switch (typeCase) {
    case ::substrait::Expression::RexTypeCase::kScalarFunction:
      return validateScalarFunction(expression.scalar_function(), inputType);
    case ::substrait::Expression::RexTypeCase::kCast:
      return validateCast(expression.cast(), inputType);
    case ::substrait::Expression::RexTypeCase::kIfThen:
      return validateIfThen(expression.if_then(), inputType);
    case ::substrait::Expression::RexTypeCase::kSingularOrList:
      return validateSingularOrList(expression.singular_or_list(), inputType);
    default:
      return true;
  }
}

bool SubstraitToVeloxPlanValidator::validate(const ::substrait::WriteRel& writeRel) {
  if (writeRel.has_input() && !validate(writeRel.input())) {
    LOG_VALIDATION_MSG("Validation failed for input type validation in WriteRel.");
    return false;
  }

  // Validate input data type.
  TypePtr inputRowType;
  std::vector<TypePtr> types;
  if (writeRel.has_named_table()) {
    const auto& extension = writeRel.named_table().advanced_extension();
    if (!parseVeloxType(extension, inputRowType) || !flattenSingleLevel(inputRowType, types)) {
      LOG_VALIDATION_MSG("Validation failed for input type validation in WriteRel.");
      return false;
    }
  }

  // Validate partition key type.
  if (writeRel.has_table_schema()) {
    const auto& tableSchema = writeRel.table_schema();
    std::vector<ColumnType> columnTypes;
    SubstraitParser::parseColumnTypes(tableSchema, columnTypes);
    for (auto i = 0; i < types.size(); i++) {
      if (columnTypes[i] == ColumnType::kPartitionKey) {
        switch (types[i]->kind()) {
          case TypeKind::BOOLEAN:
          case TypeKind::TINYINT:
          case TypeKind::SMALLINT:
          case TypeKind::INTEGER:
          case TypeKind::BIGINT:
          case TypeKind::VARCHAR:
          case TypeKind::VARBINARY:
            break;
          default:
            LOG_VALIDATION_MSG(
                "Validation failed for input type validation in WriteRel, not support partition column type: " +
                mapTypeKindToName(types[i]->kind()));
            return false;
        }
      }
    }
  }

  return true;
}

bool SubstraitToVeloxPlanValidator::validate(const ::substrait::FetchRel& fetchRel) {
  // Get and validate the input types from extension.
  if (fetchRel.has_advanced_extension()) {
    const auto& extension = fetchRel.advanced_extension();
    TypePtr inputRowType;
    std::vector<TypePtr> types;
    if (!parseVeloxType(extension, inputRowType) || !flattenSingleLevel(inputRowType, types)) {
      LOG_VALIDATION_MSG("Unsupported input types in FetchRel.");
      return false;
    }

    int32_t inputPlanNodeId = 0;
    std::vector<std::string> names;
    names.reserve(types.size());
    for (auto colIdx = 0; colIdx < types.size(); colIdx++) {
      names.emplace_back(SubstraitParser::makeNodeName(inputPlanNodeId, colIdx));
    }
  }

  if (fetchRel.offset() < 0 || fetchRel.count() < 0) {
    LOG_VALIDATION_MSG("Offset and count should be valid in FetchRel.");
    return false;
  }

  return true;
}

bool SubstraitToVeloxPlanValidator::validate(const ::substrait::TopNRel& topNRel) {
  RowTypePtr rowType = nullptr;
  // Get and validate the input types from extension.
  if (topNRel.has_advanced_extension()) {
    const auto& extension = topNRel.advanced_extension();
    TypePtr inputRowType;
    std::vector<TypePtr> types;
    if (!parseVeloxType(extension, inputRowType) || !flattenSingleLevel(inputRowType, types)) {
      LOG_VALIDATION_MSG("Unsupported input types in TopNRel.");
      return false;
    }

    int32_t inputPlanNodeId = 0;
    std::vector<std::string> names;
    names.reserve(types.size());
    for (auto colIdx = 0; colIdx < types.size(); colIdx++) {
      names.emplace_back(SubstraitParser::makeNodeName(inputPlanNodeId, colIdx));
    }
    rowType = std::make_shared<RowType>(std::move(names), std::move(types));
  }

  if (topNRel.n() < 0) {
    LOG_VALIDATION_MSG("N should be valid in TopNRel.");
    return false;
  }

  auto [sortingKeys, sortingOrders] = planConverter_.processSortField(topNRel.sorts(), rowType);
  folly::F14FastSet<std::string> sortingKeyNames;
  for (const auto& sortingKey : sortingKeys) {
    auto result = sortingKeyNames.insert(sortingKey->name());
    if (!result.second) {
      LOG_VALIDATION_MSG("Duplicate sort keys were found in TopNRel.");
      return false;
    }
  }

  return true;
}

bool SubstraitToVeloxPlanValidator::validate(const ::substrait::GenerateRel& generateRel) {
  if (generateRel.has_input() && !validate(generateRel.input())) {
    LOG_VALIDATION_MSG("Input validation fails in GenerateRel.");
    return false;
  }

  // Get and validate the input types from extension.
  if (!generateRel.has_advanced_extension()) {
    LOG_VALIDATION_MSG("Input types are expected in GenerateRel.");
    return false;
  }
  const auto& extension = generateRel.advanced_extension();
  TypePtr inputRowType;
  std::vector<TypePtr> types;
  if (!parseVeloxType(extension, inputRowType) || !flattenSingleLevel(inputRowType, types)) {
    LOG_VALIDATION_MSG("Validation failed for input types in GenerateRel.");
    return false;
  }

  int32_t inputPlanNodeId = 0;
  // Create the fake input names to be used in row type.
  std::vector<std::string> names;
  names.reserve(types.size());
  for (uint32_t colIdx = 0; colIdx < types.size(); colIdx++) {
    names.emplace_back(SubstraitParser::makeNodeName(inputPlanNodeId, colIdx));
  }
  auto rowType = std::make_shared<RowType>(std::move(names), std::move(types));
  if (generateRel.has_generator() && !validateExpression(generateRel.generator(), rowType)) {
    LOG_VALIDATION_MSG("Input validation fails in GenerateRel.");
    return false;
  }
  return true;
}

bool SubstraitToVeloxPlanValidator::validate(const ::substrait::ExpandRel& expandRel) {
  if (expandRel.has_input() && !validate(expandRel.input())) {
    LOG_VALIDATION_MSG("Input validation fails in ExpandRel.");
    return false;
  }
  RowTypePtr rowType = nullptr;
  // Get and validate the input types from extension.
  if (expandRel.has_advanced_extension()) {
    const auto& extension = expandRel.advanced_extension();
    TypePtr inputRowType;
    std::vector<TypePtr> types;
    if (!parseVeloxType(extension, inputRowType) || !flattenSingleLevel(inputRowType, types)) {
      LOG_VALIDATION_MSG("Unsupported input types in ExpandRel.");
      return false;
    }

    int32_t inputPlanNodeId = 0;
    std::vector<std::string> names;
    names.reserve(types.size());
    for (auto colIdx = 0; colIdx < types.size(); colIdx++) {
      names.emplace_back(SubstraitParser::makeNodeName(inputPlanNodeId, colIdx));
    }
    rowType = std::make_shared<RowType>(std::move(names), std::move(types));
  }

  int32_t projectSize = 0;
  // Validate fields.
  for (const auto& fields : expandRel.fields()) {
    std::vector<core::TypedExprPtr> expressions;
    if (fields.has_switching_field()) {
      auto projectExprs = fields.switching_field().duplicates();
      expressions.reserve(projectExprs.size());
      if (projectSize == 0) {
        projectSize = projectExprs.size();
      } else if (projectSize != projectExprs.size()) {
        LOG_VALIDATION_MSG("SwitchingField expressions size should be constant in ExpandRel.");
        return false;
      }

      for (const auto& projectExpr : projectExprs) {
        const auto& typeCase = projectExpr.rex_type_case();
        switch (typeCase) {
          case ::substrait::Expression::RexTypeCase::kSelection:
          case ::substrait::Expression::RexTypeCase::kLiteral:
            break;
          default:
            LOG_VALIDATION_MSG("Only field or literal is supported in project of ExpandRel.");
            return false;
        }
        if (rowType) {
          expressions.emplace_back(exprConverter_->toVeloxExpr(projectExpr, rowType));
        }
      }

      if (rowType) {
        // Try to compile the expressions. If there is any unregistered
        // function or mismatched type, exception will be thrown.
        exec::ExprSet exprSet(std::move(expressions), execCtx_);
      }
    } else {
      LOG_VALIDATION_MSG("Only SwitchingField is supported in ExpandRel.");
      return false;
    }
  }

  return true;
}

bool validateBoundType(::substrait::Expression_WindowFunction_Bound boundType) {
  switch (boundType.kind_case()) {
    case ::substrait::Expression_WindowFunction_Bound::kUnboundedFollowing:
    case ::substrait::Expression_WindowFunction_Bound::kUnboundedPreceding:
    case ::substrait::Expression_WindowFunction_Bound::kCurrentRow:
    case ::substrait::Expression_WindowFunction_Bound::kFollowing:
    case ::substrait::Expression_WindowFunction_Bound::kPreceding:
      break;
    default:
      return false;
  }
  return true;
}

bool SubstraitToVeloxPlanValidator::validate(const ::substrait::WindowRel& windowRel) {
  if (windowRel.has_input() && !validate(windowRel.input())) {
    LOG_VALIDATION_MSG("WindowRel input fails to validate.");
    return false;
  }

  // Get and validate the input types from extension.
  if (!windowRel.has_advanced_extension()) {
    LOG_VALIDATION_MSG("Input types are expected in WindowRel.");
    return false;
  }
  const auto& extension = windowRel.advanced_extension();
  TypePtr inputRowType;
  std::vector<TypePtr> types;
  if (!parseVeloxType(extension, inputRowType) || !flattenSingleLevel(inputRowType, types)) {
    LOG_VALIDATION_MSG("Validation failed for input types in WindowRel.");
    return false;
  }

  if (types.empty()) {
    // See: https://github.com/apache/incubator-gluten/issues/7600.
    LOG_VALIDATION_MSG("Validation failed for empty input schema in WindowRel.");
    return false;
  }

  int32_t inputPlanNodeId = 0;
  std::vector<std::string> names;
  names.reserve(types.size());
  for (auto colIdx = 0; colIdx < types.size(); colIdx++) {
    names.emplace_back(SubstraitParser::makeNodeName(inputPlanNodeId, colIdx));
  }
  auto rowType = std::make_shared<RowType>(std::move(names), std::move(types));

  // Validate WindowFunction
  std::vector<std::string> funcSpecs;
  funcSpecs.reserve(windowRel.measures().size());
  for (const auto& smea : windowRel.measures()) {
    const auto& windowFunction = smea.measure();
    funcSpecs.emplace_back(planConverter_.findFuncSpec(windowFunction.function_reference()));
    SubstraitParser::parseType(windowFunction.output_type());
    for (const auto& arg : windowFunction.arguments()) {
      auto typeCase = arg.value().rex_type_case();
      switch (typeCase) {
        case ::substrait::Expression::RexTypeCase::kSelection:
        case ::substrait::Expression::RexTypeCase::kLiteral:
          break;
        default:
          LOG_VALIDATION_MSG("Only field or constant is supported in window functions.");
          return false;
      }
    }
    // Validate BoundType and Frame Type
    switch (windowFunction.window_type()) {
      case ::substrait::WindowType::ROWS:
      case ::substrait::WindowType::RANGE:
        break;
      default:
        LOG_VALIDATION_MSG(
            "the window type only support ROWS and RANGE, and the input type is " +
            std::to_string(windowFunction.window_type()));
        return false;
    }

    bool boundTypeSupported =
        validateBoundType(windowFunction.upper_bound()) && validateBoundType(windowFunction.lower_bound());
    if (!boundTypeSupported) {
      LOG_VALIDATION_MSG(
          "Found unsupported Bound Type: upper " + std::to_string(windowFunction.upper_bound().kind_case()) +
          ", lower " + std::to_string(windowFunction.lower_bound().kind_case()));
      return false;
    }
  }

  // Validate groupby expression
  const auto& groupByExprs = windowRel.partition_expressions();
  std::vector<core::TypedExprPtr> expressions;
  expressions.reserve(groupByExprs.size());
  for (const auto& expr : groupByExprs) {
    auto expression = exprConverter_->toVeloxExpr(expr, rowType);
    auto exprField = dynamic_cast<const core::FieldAccessTypedExpr*>(expression.get());
    if (exprField == nullptr) {
      LOG_VALIDATION_MSG("Only field is supported for partition key in Window Operator!");
      return false;
    } else {
      expressions.emplace_back(expression);
    }
  }
  // Try to compile the expressions. If there is any unregistred funciton or
  // mismatched type, exception will be thrown.
  exec::ExprSet exprSet(std::move(expressions), execCtx_);

  // Validate Sort expression
  const auto& sorts = windowRel.sorts();
  for (const auto& sort : sorts) {
    switch (sort.direction()) {
      case ::substrait::SortField_SortDirection_SORT_DIRECTION_ASC_NULLS_FIRST:
      case ::substrait::SortField_SortDirection_SORT_DIRECTION_ASC_NULLS_LAST:
      case ::substrait::SortField_SortDirection_SORT_DIRECTION_DESC_NULLS_FIRST:
      case ::substrait::SortField_SortDirection_SORT_DIRECTION_DESC_NULLS_LAST:
        break;
      default:
        LOG_VALIDATION_MSG("in windowRel, unsupported Sort direction " + std::to_string(sort.direction()));
        return false;
    }

    if (sort.has_expr()) {
      auto expression = exprConverter_->toVeloxExpr(sort.expr(), rowType);
      auto exprField = dynamic_cast<const core::FieldAccessTypedExpr*>(expression.get());
      if (!exprField) {
        LOG_VALIDATION_MSG("in windowRel, the sorting key in Sort Operator only support field.");
        return false;
      }
      exec::ExprSet exprSet1({std::move(expression)}, execCtx_);
    }
  }

  return true;
}

bool SubstraitToVeloxPlanValidator::validate(const ::substrait::WindowGroupLimitRel& windowGroupLimitRel) {
  if (windowGroupLimitRel.has_input() && !validate(windowGroupLimitRel.input())) {
    LOG_VALIDATION_MSG("WindowGroupLimitRel input fails to validate.");
    return false;
  }

  // Get and validate the input types from extension.
  if (!windowGroupLimitRel.has_advanced_extension()) {
    LOG_VALIDATION_MSG("Input types are expected in WindowGroupLimitRel.");
    return false;
  }
  const auto& extension = windowGroupLimitRel.advanced_extension();
  TypePtr inputRowType;
  std::vector<TypePtr> types;
  if (!parseVeloxType(extension, inputRowType) || !flattenSingleLevel(inputRowType, types)) {
    LOG_VALIDATION_MSG("Validation failed for input types in WindowGroupLimitRel.");
    return false;
  }

  int32_t inputPlanNodeId = 0;
  std::vector<std::string> names;
  names.reserve(types.size());
  for (auto colIdx = 0; colIdx < types.size(); colIdx++) {
    names.emplace_back(SubstraitParser::makeNodeName(inputPlanNodeId, colIdx));
  }
  auto rowType = std::make_shared<RowType>(std::move(names), std::move(types));
  // Validate groupby expression
  const auto& groupByExprs = windowGroupLimitRel.partition_expressions();
  std::vector<core::TypedExprPtr> expressions;
  expressions.reserve(groupByExprs.size());
  for (const auto& expr : groupByExprs) {
    auto expression = exprConverter_->toVeloxExpr(expr, rowType);
    auto exprField = dynamic_cast<const core::FieldAccessTypedExpr*>(expression.get());
    if (exprField == nullptr) {
      LOG_VALIDATION_MSG("Only field is supported for partition key in Window Group Limit Operator!");
      return false;
    }
    expressions.emplace_back(expression);
  }
  // Try to compile the expressions. If there is any unregistered function or
  // mismatched type, exception will be thrown.
  exec::ExprSet exprSet(std::move(expressions), execCtx_);
  // Validate Sort expression
  const auto& sorts = windowGroupLimitRel.sorts();
  for (const auto& sort : sorts) {
    switch (sort.direction()) {
      case ::substrait::SortField_SortDirection_SORT_DIRECTION_ASC_NULLS_FIRST:
      case ::substrait::SortField_SortDirection_SORT_DIRECTION_ASC_NULLS_LAST:
      case ::substrait::SortField_SortDirection_SORT_DIRECTION_DESC_NULLS_FIRST:
      case ::substrait::SortField_SortDirection_SORT_DIRECTION_DESC_NULLS_LAST:
        break;
      default:
        LOG_VALIDATION_MSG("in windowGroupLimitRel, unsupported Sort direction " + std::to_string(sort.direction()));
        return false;
    }

    if (sort.has_expr()) {
      auto expression = exprConverter_->toVeloxExpr(sort.expr(), rowType);
      auto exprField = dynamic_cast<const core::FieldAccessTypedExpr*>(expression.get());
      if (!exprField) {
        LOG_VALIDATION_MSG("in windowGroupLimitRel, the sorting key in Sort Operator only support field.");
        return false;
      }
      exec::ExprSet exprSet1({std::move(expression)}, execCtx_);
    }
  }

  return true;
}

bool SubstraitToVeloxPlanValidator::validate(const ::substrait::SetRel& setRel) {
  switch (setRel.op()) {
    case ::substrait::SetRel_SetOp::SetRel_SetOp_SET_OP_UNION_ALL: {
      for (int32_t i = 0; i < setRel.inputs_size(); ++i) {
        const auto& input = setRel.inputs(i);
        if (!validate(input)) {
          LOG_VALIDATION_MSG("ProjectRel input");
          return false;
        }
      }
      if (!setRel.has_advanced_extension()) {
        LOG_VALIDATION_MSG("Input types are expected in SetRel.");
        return false;
      }
      const auto& extension = setRel.advanced_extension();
      TypePtr inputRowType;
      std::vector<std::vector<TypePtr>> childrenTypes;
      if (!parseVeloxType(extension, inputRowType) || !flattenDualLevel(inputRowType, childrenTypes)) {
        LOG_VALIDATION_MSG("Validation failed for input types in SetRel.");
        return false;
      }
      std::vector<RowTypePtr> childrenRowTypes;
      for (auto i = 0; i < childrenTypes.size(); ++i) {
        auto& types = childrenTypes.at(i);
        std::vector<std::string> names;
        names.reserve(types.size());
        for (auto colIdx = 0; colIdx < types.size(); colIdx++) {
          names.emplace_back(SubstraitParser::makeNodeName(i, colIdx));
        }
        childrenRowTypes.push_back(std::make_shared<RowType>(std::move(names), std::move(types)));
      }

      for (auto i = 1; i < childrenRowTypes.size(); ++i) {
        if (!(childrenRowTypes[i]->equivalent(*childrenRowTypes[0]))) {
          LOG_VALIDATION_MSG(
              "All sources of the Set operation must have the same output type: " + childrenRowTypes[i]->toString() +
              " vs. " + childrenRowTypes[0]->toString());
          return false;
        }
      }
      return true;
    }
    default:
      LOG_VALIDATION_MSG("Unsupported SetRel op: " + std::to_string(setRel.op()));
      return false;
  }
}

bool SubstraitToVeloxPlanValidator::validate(const ::substrait::SortRel& sortRel) {
  if (sortRel.has_input() && !validate(sortRel.input())) {
    return false;
  }

  // Get and validate the input types from extension.
  if (!sortRel.has_advanced_extension()) {
    LOG_VALIDATION_MSG("Input types are expected in SortRel.");
    return false;
  }

  const auto& extension = sortRel.advanced_extension();
  TypePtr inputRowType;
  std::vector<TypePtr> types;
  if (!parseVeloxType(extension, inputRowType) || !flattenSingleLevel(inputRowType, types)) {
    LOG_VALIDATION_MSG("Validation failed for input types in SortRel.");
    return false;
  }

  int32_t inputPlanNodeId = 0;
  std::vector<std::string> names;
  names.reserve(types.size());
  for (auto colIdx = 0; colIdx < types.size(); colIdx++) {
    names.emplace_back(SubstraitParser::makeNodeName(inputPlanNodeId, colIdx));
  }
  auto rowType = std::make_shared<RowType>(std::move(names), std::move(types));

  const auto& sorts = sortRel.sorts();
  for (const auto& sort : sorts) {
    switch (sort.direction()) {
      case ::substrait::SortField_SortDirection_SORT_DIRECTION_ASC_NULLS_FIRST:
      case ::substrait::SortField_SortDirection_SORT_DIRECTION_ASC_NULLS_LAST:
      case ::substrait::SortField_SortDirection_SORT_DIRECTION_DESC_NULLS_FIRST:
      case ::substrait::SortField_SortDirection_SORT_DIRECTION_DESC_NULLS_LAST:
        break;
      default:
        LOG_VALIDATION_MSG("unsupported Sort direction " + std::to_string(sort.direction()));
        return false;
    }

    if (sort.has_expr()) {
      auto expression = exprConverter_->toVeloxExpr(sort.expr(), rowType);
      auto exprField = dynamic_cast<const core::FieldAccessTypedExpr*>(expression.get());
      if (!exprField) {
        LOG_VALIDATION_MSG("in SortRel, the sorting key in Sort Operator only support field.");
        return false;
      }
      exec::ExprSet exprSet({std::move(expression)}, execCtx_);
    }
  }

  return true;
}

bool SubstraitToVeloxPlanValidator::validate(const ::substrait::ProjectRel& projectRel) {
  if (projectRel.has_input() && !validate(projectRel.input())) {
    LOG_VALIDATION_MSG("ProjectRel input");
    return false;
  }

  // Get and validate the input types from extension.
  if (!projectRel.has_advanced_extension()) {
    LOG_VALIDATION_MSG("Input types are expected in ProjectRel.");
    return false;
  }
  const auto& extension = projectRel.advanced_extension();
  TypePtr inputRowType;
  std::vector<TypePtr> types;
  if (!parseVeloxType(extension, inputRowType) || !flattenSingleLevel(inputRowType, types)) {
    LOG_VALIDATION_MSG("Validation failed for input types in ProjectRel.");
    return false;
  }

  int32_t inputPlanNodeId = 0;
  // Create the fake input names to be used in row type.
  std::vector<std::string> names;
  names.reserve(types.size());
  for (uint32_t colIdx = 0; colIdx < types.size(); colIdx++) {
    names.emplace_back(SubstraitParser::makeNodeName(inputPlanNodeId, colIdx));
  }
  auto rowType = std::make_shared<RowType>(std::move(names), std::move(types));

  // Validate the project expressions.
  const auto& projectExprs = projectRel.expressions();
  std::vector<core::TypedExprPtr> expressions;
  expressions.reserve(projectExprs.size());
  for (const auto& expr : projectExprs) {
    if (!validateExpression(expr, rowType)) {
      return false;
    }
    expressions.emplace_back(exprConverter_->toVeloxExpr(expr, rowType));
  }
  // Try to compile the expressions. If there is any unregistered function or
  // mismatched type, exception will be thrown.
  exec::ExprSet exprSet(std::move(expressions), execCtx_);
  return true;
}

bool SubstraitToVeloxPlanValidator::validate(const ::substrait::FilterRel& filterRel) {
  if (filterRel.has_input() && !validate(filterRel.input())) {
    LOG_VALIDATION_MSG("input of FilterRel validation fails");
    return false;
  }

  // Get and validate the input types from extension.
  if (!filterRel.has_advanced_extension()) {
    LOG_VALIDATION_MSG("Input types are expected in FilterRel.");
    return false;
  }
  const auto& extension = filterRel.advanced_extension();
  TypePtr inputRowType;
  std::vector<TypePtr> types;
  if (!parseVeloxType(extension, inputRowType) || !flattenSingleLevel(inputRowType, types)) {
    LOG_VALIDATION_MSG("Validation failed for input types in FilterRel.");
    return false;
  }

  int32_t inputPlanNodeId = 0;
  // Create the fake input names to be used in row type.
  std::vector<std::string> names;
  names.reserve(types.size());
  for (uint32_t colIdx = 0; colIdx < types.size(); colIdx++) {
    names.emplace_back(SubstraitParser::makeNodeName(inputPlanNodeId, colIdx));
  }
  auto rowType = std::make_shared<RowType>(std::move(names), std::move(types));

  std::vector<core::TypedExprPtr> expressions;
  if (!validateExpression(filterRel.condition(), rowType)) {
    return false;
  }
  expressions.emplace_back(exprConverter_->toVeloxExpr(filterRel.condition(), rowType));
  // Try to compile the expressions. If there is any unregistered function
  // or mismatched type, exception will be thrown.
  exec::ExprSet exprSet(std::move(expressions), execCtx_);
  return true;
}

bool SubstraitToVeloxPlanValidator::validate(const ::substrait::JoinRel& joinRel) {
  if (joinRel.has_left() && !validate(joinRel.left())) {
    LOG_VALIDATION_MSG("Validation fails for join left input.");
    return false;
  }

  if (joinRel.has_right() && !validate(joinRel.right())) {
    LOG_VALIDATION_MSG("Validation fails for join right input.");
    return false;
  }

  if (joinRel.has_advanced_extension() &&
      SubstraitParser::configSetInOptimization(joinRel.advanced_extension(), "isSMJ=")) {
    switch (joinRel.type()) {
      case ::substrait::JoinRel_JoinType_JOIN_TYPE_INNER:
      case ::substrait::JoinRel_JoinType_JOIN_TYPE_OUTER:
      case ::substrait::JoinRel_JoinType_JOIN_TYPE_LEFT:
      case ::substrait::JoinRel_JoinType_JOIN_TYPE_RIGHT:
      case ::substrait::JoinRel_JoinType_JOIN_TYPE_LEFT_SEMI:
      case ::substrait::JoinRel_JoinType_JOIN_TYPE_RIGHT_SEMI:
      case ::substrait::JoinRel_JoinType_JOIN_TYPE_LEFT_ANTI:
        break;
      default:
        LOG_VALIDATION_MSG("Sort merge join type is not supported: " + std::to_string(joinRel.type()));
        return false;
    }
  }
  switch (joinRel.type()) {
    case ::substrait::JoinRel_JoinType_JOIN_TYPE_INNER:
    case ::substrait::JoinRel_JoinType_JOIN_TYPE_OUTER:
    case ::substrait::JoinRel_JoinType_JOIN_TYPE_LEFT:
    case ::substrait::JoinRel_JoinType_JOIN_TYPE_RIGHT:
    case ::substrait::JoinRel_JoinType_JOIN_TYPE_LEFT_SEMI:
    case ::substrait::JoinRel_JoinType_JOIN_TYPE_RIGHT_SEMI:
    case ::substrait::JoinRel_JoinType_JOIN_TYPE_LEFT_ANTI:
      break;
    default:
      LOG_VALIDATION_MSG("Join type is not supported: " + std::to_string(joinRel.type()));
      return false;
  }

  // Validate input types.
  if (!joinRel.has_advanced_extension()) {
    LOG_VALIDATION_MSG("Input types are expected in JoinRel.");
    return false;
  }

  const auto& extension = joinRel.advanced_extension();
  TypePtr inputRowType;
  std::vector<TypePtr> types;
  if (!parseVeloxType(extension, inputRowType) || !flattenSingleLevel(inputRowType, types)) {
    LOG_VALIDATION_MSG("Validation failed for input types in JoinRel.");
    return false;
  }

  int32_t inputPlanNodeId = 0;
  std::vector<std::string> names;
  names.reserve(types.size());
  for (auto colIdx = 0; colIdx < types.size(); colIdx++) {
    names.emplace_back(SubstraitParser::makeNodeName(inputPlanNodeId, colIdx));
  }
  auto rowType = std::make_shared<RowType>(std::move(names), std::move(types));

  if (joinRel.has_expression()) {
    std::vector<const ::substrait::Expression::FieldReference*> leftExprs, rightExprs;
    planConverter_.extractJoinKeys(joinRel.expression(), leftExprs, rightExprs);
  }

  if (joinRel.has_post_join_filter()) {
    auto expression = exprConverter_->toVeloxExpr(joinRel.post_join_filter(), rowType);
    exec::ExprSet exprSet({std::move(expression)}, execCtx_);
  }
  return true;
}

bool SubstraitToVeloxPlanValidator::validate(const ::substrait::CrossRel& crossRel) {
  if (crossRel.has_left() && !validate(crossRel.left())) {
    logValidateMsg("Native validation failed due to: validation fails for cross join left input. ");
    return false;
  }

  if (crossRel.has_right() && !validate(crossRel.right())) {
    logValidateMsg("Native validation failed due to: validation fails for cross join right input. ");
    return false;
  }

  // Validate input types.
  if (!crossRel.has_advanced_extension()) {
    logValidateMsg("Native validation failed due to: Input types are expected in CrossRel.");
    return false;
  }

  switch (crossRel.type()) {
    case ::substrait::CrossRel_JoinType_JOIN_TYPE_INNER:
    case ::substrait::CrossRel_JoinType_JOIN_TYPE_LEFT:
      break;
    default:
      LOG_VALIDATION_MSG("Unsupported Join type in CrossRel");
      return false;
  }

  const auto& extension = crossRel.advanced_extension();
  TypePtr inputRowType;
  std::vector<TypePtr> types;
  if (!parseVeloxType(extension, inputRowType) || !flattenSingleLevel(inputRowType, types)) {
    logValidateMsg("Native validation failed due to: Validation failed for input types in CrossRel");
    return false;
  }

  int32_t inputPlanNodeId = 0;
  std::vector<std::string> names;
  names.reserve(types.size());
  for (auto colIdx = 0; colIdx < types.size(); colIdx++) {
    names.emplace_back(SubstraitParser::makeNodeName(inputPlanNodeId, colIdx));
  }
  auto rowType = std::make_shared<RowType>(std::move(names), std::move(types));

  if (crossRel.has_expression()) {
    auto expression = exprConverter_->toVeloxExpr(crossRel.expression(), rowType);
    exec::ExprSet exprSet({std::move(expression)}, execCtx_);
  }

  return true;
}

bool SubstraitToVeloxPlanValidator::validateAggRelFunctionType(const ::substrait::AggregateRel& aggRel) {
  if (aggRel.measures_size() == 0) {
    return true;
  }

  for (const auto& smea : aggRel.measures()) {
    const auto& aggFunction = smea.measure();
    const auto& funcStep = planConverter_.toAggregationFunctionStep(aggFunction);
    auto funcSpec = planConverter_.findFuncSpec(aggFunction.function_reference());
    std::vector<TypePtr> types;
    bool isDecimal = false;
    types = SubstraitParser::sigToTypes(funcSpec);
    for (const auto& type : types) {
      if (!isDecimal && type->isDecimal()) {
        isDecimal = true;
      }
    }
    auto baseFuncName =
        SubstraitParser::mapToVeloxFunction(SubstraitParser::getNameBeforeDelimiter(funcSpec), isDecimal);
    auto funcName = planConverter_.toAggregationFunctionName(baseFuncName, funcStep);
    auto signaturesOpt = exec::getAggregateFunctionSignatures(funcName);
    if (!signaturesOpt) {
      LOG_VALIDATION_MSG("can not find function signature for " + funcName + " in AggregateRel.");
      return false;
    }

    bool resolved = false;
    for (const auto& signature : signaturesOpt.value()) {
      exec::SignatureBinder binder(*signature, types);
      if (binder.tryBind()) {
        auto resolveType = binder.tryResolveType(
            exec::isPartialOutput(funcStep) ? signature->intermediateType() : signature->returnType());
        if (resolveType == nullptr) {
          LOG_VALIDATION_MSG("Validation failed for function " + funcName + " resolve type in AggregateRel.");
          return false;
        }

        resolved = true;
        break;
      }
    }
    if (!resolved) {
      LOG_VALIDATION_MSG("Validation failed for function " + funcName + " bind signatures in AggregateRel.");
      return false;
    }
  }
  return true;
}

bool SubstraitToVeloxPlanValidator::validate(const ::substrait::AggregateRel& aggRel) {
  if (aggRel.has_input() && !validate(aggRel.input())) {
    LOG_VALIDATION_MSG("Input validation fails in AggregateRel.");
    return false;
  }

  // Validate input types.
  if (aggRel.has_advanced_extension()) {
    TypePtr inputRowType;
    std::vector<TypePtr> types;
    const auto& extension = aggRel.advanced_extension();
    // Aggregate always has advanced extension for streaming aggregate optimization,
    // but only some of them have enhancement for validation.
    if (extension.has_enhancement() &&
        (!parseVeloxType(extension, inputRowType) || !flattenSingleLevel(inputRowType, types))) {
      LOG_VALIDATION_MSG("Validation failed for input types in AggregateRel.");
      return false;
    }
  }

  // Validate groupings.
  for (const auto& grouping : aggRel.groupings()) {
    for (const auto& groupingExpr : grouping.grouping_expressions()) {
      const auto& typeCase = groupingExpr.rex_type_case();
      switch (typeCase) {
        case ::substrait::Expression::RexTypeCase::kSelection:
          break;
        default:
          LOG_VALIDATION_MSG("Only field is supported in groupings.");
          return false;
      }
    }
  }

  // Validate aggregate functions.
  std::vector<std::string> funcSpecs;
  funcSpecs.reserve(aggRel.measures().size());
  for (const auto& smea : aggRel.measures()) {
    // Validate the filter expression
    if (smea.has_filter()) {
      ::substrait::Expression aggRelMask = smea.filter();
      if (aggRelMask.ByteSizeLong() > 0) {
        auto typeCase = aggRelMask.rex_type_case();
        switch (typeCase) {
          case ::substrait::Expression::RexTypeCase::kSelection:
            break;
          default:
            LOG_VALIDATION_MSG("Only field is supported in aggregate filter expression.");
            return false;
        }
      }
    }

    const auto& aggFunction = smea.measure();
    const auto& functionSpec = planConverter_.findFuncSpec(aggFunction.function_reference());
    funcSpecs.emplace_back(functionSpec);
    SubstraitParser::parseType(aggFunction.output_type());
    // Validate the size of arguments.
    if (SubstraitParser::getNameBeforeDelimiter(functionSpec) == "count" && aggFunction.arguments().size() > 1) {
      LOG_VALIDATION_MSG("Count should have only one argument.");
      // Count accepts only one argument.
      return false;
    }

    for (const auto& arg : aggFunction.arguments()) {
      auto typeCase = arg.value().rex_type_case();
      switch (typeCase) {
        case ::substrait::Expression::RexTypeCase::kSelection:
        case ::substrait::Expression::RexTypeCase::kLiteral:
          break;
        default:
          LOG_VALIDATION_MSG("Only field is supported in aggregate functions.");
          return false;
      }
    }
  }

  // The supported aggregation functions. TODO: Remove this set when Presto aggregate functions in Velox are not
  // needed to be registered.
  static const std::unordered_set<std::string> supportedAggFuncs = {
      "sum",
      "collect_set",
      "collect_list",
      "count",
      "avg",
      "min",
      "max",
      "min_by",
      "max_by",
      "stddev_samp",
      "stddev_pop",
      "bloom_filter_agg",
      "var_samp",
      "var_pop",
      "bit_and",
      "bit_or",
      "bit_xor",
      "first",
      "first_ignore_null",
      "last",
      "last_ignore_null",
      "corr",
      "regr_r2",
      "covar_pop",
      "covar_samp",
      "approx_distinct",
      "skewness",
      "kurtosis",
      "regr_slope",
      "regr_intercept",
      "regr_sxy",
      "regr_replacement"};

  auto udafFuncs = UdfLoader::getInstance()->getRegisteredUdafNames();

  for (const auto& funcSpec : funcSpecs) {
    auto funcName = SubstraitParser::getNameBeforeDelimiter(funcSpec);
    if (supportedAggFuncs.find(funcName) == supportedAggFuncs.end() && udafFuncs.find(funcName) == udafFuncs.end()) {
      LOG_VALIDATION_MSG(funcName + " was not supported in AggregateRel.");
      return false;
    }
  }

  if (!validateAggRelFunctionType(aggRel)) {
    return false;
  }

  // Validate both groupby and aggregates input are empty, which is corner case.
  if (aggRel.measures_size() == 0) {
    bool hasExpr = false;
    for (const auto& grouping : aggRel.groupings()) {
      if (grouping.grouping_expressions().size() > 0) {
        hasExpr = true;
        break;
      }
    }

    if (!hasExpr) {
      LOG_VALIDATION_MSG("Aggregation must specify either grouping keys or aggregates.");
      return false;
    }
  }
  return true;
}

bool SubstraitToVeloxPlanValidator::validate(const ::substrait::ReadRel& readRel) {
  planConverter_.toVeloxPlan(readRel);

  // Validate filter in ReadRel.
  if (readRel.has_filter()) {
    std::vector<TypePtr> veloxTypeList;
    if (readRel.has_base_schema()) {
      const auto& baseSchema = readRel.base_schema();
      veloxTypeList = SubstraitParser::parseNamedStruct(baseSchema);
    }

    int32_t inputPlanNodeId = 0;
    std::vector<std::string> names;
    names.reserve(veloxTypeList.size());
    for (auto colIdx = 0; colIdx < veloxTypeList.size(); colIdx++) {
      names.emplace_back(SubstraitParser::makeNodeName(inputPlanNodeId, colIdx));
    }

    auto rowType = std::make_shared<RowType>(std::move(names), std::move(veloxTypeList));
    std::vector<core::TypedExprPtr> expressions;
    if (!validateExpression(readRel.filter(), rowType)) {
      return false;
    }
    expressions.emplace_back(exprConverter_->toVeloxExpr(readRel.filter(), rowType));
    // Try to compile the expressions. If there is any unregistered function
    // or mismatched type, exception will be thrown.
    exec::ExprSet exprSet(std::move(expressions), execCtx_);
  }

  return true;
}

bool SubstraitToVeloxPlanValidator::validate(const ::substrait::Rel& rel) {
  if (rel.has_aggregate()) {
    return validate(rel.aggregate());
  }
  if (rel.has_project()) {
    return validate(rel.project());
  }
  if (rel.has_filter()) {
    return validate(rel.filter());
  }
  if (rel.has_join()) {
    return validate(rel.join());
  }
  if (rel.has_cross()) {
    return validate(rel.cross());
  }
  if (rel.has_read()) {
    return validate(rel.read());
  }
  if (rel.has_sort()) {
    return validate(rel.sort());
  }
  if (rel.has_expand()) {
    return validate(rel.expand());
  }
  if (rel.has_generate()) {
    return validate(rel.generate());
  }
  if (rel.has_fetch()) {
    return validate(rel.fetch());
  }
  if (rel.has_top_n()) {
    return validate(rel.top_n());
  }
  if (rel.has_window()) {
    return validate(rel.window());
  }
  if (rel.has_write()) {
    return validate(rel.write());
  }
  if (rel.has_windowgrouplimit()) {
    return validate(rel.windowgrouplimit());
  }
  if (rel.has_set()) {
    return validate(rel.set());
  }
  LOG_VALIDATION_MSG("Unsupported relation type: " + rel.GetTypeName());
  return false;
}

bool SubstraitToVeloxPlanValidator::validate(const ::substrait::RelRoot& relRoot) {
  if (relRoot.has_input()) {
    return validate(relRoot.input());
  }
  return false;
}

bool SubstraitToVeloxPlanValidator::validate(const ::substrait::Plan& plan) {
  try {
    // Create plan converter and expression converter to help the validation.
    planConverter_.constructFunctionMap(plan);
    exprConverter_ = planConverter_.getExprConverter();

    for (const auto& rel : plan.relations()) {
      if (rel.has_root()) {
        return validate(rel.root());
      }
      if (rel.has_rel()) {
        return validate(rel.rel());
      }
    }

    return false;
  } catch (const VeloxException& err) {
    LOG_VALIDATION_MSG_FROM_EXCEPTION(err);
    return false;
  }
}

} // namespace gluten<|MERGE_RESOLUTION|>--- conflicted
+++ resolved
@@ -240,28 +240,6 @@
   return true;
 }
 
-<<<<<<< HEAD
-bool SubstraitToVeloxPlanValidator::validateLiteral(
-    const ::substrait::Expression_Literal& literal,
-    const RowTypePtr& inputType) {
-  if (literal.has_list()) {
-    for (auto child : literal.list().values()) {
-      if (!validateLiteral(child, inputType)) {
-        // the error msg has been set, so do not need to set it again.
-        return false;
-      }
-    }
-  } else if (literal.has_map()) {
-    for (auto child : literal.map().key_values()) {
-      if (!validateLiteral(child.key(), inputType) || !validateLiteral(child.value(), inputType)) {
-        // the error msg has been set, so do not need to set it again.
-        return false;
-      }
-    }
-  }
-  return true;
-}
-
 bool SubstraitToVeloxPlanValidator::isAllowedCast(
     const TypePtr& fromType,
     const TypePtr& toType) {
@@ -283,12 +261,6 @@
   // Don't support isIntervalYearMonth.
   if (fromType->isIntervalYearMonth() || toType->isIntervalYearMonth()) {
     LOG_VALIDATION_MSG("Casting involving INTERVAL_YEAR_MONTH is not supported.");
-=======
-bool SubstraitToVeloxPlanValidator::validateCast(
-    const ::substrait::Expression::Cast& castExpr,
-    const RowTypePtr& inputType) {
-  if (!validateExpression(castExpr.input(), inputType)) {
->>>>>>> 0c5f1f5a
     return false;
   }
 
