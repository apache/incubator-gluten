/*
 * Licensed to the Apache Software Foundation (ASF) under one or more
 * contributor license agreements.  See the NOTICE file distributed with
 * this work for additional information regarding copyright ownership.
 * The ASF licenses this file to You under the Apache License, Version 2.0
 * (the "License"); you may not use this file except in compliance with
 * the License.  You may obtain a copy of the License at
 *
 *    http://www.apache.org/licenses/LICENSE-2.0
 *
 * Unless required by applicable law or agreed to in writing, software
 * distributed under the License is distributed on an "AS IS" BASIS,
 * WITHOUT WARRANTIES OR CONDITIONS OF ANY KIND, either express or implied.
 * See the License for the specific language governing permissions and
 * limitations under the License.
 */

#include "SubstraitToVeloxPlanValidator.h"
#include <google/protobuf/wrappers.pb.h>
#include <re2/re2.h>
#include <string>
#include "TypeUtils.h"
#include "udf/UdfLoader.h"
#include "utils/Common.h"
#include "velox/exec/Aggregate.h"
#include "velox/expression/Expr.h"
#include "velox/expression/SignatureBinder.h"

namespace gluten {
namespace {

const char* extractFileName(const char* file) {
  return strrchr(file, '/') ? strrchr(file, '/') + 1 : file;
}

#define LOG_VALIDATION_MSG_FROM_EXCEPTION(err)                                                                                        \
  logValidateMsg(fmt::format(                                                                                                         \
      "Validation failed due to exception caught at file:{} line:{} function:{}, thrown from file:{} line:{} function:{}, reason:{}", \
      extractFileName(__FILE__),                                                                                                      \
      __LINE__,                                                                                                                       \
      __FUNCTION__,                                                                                                                   \
      extractFileName(err.file()),                                                                                                    \
      err.line(),                                                                                                                     \
      err.function(),                                                                                                                 \
      err.message()))

#define LOG_VALIDATION_MSG(reason)                                     \
  logValidateMsg(fmt::format(                                          \
      "Validation failed at file:{}, line:{}, function:{}, reason:{}", \
      extractFileName(__FILE__),                                       \
      __LINE__,                                                        \
      __FUNCTION__,                                                    \
      reason))

const std::unordered_set<std::string> kRegexFunctions = {
    "regexp_extract",
    "regexp_extract_all",
    "regexp_replace",
    "rlike"};

const std::unordered_set<std::string> kBlackList =
    {"split_part", "factorial", "trunc", "sequence", "approx_percentile", "get_array_struct_fields", "map_from_arrays"};
} // namespace

bool SubstraitToVeloxPlanValidator::parseVeloxType(
    const ::substrait::extensions::AdvancedExtension& extension,
    TypePtr& out) {
  ::substrait::Type substraitType;
  // The input type is wrapped in enhancement.
  if (!extension.has_enhancement()) {
    LOG_VALIDATION_MSG("Input type is not wrapped in enhancement.");
    return false;
  }
  const auto& enhancement = extension.enhancement();
  if (!enhancement.UnpackTo(&substraitType)) {
    LOG_VALIDATION_MSG("Enhancement can't be unpacked to inputType.");
    return false;
  }

  out = SubstraitParser::parseType(substraitType);
  return true;
}

bool SubstraitToVeloxPlanValidator::flattenSingleLevel(const TypePtr& type, std::vector<TypePtr>& out) {
  if (!type->isRow()) {
    LOG_VALIDATION_MSG("Type is not a RowType.");
    return false;
  }
  auto rowType = std::dynamic_pointer_cast<const RowType>(type);
  if (!rowType) {
    LOG_VALIDATION_MSG("Failed to cast to RowType.");
    return false;
  }
  for (const auto& field : rowType->children()) {
    out.emplace_back(field);
  }
  return true;
}

bool SubstraitToVeloxPlanValidator::flattenDualLevel(const TypePtr& type, std::vector<std::vector<TypePtr>>& out) {
  if (!type->isRow()) {
    LOG_VALIDATION_MSG("Type is not a RowType.");
    return false;
  }
  auto rowType = std::dynamic_pointer_cast<const RowType>(type);
  if (!rowType) {
    LOG_VALIDATION_MSG("Failed to cast to RowType.");
    return false;
  }
  for (const auto& field : rowType->children()) {
    std::vector<TypePtr> inner;
    if (!flattenSingleLevel(field, inner)) {
      return false;
    }
    out.emplace_back(inner);
  }
  return true;
}

bool SubstraitToVeloxPlanValidator::validateRound(
    const ::substrait::Expression::ScalarFunction& scalarFunction,
    const RowTypePtr& inputType) {
  const auto& arguments = scalarFunction.arguments();
  if (arguments.size() < 2) {
    return false;
  }

  if (!arguments[1].value().has_literal()) {
    LOG_VALIDATION_MSG("Round scale is expected.");
    return false;
  }

  // Velox has different result with Spark on negative scale.
  auto typeCase = arguments[1].value().literal().literal_type_case();
  switch (typeCase) {
    case ::substrait::Expression_Literal::LiteralTypeCase::kI32:
      return (arguments[1].value().literal().i32() >= 0);
    case ::substrait::Expression_Literal::LiteralTypeCase::kI64:
      return (arguments[1].value().literal().i64() >= 0);
    default:
      LOG_VALIDATION_MSG("Round scale validation is not supported for type case " + std::to_string(typeCase));
      return false;
  }
}

bool SubstraitToVeloxPlanValidator::validateExtractExpr(const std::vector<core::TypedExprPtr>& params) {
  if (params.size() != 2) {
    LOG_VALIDATION_MSG("Value expected in variant in ExtractExpr.");
    return false;
  }

  auto functionArg = std::dynamic_pointer_cast<const core::ConstantTypedExpr>(params[0]);
  if (functionArg) {
    // Get the function argument.
    const auto& variant = functionArg->value();
    if (!variant.hasValue()) {
      LOG_VALIDATION_MSG("Value expected in variant in ExtractExpr.");
      return false;
    }

    return true;
  }
  LOG_VALIDATION_MSG("Constant is expected to be the first parameter in extract.");
  return false;
}

bool SubstraitToVeloxPlanValidator::validateRegexExpr(
    const std::string& name,
    const ::substrait::Expression::ScalarFunction& scalarFunction) {
  if (scalarFunction.arguments().size() < 2) {
    LOG_VALIDATION_MSG("Wrong number of arguments for " + name);
  }

  const auto& patternArg = scalarFunction.arguments()[1].value();
  if (!patternArg.has_literal() || !patternArg.literal().has_string()) {
    LOG_VALIDATION_MSG("Pattern is not string literal for " + name);
    return false;
  }

  const auto& pattern = patternArg.literal().string();
  std::string error;
  if (!validatePattern(pattern, error)) {
    LOG_VALIDATION_MSG(name + " due to " + error);
    return false;
  }
  return true;
}

bool SubstraitToVeloxPlanValidator::validateScalarFunction(
    const ::substrait::Expression::ScalarFunction& scalarFunction,
    const RowTypePtr& inputType) {
  std::vector<core::TypedExprPtr> params;
  params.reserve(scalarFunction.arguments().size());
  for (const auto& argument : scalarFunction.arguments()) {
    if (argument.has_value() && !validateExpression(argument.value(), inputType)) {
      return false;
    }
    params.emplace_back(exprConverter_->toVeloxExpr(argument.value(), inputType));
  }

  const auto& function =
      SubstraitParser::findFunctionSpec(planConverter_.getFunctionMap(), scalarFunction.function_reference());
  const auto& name = SubstraitParser::getNameBeforeDelimiter(function);
  std::vector<std::string> types = SubstraitParser::getSubFunctionTypes(function);

  if (name == "round") {
    return validateRound(scalarFunction, inputType);
  }
  if (name == "extract") {
    return validateExtractExpr(params);
  }
  if (name == "concat") {
    for (const auto& type : types) {
      if (type.find("struct") != std::string::npos || type.find("map") != std::string::npos ||
          type.find("list") != std::string::npos) {
        LOG_VALIDATION_MSG(type + " is not supported in concat.");
        return false;
      }
    }
  }

  // Validate regex functions.
  if (kRegexFunctions.find(name) != kRegexFunctions.end()) {
    return validateRegexExpr(name, scalarFunction);
  }

  if (kBlackList.find(name) != kBlackList.end()) {
    LOG_VALIDATION_MSG("Function is not supported: " + name);
    return false;
  }

  return true;
}

bool SubstraitToVeloxPlanValidator::isAllowedCast(const TypePtr& fromType, const TypePtr& toType) {
  // Currently cast is not allowed for various categories, code has a bunch of rules
  // which define the cast categories and if we should offload to velox. Currently,
  // the following categories are denied.
  //
  // 1. from/to isIntervalYearMonth is not allowed.
  // 2. Date to most categories except few supported types is not allowed.
  // 3. Timestamp to most categories except few supported types is not allowed.
  // 4. Certain complex types are not allowed.

  // Don't support isIntervalYearMonth.
  if (fromType->isIntervalYearMonth() || toType->isIntervalYearMonth()) {
    LOG_VALIDATION_MSG("Casting involving INTERVAL_YEAR_MONTH is not supported.");
    return false;
  }

  // Limited support for DATE to X.
  if (fromType->isDate() && !toType->isTimestamp() && !toType->isVarchar()) {
    LOG_VALIDATION_MSG("Casting from DATE to " + toType->toString() + " is not supported.");
    return false;
  }

  // Limited support for Timestamp to X.
  if (fromType->isTimestamp() && !(toType->isDate() || toType->isVarchar())) {
    LOG_VALIDATION_MSG(
        "Casting from TIMESTAMP to " + toType->toString() + " is not supported or has incorrect result.");
    return false;
  }

  // Limited support for X to Timestamp.
<<<<<<< HEAD
  if (toType->isTimestamp() && !fromType->isDate()) {
    switch (fromType->kind()) {
      case TypeKind::TINYINT:
      case TypeKind::SMALLINT:
      case TypeKind::INTEGER:
      case TypeKind::BIGINT:
        break;
      default:
        LOG_VALIDATION_MSG("Casting from " + fromType->toString() + " to TIMESTAMP is not supported.");
        return false;
    }
=======
  if (toType->isTimestamp() && !(fromType->isDate() || fromType->isVarchar())) {
    LOG_VALIDATION_MSG("Casting from " + fromType->toString() + " to TIMESTAMP is not supported.");
    return false;
>>>>>>> 8eac96a6
  }

  // Limited support for Complex types.
  if (fromType->isArray() || fromType->isMap() || fromType->isRow() || fromType->isVarbinary()) {
    LOG_VALIDATION_MSG("Casting from " + fromType->toString() + " is not currently supported.");
    return false;
  }

  return true;
}

bool SubstraitToVeloxPlanValidator::validateCast(
    const ::substrait::Expression::Cast& castExpr,
    const RowTypePtr& inputType) {
  if (!validateExpression(castExpr.input(), inputType)) {
    return false;
  }

  const auto& toType = SubstraitParser::parseType(castExpr.type());
  core::TypedExprPtr input = exprConverter_->toVeloxExpr(castExpr.input(), inputType);

  if (SubstraitToVeloxPlanValidator::isAllowedCast(input->type(), toType)) {
    return true;
  }

  return false;
}

bool SubstraitToVeloxPlanValidator::validateIfThen(
    const ::substrait::Expression_IfThen& ifThen,
    const RowTypePtr& inputType) {
  for (const auto& subIfThen : ifThen.ifs()) {
    if (!validateExpression(subIfThen.if_(), inputType) || !validateExpression(subIfThen.then(), inputType)) {
      return false;
    }
  }
  if (ifThen.has_else_() && !validateExpression(ifThen.else_(), inputType)) {
    return false;
  }
  return true;
}

bool SubstraitToVeloxPlanValidator::validateSingularOrList(
    const ::substrait::Expression::SingularOrList& singularOrList,
    const RowTypePtr& inputType) {
  for (const auto& option : singularOrList.options()) {
    if (!option.has_literal()) {
      LOG_VALIDATION_MSG("Option is expected as Literal.");
      return false;
    }
  }

  return validateExpression(singularOrList.value(), inputType);
}

bool SubstraitToVeloxPlanValidator::validateExpression(
    const ::substrait::Expression& expression,
    const RowTypePtr& inputType) {
  auto typeCase = expression.rex_type_case();
  switch (typeCase) {
    case ::substrait::Expression::RexTypeCase::kScalarFunction:
      return validateScalarFunction(expression.scalar_function(), inputType);
    case ::substrait::Expression::RexTypeCase::kCast:
      return validateCast(expression.cast(), inputType);
    case ::substrait::Expression::RexTypeCase::kIfThen:
      return validateIfThen(expression.if_then(), inputType);
    case ::substrait::Expression::RexTypeCase::kSingularOrList:
      return validateSingularOrList(expression.singular_or_list(), inputType);
    default:
      return true;
  }
}

bool SubstraitToVeloxPlanValidator::validate(const ::substrait::WriteRel& writeRel) {
  if (writeRel.has_input() && !validate(writeRel.input())) {
    LOG_VALIDATION_MSG("Validation failed for input type validation in WriteRel.");
    return false;
  }

  // Validate input data type.
  TypePtr inputRowType;
  std::vector<TypePtr> types;
  if (writeRel.has_named_table()) {
    const auto& extension = writeRel.named_table().advanced_extension();
    if (!parseVeloxType(extension, inputRowType) || !flattenSingleLevel(inputRowType, types)) {
      LOG_VALIDATION_MSG("Validation failed for input type validation in WriteRel.");
      return false;
    }
  }

  // Validate partition key type.
  if (writeRel.has_table_schema()) {
    const auto& tableSchema = writeRel.table_schema();
    std::vector<ColumnType> columnTypes;
    SubstraitParser::parseColumnTypes(tableSchema, columnTypes);
    for (auto i = 0; i < types.size(); i++) {
      if (columnTypes[i] == ColumnType::kPartitionKey) {
        switch (types[i]->kind()) {
          case TypeKind::BOOLEAN:
          case TypeKind::TINYINT:
          case TypeKind::SMALLINT:
          case TypeKind::INTEGER:
          case TypeKind::BIGINT:
          case TypeKind::VARCHAR:
          case TypeKind::VARBINARY:
            break;
          default:
            LOG_VALIDATION_MSG(
                "Validation failed for input type validation in WriteRel, not support partition column type: " +
                mapTypeKindToName(types[i]->kind()));
            return false;
        }
      }
    }
  }

  return true;
}

bool SubstraitToVeloxPlanValidator::validate(const ::substrait::FetchRel& fetchRel) {
  // Get and validate the input types from extension.
  if (fetchRel.has_advanced_extension()) {
    const auto& extension = fetchRel.advanced_extension();
    TypePtr inputRowType;
    std::vector<TypePtr> types;
    if (!parseVeloxType(extension, inputRowType) || !flattenSingleLevel(inputRowType, types)) {
      LOG_VALIDATION_MSG("Unsupported input types in FetchRel.");
      return false;
    }

    int32_t inputPlanNodeId = 0;
    std::vector<std::string> names;
    names.reserve(types.size());
    for (auto colIdx = 0; colIdx < types.size(); colIdx++) {
      names.emplace_back(SubstraitParser::makeNodeName(inputPlanNodeId, colIdx));
    }
  }

  if (fetchRel.offset() < 0 || fetchRel.count() < 0) {
    LOG_VALIDATION_MSG("Offset and count should be valid in FetchRel.");
    return false;
  }

  return true;
}

bool SubstraitToVeloxPlanValidator::validate(const ::substrait::TopNRel& topNRel) {
  RowTypePtr rowType = nullptr;
  // Get and validate the input types from extension.
  if (topNRel.has_advanced_extension()) {
    const auto& extension = topNRel.advanced_extension();
    TypePtr inputRowType;
    std::vector<TypePtr> types;
    if (!parseVeloxType(extension, inputRowType) || !flattenSingleLevel(inputRowType, types)) {
      LOG_VALIDATION_MSG("Unsupported input types in TopNRel.");
      return false;
    }

    int32_t inputPlanNodeId = 0;
    std::vector<std::string> names;
    names.reserve(types.size());
    for (auto colIdx = 0; colIdx < types.size(); colIdx++) {
      names.emplace_back(SubstraitParser::makeNodeName(inputPlanNodeId, colIdx));
    }
    rowType = std::make_shared<RowType>(std::move(names), std::move(types));
  }

  if (topNRel.n() < 0) {
    LOG_VALIDATION_MSG("N should be valid in TopNRel.");
    return false;
  }

  auto [sortingKeys, sortingOrders] = planConverter_.processSortField(topNRel.sorts(), rowType);
  folly::F14FastSet<std::string> sortingKeyNames;
  for (const auto& sortingKey : sortingKeys) {
    auto result = sortingKeyNames.insert(sortingKey->name());
    if (!result.second) {
      LOG_VALIDATION_MSG("Duplicate sort keys were found in TopNRel.");
      return false;
    }
  }

  return true;
}

bool SubstraitToVeloxPlanValidator::validate(const ::substrait::GenerateRel& generateRel) {
  if (generateRel.has_input() && !validate(generateRel.input())) {
    LOG_VALIDATION_MSG("Input validation fails in GenerateRel.");
    return false;
  }

  // Get and validate the input types from extension.
  if (!generateRel.has_advanced_extension()) {
    LOG_VALIDATION_MSG("Input types are expected in GenerateRel.");
    return false;
  }
  const auto& extension = generateRel.advanced_extension();
  TypePtr inputRowType;
  std::vector<TypePtr> types;
  if (!parseVeloxType(extension, inputRowType) || !flattenSingleLevel(inputRowType, types)) {
    LOG_VALIDATION_MSG("Validation failed for input types in GenerateRel.");
    return false;
  }

  int32_t inputPlanNodeId = 0;
  // Create the fake input names to be used in row type.
  std::vector<std::string> names;
  names.reserve(types.size());
  for (uint32_t colIdx = 0; colIdx < types.size(); colIdx++) {
    names.emplace_back(SubstraitParser::makeNodeName(inputPlanNodeId, colIdx));
  }
  auto rowType = std::make_shared<RowType>(std::move(names), std::move(types));
  if (generateRel.has_generator() && !validateExpression(generateRel.generator(), rowType)) {
    LOG_VALIDATION_MSG("Input validation fails in GenerateRel.");
    return false;
  }
  return true;
}

bool SubstraitToVeloxPlanValidator::validate(const ::substrait::ExpandRel& expandRel) {
  if (expandRel.has_input() && !validate(expandRel.input())) {
    LOG_VALIDATION_MSG("Input validation fails in ExpandRel.");
    return false;
  }
  RowTypePtr rowType = nullptr;
  // Get and validate the input types from extension.
  if (expandRel.has_advanced_extension()) {
    const auto& extension = expandRel.advanced_extension();
    TypePtr inputRowType;
    std::vector<TypePtr> types;
    if (!parseVeloxType(extension, inputRowType) || !flattenSingleLevel(inputRowType, types)) {
      LOG_VALIDATION_MSG("Unsupported input types in ExpandRel.");
      return false;
    }

    int32_t inputPlanNodeId = 0;
    std::vector<std::string> names;
    names.reserve(types.size());
    for (auto colIdx = 0; colIdx < types.size(); colIdx++) {
      names.emplace_back(SubstraitParser::makeNodeName(inputPlanNodeId, colIdx));
    }
    rowType = std::make_shared<RowType>(std::move(names), std::move(types));
  }

  int32_t projectSize = 0;
  // Validate fields.
  for (const auto& fields : expandRel.fields()) {
    std::vector<core::TypedExprPtr> expressions;
    if (fields.has_switching_field()) {
      auto projectExprs = fields.switching_field().duplicates();
      expressions.reserve(projectExprs.size());
      if (projectSize == 0) {
        projectSize = projectExprs.size();
      } else if (projectSize != projectExprs.size()) {
        LOG_VALIDATION_MSG("SwitchingField expressions size should be constant in ExpandRel.");
        return false;
      }

      for (const auto& projectExpr : projectExprs) {
        const auto& typeCase = projectExpr.rex_type_case();
        switch (typeCase) {
          case ::substrait::Expression::RexTypeCase::kSelection:
          case ::substrait::Expression::RexTypeCase::kLiteral:
            break;
          default:
            LOG_VALIDATION_MSG("Only field or literal is supported in project of ExpandRel.");
            return false;
        }
        if (rowType) {
          expressions.emplace_back(exprConverter_->toVeloxExpr(projectExpr, rowType));
        }
      }

      if (rowType) {
        // Try to compile the expressions. If there is any unregistered
        // function or mismatched type, exception will be thrown.
        exec::ExprSet exprSet(std::move(expressions), execCtx_);
      }
    } else {
      LOG_VALIDATION_MSG("Only SwitchingField is supported in ExpandRel.");
      return false;
    }
  }

  return true;
}

bool validateBoundType(::substrait::Expression_WindowFunction_Bound boundType) {
  switch (boundType.kind_case()) {
    case ::substrait::Expression_WindowFunction_Bound::kUnboundedFollowing:
    case ::substrait::Expression_WindowFunction_Bound::kUnboundedPreceding:
    case ::substrait::Expression_WindowFunction_Bound::kCurrentRow:
    case ::substrait::Expression_WindowFunction_Bound::kFollowing:
    case ::substrait::Expression_WindowFunction_Bound::kPreceding:
      break;
    default:
      return false;
  }
  return true;
}

bool SubstraitToVeloxPlanValidator::validate(const ::substrait::WindowRel& windowRel) {
  if (windowRel.has_input() && !validate(windowRel.input())) {
    LOG_VALIDATION_MSG("WindowRel input fails to validate.");
    return false;
  }

  // Get and validate the input types from extension.
  if (!windowRel.has_advanced_extension()) {
    LOG_VALIDATION_MSG("Input types are expected in WindowRel.");
    return false;
  }
  const auto& extension = windowRel.advanced_extension();
  TypePtr inputRowType;
  std::vector<TypePtr> types;
  if (!parseVeloxType(extension, inputRowType) || !flattenSingleLevel(inputRowType, types)) {
    LOG_VALIDATION_MSG("Validation failed for input types in WindowRel.");
    return false;
  }

  if (types.empty()) {
    // See: https://github.com/apache/incubator-gluten/issues/7600.
    LOG_VALIDATION_MSG("Validation failed for empty input schema in WindowRel.");
    return false;
  }

  int32_t inputPlanNodeId = 0;
  std::vector<std::string> names;
  names.reserve(types.size());
  for (auto colIdx = 0; colIdx < types.size(); colIdx++) {
    names.emplace_back(SubstraitParser::makeNodeName(inputPlanNodeId, colIdx));
  }
  auto rowType = std::make_shared<RowType>(std::move(names), std::move(types));

  // Validate WindowFunction
  std::vector<std::string> funcSpecs;
  funcSpecs.reserve(windowRel.measures().size());
  for (const auto& smea : windowRel.measures()) {
    const auto& windowFunction = smea.measure();
    funcSpecs.emplace_back(planConverter_.findFuncSpec(windowFunction.function_reference()));
    SubstraitParser::parseType(windowFunction.output_type());
    for (const auto& arg : windowFunction.arguments()) {
      auto typeCase = arg.value().rex_type_case();
      switch (typeCase) {
        case ::substrait::Expression::RexTypeCase::kSelection:
        case ::substrait::Expression::RexTypeCase::kLiteral:
          break;
        default:
          LOG_VALIDATION_MSG("Only field or constant is supported in window functions.");
          return false;
      }
    }
    // Validate BoundType and Frame Type
    switch (windowFunction.window_type()) {
      case ::substrait::WindowType::ROWS:
      case ::substrait::WindowType::RANGE:
        break;
      default:
        LOG_VALIDATION_MSG(
            "the window type only support ROWS and RANGE, and the input type is " +
            std::to_string(windowFunction.window_type()));
        return false;
    }

    bool boundTypeSupported =
        validateBoundType(windowFunction.upper_bound()) && validateBoundType(windowFunction.lower_bound());
    if (!boundTypeSupported) {
      LOG_VALIDATION_MSG(
          "Found unsupported Bound Type: upper " + std::to_string(windowFunction.upper_bound().kind_case()) +
          ", lower " + std::to_string(windowFunction.lower_bound().kind_case()));
      return false;
    }
  }

  // Validate groupby expression
  const auto& groupByExprs = windowRel.partition_expressions();
  std::vector<core::TypedExprPtr> expressions;
  expressions.reserve(groupByExprs.size());
  for (const auto& expr : groupByExprs) {
    auto expression = exprConverter_->toVeloxExpr(expr, rowType);
    auto exprField = dynamic_cast<const core::FieldAccessTypedExpr*>(expression.get());
    if (exprField == nullptr) {
      LOG_VALIDATION_MSG("Only field is supported for partition key in Window Operator!");
      return false;
    } else {
      expressions.emplace_back(expression);
    }
  }
  // Try to compile the expressions. If there is any unregistred funciton or
  // mismatched type, exception will be thrown.
  exec::ExprSet exprSet(std::move(expressions), execCtx_);

  // Validate Sort expression
  const auto& sorts = windowRel.sorts();
  for (const auto& sort : sorts) {
    switch (sort.direction()) {
      case ::substrait::SortField_SortDirection_SORT_DIRECTION_ASC_NULLS_FIRST:
      case ::substrait::SortField_SortDirection_SORT_DIRECTION_ASC_NULLS_LAST:
      case ::substrait::SortField_SortDirection_SORT_DIRECTION_DESC_NULLS_FIRST:
      case ::substrait::SortField_SortDirection_SORT_DIRECTION_DESC_NULLS_LAST:
        break;
      default:
        LOG_VALIDATION_MSG("in windowRel, unsupported Sort direction " + std::to_string(sort.direction()));
        return false;
    }

    if (sort.has_expr()) {
      auto expression = exprConverter_->toVeloxExpr(sort.expr(), rowType);
      auto exprField = dynamic_cast<const core::FieldAccessTypedExpr*>(expression.get());
      if (!exprField) {
        LOG_VALIDATION_MSG("in windowRel, the sorting key in Sort Operator only support field.");
        return false;
      }
      exec::ExprSet exprSet1({std::move(expression)}, execCtx_);
    }
  }

  return true;
}

bool SubstraitToVeloxPlanValidator::validate(const ::substrait::WindowGroupLimitRel& windowGroupLimitRel) {
  if (windowGroupLimitRel.has_input() && !validate(windowGroupLimitRel.input())) {
    LOG_VALIDATION_MSG("WindowGroupLimitRel input fails to validate.");
    return false;
  }

  // Get and validate the input types from extension.
  if (!windowGroupLimitRel.has_advanced_extension()) {
    LOG_VALIDATION_MSG("Input types are expected in WindowGroupLimitRel.");
    return false;
  }
  const auto& extension = windowGroupLimitRel.advanced_extension();
  TypePtr inputRowType;
  std::vector<TypePtr> types;
  if (!parseVeloxType(extension, inputRowType) || !flattenSingleLevel(inputRowType, types)) {
    LOG_VALIDATION_MSG("Validation failed for input types in WindowGroupLimitRel.");
    return false;
  }

  int32_t inputPlanNodeId = 0;
  std::vector<std::string> names;
  names.reserve(types.size());
  for (auto colIdx = 0; colIdx < types.size(); colIdx++) {
    names.emplace_back(SubstraitParser::makeNodeName(inputPlanNodeId, colIdx));
  }
  auto rowType = std::make_shared<RowType>(std::move(names), std::move(types));
  // Validate groupby expression
  const auto& groupByExprs = windowGroupLimitRel.partition_expressions();
  std::vector<core::TypedExprPtr> expressions;
  expressions.reserve(groupByExprs.size());
  for (const auto& expr : groupByExprs) {
    auto expression = exprConverter_->toVeloxExpr(expr, rowType);
    auto exprField = dynamic_cast<const core::FieldAccessTypedExpr*>(expression.get());
    if (exprField == nullptr) {
      LOG_VALIDATION_MSG("Only field is supported for partition key in Window Group Limit Operator!");
      return false;
    }
    expressions.emplace_back(expression);
  }
  // Try to compile the expressions. If there is any unregistered function or
  // mismatched type, exception will be thrown.
  exec::ExprSet exprSet(std::move(expressions), execCtx_);
  // Validate Sort expression
  const auto& sorts = windowGroupLimitRel.sorts();
  for (const auto& sort : sorts) {
    switch (sort.direction()) {
      case ::substrait::SortField_SortDirection_SORT_DIRECTION_ASC_NULLS_FIRST:
      case ::substrait::SortField_SortDirection_SORT_DIRECTION_ASC_NULLS_LAST:
      case ::substrait::SortField_SortDirection_SORT_DIRECTION_DESC_NULLS_FIRST:
      case ::substrait::SortField_SortDirection_SORT_DIRECTION_DESC_NULLS_LAST:
        break;
      default:
        LOG_VALIDATION_MSG("in windowGroupLimitRel, unsupported Sort direction " + std::to_string(sort.direction()));
        return false;
    }

    if (sort.has_expr()) {
      auto expression = exprConverter_->toVeloxExpr(sort.expr(), rowType);
      auto exprField = dynamic_cast<const core::FieldAccessTypedExpr*>(expression.get());
      if (!exprField) {
        LOG_VALIDATION_MSG("in windowGroupLimitRel, the sorting key in Sort Operator only support field.");
        return false;
      }
      exec::ExprSet exprSet1({std::move(expression)}, execCtx_);
    }
  }

  return true;
}

bool SubstraitToVeloxPlanValidator::validate(const ::substrait::SetRel& setRel) {
  switch (setRel.op()) {
    case ::substrait::SetRel_SetOp::SetRel_SetOp_SET_OP_UNION_ALL: {
      for (int32_t i = 0; i < setRel.inputs_size(); ++i) {
        const auto& input = setRel.inputs(i);
        if (!validate(input)) {
          LOG_VALIDATION_MSG("ProjectRel input");
          return false;
        }
      }
      if (!setRel.has_advanced_extension()) {
        LOG_VALIDATION_MSG("Input types are expected in SetRel.");
        return false;
      }
      const auto& extension = setRel.advanced_extension();
      TypePtr inputRowType;
      std::vector<std::vector<TypePtr>> childrenTypes;
      if (!parseVeloxType(extension, inputRowType) || !flattenDualLevel(inputRowType, childrenTypes)) {
        LOG_VALIDATION_MSG("Validation failed for input types in SetRel.");
        return false;
      }
      std::vector<RowTypePtr> childrenRowTypes;
      for (auto i = 0; i < childrenTypes.size(); ++i) {
        auto& types = childrenTypes.at(i);
        std::vector<std::string> names;
        names.reserve(types.size());
        for (auto colIdx = 0; colIdx < types.size(); colIdx++) {
          names.emplace_back(SubstraitParser::makeNodeName(i, colIdx));
        }
        childrenRowTypes.push_back(std::make_shared<RowType>(std::move(names), std::move(types)));
      }

      for (auto i = 1; i < childrenRowTypes.size(); ++i) {
        if (!(childrenRowTypes[i]->equivalent(*childrenRowTypes[0]))) {
          LOG_VALIDATION_MSG(
              "All sources of the Set operation must have the same output type: " + childrenRowTypes[i]->toString() +
              " vs. " + childrenRowTypes[0]->toString());
          return false;
        }
      }
      return true;
    }
    default:
      LOG_VALIDATION_MSG("Unsupported SetRel op: " + std::to_string(setRel.op()));
      return false;
  }
}

bool SubstraitToVeloxPlanValidator::validate(const ::substrait::SortRel& sortRel) {
  if (sortRel.has_input() && !validate(sortRel.input())) {
    return false;
  }

  // Get and validate the input types from extension.
  if (!sortRel.has_advanced_extension()) {
    LOG_VALIDATION_MSG("Input types are expected in SortRel.");
    return false;
  }

  const auto& extension = sortRel.advanced_extension();
  TypePtr inputRowType;
  std::vector<TypePtr> types;
  if (!parseVeloxType(extension, inputRowType) || !flattenSingleLevel(inputRowType, types)) {
    LOG_VALIDATION_MSG("Validation failed for input types in SortRel.");
    return false;
  }

  int32_t inputPlanNodeId = 0;
  std::vector<std::string> names;
  names.reserve(types.size());
  for (auto colIdx = 0; colIdx < types.size(); colIdx++) {
    names.emplace_back(SubstraitParser::makeNodeName(inputPlanNodeId, colIdx));
  }
  auto rowType = std::make_shared<RowType>(std::move(names), std::move(types));

  const auto& sorts = sortRel.sorts();
  for (const auto& sort : sorts) {
    switch (sort.direction()) {
      case ::substrait::SortField_SortDirection_SORT_DIRECTION_ASC_NULLS_FIRST:
      case ::substrait::SortField_SortDirection_SORT_DIRECTION_ASC_NULLS_LAST:
      case ::substrait::SortField_SortDirection_SORT_DIRECTION_DESC_NULLS_FIRST:
      case ::substrait::SortField_SortDirection_SORT_DIRECTION_DESC_NULLS_LAST:
        break;
      default:
        LOG_VALIDATION_MSG("unsupported Sort direction " + std::to_string(sort.direction()));
        return false;
    }

    if (sort.has_expr()) {
      auto expression = exprConverter_->toVeloxExpr(sort.expr(), rowType);
      auto exprField = dynamic_cast<const core::FieldAccessTypedExpr*>(expression.get());
      if (!exprField) {
        LOG_VALIDATION_MSG("in SortRel, the sorting key in Sort Operator only support field.");
        return false;
      }
      exec::ExprSet exprSet({std::move(expression)}, execCtx_);
    }
  }

  return true;
}

bool SubstraitToVeloxPlanValidator::validate(const ::substrait::ProjectRel& projectRel) {
  if (projectRel.has_input() && !validate(projectRel.input())) {
    LOG_VALIDATION_MSG("ProjectRel input");
    return false;
  }

  // Get and validate the input types from extension.
  if (!projectRel.has_advanced_extension()) {
    LOG_VALIDATION_MSG("Input types are expected in ProjectRel.");
    return false;
  }
  const auto& extension = projectRel.advanced_extension();
  TypePtr inputRowType;
  std::vector<TypePtr> types;
  if (!parseVeloxType(extension, inputRowType) || !flattenSingleLevel(inputRowType, types)) {
    LOG_VALIDATION_MSG("Validation failed for input types in ProjectRel.");
    return false;
  }

  int32_t inputPlanNodeId = 0;
  // Create the fake input names to be used in row type.
  std::vector<std::string> names;
  names.reserve(types.size());
  for (uint32_t colIdx = 0; colIdx < types.size(); colIdx++) {
    names.emplace_back(SubstraitParser::makeNodeName(inputPlanNodeId, colIdx));
  }
  auto rowType = std::make_shared<RowType>(std::move(names), std::move(types));

  // Validate the project expressions.
  const auto& projectExprs = projectRel.expressions();
  std::vector<core::TypedExprPtr> expressions;
  expressions.reserve(projectExprs.size());
  for (const auto& expr : projectExprs) {
    if (!validateExpression(expr, rowType)) {
      return false;
    }
    expressions.emplace_back(exprConverter_->toVeloxExpr(expr, rowType));
  }
  // Try to compile the expressions. If there is any unregistered function or
  // mismatched type, exception will be thrown.
  exec::ExprSet exprSet(std::move(expressions), execCtx_);
  return true;
}

bool SubstraitToVeloxPlanValidator::validate(const ::substrait::FilterRel& filterRel) {
  if (filterRel.has_input() && !validate(filterRel.input())) {
    LOG_VALIDATION_MSG("input of FilterRel validation fails");
    return false;
  }

  // Get and validate the input types from extension.
  if (!filterRel.has_advanced_extension()) {
    LOG_VALIDATION_MSG("Input types are expected in FilterRel.");
    return false;
  }
  const auto& extension = filterRel.advanced_extension();
  TypePtr inputRowType;
  std::vector<TypePtr> types;
  if (!parseVeloxType(extension, inputRowType) || !flattenSingleLevel(inputRowType, types)) {
    LOG_VALIDATION_MSG("Validation failed for input types in FilterRel.");
    return false;
  }

  int32_t inputPlanNodeId = 0;
  // Create the fake input names to be used in row type.
  std::vector<std::string> names;
  names.reserve(types.size());
  for (uint32_t colIdx = 0; colIdx < types.size(); colIdx++) {
    names.emplace_back(SubstraitParser::makeNodeName(inputPlanNodeId, colIdx));
  }
  auto rowType = std::make_shared<RowType>(std::move(names), std::move(types));

  std::vector<core::TypedExprPtr> expressions;
  if (!validateExpression(filterRel.condition(), rowType)) {
    return false;
  }
  expressions.emplace_back(exprConverter_->toVeloxExpr(filterRel.condition(), rowType));
  // Try to compile the expressions. If there is any unregistered function
  // or mismatched type, exception will be thrown.
  exec::ExprSet exprSet(std::move(expressions), execCtx_);
  return true;
}

bool SubstraitToVeloxPlanValidator::validate(const ::substrait::JoinRel& joinRel) {
  if (joinRel.has_left() && !validate(joinRel.left())) {
    LOG_VALIDATION_MSG("Validation fails for join left input.");
    return false;
  }

  if (joinRel.has_right() && !validate(joinRel.right())) {
    LOG_VALIDATION_MSG("Validation fails for join right input.");
    return false;
  }

  if (joinRel.has_advanced_extension() &&
      SubstraitParser::configSetInOptimization(joinRel.advanced_extension(), "isSMJ=")) {
    switch (joinRel.type()) {
      case ::substrait::JoinRel_JoinType_JOIN_TYPE_INNER:
      case ::substrait::JoinRel_JoinType_JOIN_TYPE_OUTER:
      case ::substrait::JoinRel_JoinType_JOIN_TYPE_LEFT:
      case ::substrait::JoinRel_JoinType_JOIN_TYPE_RIGHT:
      case ::substrait::JoinRel_JoinType_JOIN_TYPE_LEFT_SEMI:
      case ::substrait::JoinRel_JoinType_JOIN_TYPE_RIGHT_SEMI:
      case ::substrait::JoinRel_JoinType_JOIN_TYPE_LEFT_ANTI:
        break;
      default:
        LOG_VALIDATION_MSG("Sort merge join type is not supported: " + std::to_string(joinRel.type()));
        return false;
    }
  }
  switch (joinRel.type()) {
    case ::substrait::JoinRel_JoinType_JOIN_TYPE_INNER:
    case ::substrait::JoinRel_JoinType_JOIN_TYPE_OUTER:
    case ::substrait::JoinRel_JoinType_JOIN_TYPE_LEFT:
    case ::substrait::JoinRel_JoinType_JOIN_TYPE_RIGHT:
    case ::substrait::JoinRel_JoinType_JOIN_TYPE_LEFT_SEMI:
    case ::substrait::JoinRel_JoinType_JOIN_TYPE_RIGHT_SEMI:
    case ::substrait::JoinRel_JoinType_JOIN_TYPE_LEFT_ANTI:
      break;
    default:
      LOG_VALIDATION_MSG("Join type is not supported: " + std::to_string(joinRel.type()));
      return false;
  }

  // Validate input types.
  if (!joinRel.has_advanced_extension()) {
    LOG_VALIDATION_MSG("Input types are expected in JoinRel.");
    return false;
  }

  const auto& extension = joinRel.advanced_extension();
  TypePtr inputRowType;
  std::vector<TypePtr> types;
  if (!parseVeloxType(extension, inputRowType) || !flattenSingleLevel(inputRowType, types)) {
    LOG_VALIDATION_MSG("Validation failed for input types in JoinRel.");
    return false;
  }

  int32_t inputPlanNodeId = 0;
  std::vector<std::string> names;
  names.reserve(types.size());
  for (auto colIdx = 0; colIdx < types.size(); colIdx++) {
    names.emplace_back(SubstraitParser::makeNodeName(inputPlanNodeId, colIdx));
  }
  auto rowType = std::make_shared<RowType>(std::move(names), std::move(types));

  if (joinRel.has_expression()) {
    std::vector<const ::substrait::Expression::FieldReference*> leftExprs, rightExprs;
    planConverter_.extractJoinKeys(joinRel.expression(), leftExprs, rightExprs);
  }

  if (joinRel.has_post_join_filter()) {
    auto expression = exprConverter_->toVeloxExpr(joinRel.post_join_filter(), rowType);
    exec::ExprSet exprSet({std::move(expression)}, execCtx_);
  }
  return true;
}

bool SubstraitToVeloxPlanValidator::validate(const ::substrait::CrossRel& crossRel) {
  if (crossRel.has_left() && !validate(crossRel.left())) {
    logValidateMsg("Native validation failed due to: validation fails for cross join left input. ");
    return false;
  }

  if (crossRel.has_right() && !validate(crossRel.right())) {
    logValidateMsg("Native validation failed due to: validation fails for cross join right input. ");
    return false;
  }

  // Validate input types.
  if (!crossRel.has_advanced_extension()) {
    logValidateMsg("Native validation failed due to: Input types are expected in CrossRel.");
    return false;
  }

  switch (crossRel.type()) {
    case ::substrait::CrossRel_JoinType_JOIN_TYPE_INNER:
    case ::substrait::CrossRel_JoinType_JOIN_TYPE_LEFT:
      break;
    default:
      LOG_VALIDATION_MSG("Unsupported Join type in CrossRel");
      return false;
  }

  const auto& extension = crossRel.advanced_extension();
  TypePtr inputRowType;
  std::vector<TypePtr> types;
  if (!parseVeloxType(extension, inputRowType) || !flattenSingleLevel(inputRowType, types)) {
    logValidateMsg("Native validation failed due to: Validation failed for input types in CrossRel");
    return false;
  }

  int32_t inputPlanNodeId = 0;
  std::vector<std::string> names;
  names.reserve(types.size());
  for (auto colIdx = 0; colIdx < types.size(); colIdx++) {
    names.emplace_back(SubstraitParser::makeNodeName(inputPlanNodeId, colIdx));
  }
  auto rowType = std::make_shared<RowType>(std::move(names), std::move(types));

  if (crossRel.has_expression()) {
    auto expression = exprConverter_->toVeloxExpr(crossRel.expression(), rowType);
    exec::ExprSet exprSet({std::move(expression)}, execCtx_);
  }

  return true;
}

bool SubstraitToVeloxPlanValidator::validateAggRelFunctionType(const ::substrait::AggregateRel& aggRel) {
  if (aggRel.measures_size() == 0) {
    return true;
  }

  for (const auto& smea : aggRel.measures()) {
    const auto& aggFunction = smea.measure();
    const auto& funcStep = planConverter_.toAggregationFunctionStep(aggFunction);
    auto funcSpec = planConverter_.findFuncSpec(aggFunction.function_reference());
    std::vector<TypePtr> types;
    bool isDecimal = false;
    types = SubstraitParser::sigToTypes(funcSpec);
    for (const auto& type : types) {
      if (!isDecimal && type->isDecimal()) {
        isDecimal = true;
      }
    }
    auto baseFuncName =
        SubstraitParser::mapToVeloxFunction(SubstraitParser::getNameBeforeDelimiter(funcSpec), isDecimal);
    auto funcName = planConverter_.toAggregationFunctionName(baseFuncName, funcStep);
    auto signaturesOpt = exec::getAggregateFunctionSignatures(funcName);
    if (!signaturesOpt) {
      LOG_VALIDATION_MSG("can not find function signature for " + funcName + " in AggregateRel.");
      return false;
    }

    bool resolved = false;
    for (const auto& signature : signaturesOpt.value()) {
      exec::SignatureBinder binder(*signature, types);
      if (binder.tryBind()) {
        auto resolveType = binder.tryResolveType(
            exec::isPartialOutput(funcStep) ? signature->intermediateType() : signature->returnType());
        if (resolveType == nullptr) {
          LOG_VALIDATION_MSG("Validation failed for function " + funcName + " resolve type in AggregateRel.");
          return false;
        }

        resolved = true;
        break;
      }
    }
    if (!resolved) {
      LOG_VALIDATION_MSG("Validation failed for function " + funcName + " bind signatures in AggregateRel.");
      return false;
    }
  }
  return true;
}

bool SubstraitToVeloxPlanValidator::validate(const ::substrait::AggregateRel& aggRel) {
  if (aggRel.has_input() && !validate(aggRel.input())) {
    LOG_VALIDATION_MSG("Input validation fails in AggregateRel.");
    return false;
  }

  // Validate input types.
  if (aggRel.has_advanced_extension()) {
    TypePtr inputRowType;
    std::vector<TypePtr> types;
    const auto& extension = aggRel.advanced_extension();
    // Aggregate always has advanced extension for streaming aggregate optimization,
    // but only some of them have enhancement for validation.
    if (extension.has_enhancement() &&
        (!parseVeloxType(extension, inputRowType) || !flattenSingleLevel(inputRowType, types))) {
      LOG_VALIDATION_MSG("Validation failed for input types in AggregateRel.");
      return false;
    }
  }

  // Validate groupings.
  for (const auto& grouping : aggRel.groupings()) {
    for (const auto& groupingExpr : grouping.grouping_expressions()) {
      const auto& typeCase = groupingExpr.rex_type_case();
      switch (typeCase) {
        case ::substrait::Expression::RexTypeCase::kSelection:
          break;
        default:
          LOG_VALIDATION_MSG("Only field is supported in groupings.");
          return false;
      }
    }
  }

  // Validate aggregate functions.
  std::vector<std::string> funcSpecs;
  funcSpecs.reserve(aggRel.measures().size());
  for (const auto& smea : aggRel.measures()) {
    // Validate the filter expression
    if (smea.has_filter()) {
      ::substrait::Expression aggRelMask = smea.filter();
      if (aggRelMask.ByteSizeLong() > 0) {
        auto typeCase = aggRelMask.rex_type_case();
        switch (typeCase) {
          case ::substrait::Expression::RexTypeCase::kSelection:
            break;
          default:
            LOG_VALIDATION_MSG("Only field is supported in aggregate filter expression.");
            return false;
        }
      }
    }

    const auto& aggFunction = smea.measure();
    const auto& functionSpec = planConverter_.findFuncSpec(aggFunction.function_reference());
    funcSpecs.emplace_back(functionSpec);
    SubstraitParser::parseType(aggFunction.output_type());
    // Validate the size of arguments.
    if (SubstraitParser::getNameBeforeDelimiter(functionSpec) == "count" && aggFunction.arguments().size() > 1) {
      LOG_VALIDATION_MSG("Count should have only one argument.");
      // Count accepts only one argument.
      return false;
    }

    for (const auto& arg : aggFunction.arguments()) {
      auto typeCase = arg.value().rex_type_case();
      switch (typeCase) {
        case ::substrait::Expression::RexTypeCase::kSelection:
        case ::substrait::Expression::RexTypeCase::kLiteral:
          break;
        default:
          LOG_VALIDATION_MSG("Only field is supported in aggregate functions.");
          return false;
      }
    }
  }

  // The supported aggregation functions. TODO: Remove this set when Presto aggregate functions in Velox are not
  // needed to be registered.
  static const std::unordered_set<std::string> supportedAggFuncs = {
      "sum",
      "collect_set",
      "collect_list",
      "count",
      "avg",
      "min",
      "max",
      "min_by",
      "max_by",
      "stddev_samp",
      "stddev_pop",
      "bloom_filter_agg",
      "var_samp",
      "var_pop",
      "bit_and",
      "bit_or",
      "bit_xor",
      "first",
      "first_ignore_null",
      "last",
      "last_ignore_null",
      "corr",
      "regr_r2",
      "covar_pop",
      "covar_samp",
      "approx_distinct",
      "skewness",
      "kurtosis",
      "regr_slope",
      "regr_intercept",
      "regr_sxy",
      "regr_replacement"};

  auto udafFuncs = UdfLoader::getInstance()->getRegisteredUdafNames();

  for (const auto& funcSpec : funcSpecs) {
    auto funcName = SubstraitParser::getNameBeforeDelimiter(funcSpec);
    if (supportedAggFuncs.find(funcName) == supportedAggFuncs.end() && udafFuncs.find(funcName) == udafFuncs.end()) {
      LOG_VALIDATION_MSG(funcName + " was not supported in AggregateRel.");
      return false;
    }
  }

  if (!validateAggRelFunctionType(aggRel)) {
    return false;
  }

  // Validate both groupby and aggregates input are empty, which is corner case.
  if (aggRel.measures_size() == 0) {
    bool hasExpr = false;
    for (const auto& grouping : aggRel.groupings()) {
      if (grouping.grouping_expressions().size() > 0) {
        hasExpr = true;
        break;
      }
    }

    if (!hasExpr) {
      LOG_VALIDATION_MSG("Aggregation must specify either grouping keys or aggregates.");
      return false;
    }
  }
  return true;
}

bool SubstraitToVeloxPlanValidator::validate(const ::substrait::ReadRel& readRel) {
  planConverter_.toVeloxPlan(readRel);

  // Validate filter in ReadRel.
  if (readRel.has_filter()) {
    std::vector<TypePtr> veloxTypeList;
    if (readRel.has_base_schema()) {
      const auto& baseSchema = readRel.base_schema();
      veloxTypeList = SubstraitParser::parseNamedStruct(baseSchema);
    }

    int32_t inputPlanNodeId = 0;
    std::vector<std::string> names;
    names.reserve(veloxTypeList.size());
    for (auto colIdx = 0; colIdx < veloxTypeList.size(); colIdx++) {
      names.emplace_back(SubstraitParser::makeNodeName(inputPlanNodeId, colIdx));
    }

    auto rowType = std::make_shared<RowType>(std::move(names), std::move(veloxTypeList));
    std::vector<core::TypedExprPtr> expressions;
    if (!validateExpression(readRel.filter(), rowType)) {
      return false;
    }
    expressions.emplace_back(exprConverter_->toVeloxExpr(readRel.filter(), rowType));
    // Try to compile the expressions. If there is any unregistered function
    // or mismatched type, exception will be thrown.
    exec::ExprSet exprSet(std::move(expressions), execCtx_);
  }

  return true;
}

bool SubstraitToVeloxPlanValidator::validate(const ::substrait::Rel& rel) {
  if (rel.has_aggregate()) {
    return validate(rel.aggregate());
  }
  if (rel.has_project()) {
    return validate(rel.project());
  }
  if (rel.has_filter()) {
    return validate(rel.filter());
  }
  if (rel.has_join()) {
    return validate(rel.join());
  }
  if (rel.has_cross()) {
    return validate(rel.cross());
  }
  if (rel.has_read()) {
    return validate(rel.read());
  }
  if (rel.has_sort()) {
    return validate(rel.sort());
  }
  if (rel.has_expand()) {
    return validate(rel.expand());
  }
  if (rel.has_generate()) {
    return validate(rel.generate());
  }
  if (rel.has_fetch()) {
    return validate(rel.fetch());
  }
  if (rel.has_top_n()) {
    return validate(rel.top_n());
  }
  if (rel.has_window()) {
    return validate(rel.window());
  }
  if (rel.has_write()) {
    return validate(rel.write());
  }
  if (rel.has_windowgrouplimit()) {
    return validate(rel.windowgrouplimit());
  }
  if (rel.has_set()) {
    return validate(rel.set());
  }
  LOG_VALIDATION_MSG("Unsupported relation type: " + rel.GetTypeName());
  return false;
}

bool SubstraitToVeloxPlanValidator::validate(const ::substrait::RelRoot& relRoot) {
  if (relRoot.has_input()) {
    return validate(relRoot.input());
  }
  return false;
}

bool SubstraitToVeloxPlanValidator::validate(const ::substrait::Plan& plan) {
  try {
    // Create plan converter and expression converter to help the validation.
    planConverter_.constructFunctionMap(plan);
    exprConverter_ = planConverter_.getExprConverter();

    for (const auto& rel : plan.relations()) {
      if (rel.has_root()) {
        return validate(rel.root());
      }
      if (rel.has_rel()) {
        return validate(rel.rel());
      }
    }

    return false;
  } catch (const VeloxException& err) {
    LOG_VALIDATION_MSG_FROM_EXCEPTION(err);
    return false;
  }
}

} // namespace gluten<|MERGE_RESOLUTION|>--- conflicted
+++ resolved
@@ -262,8 +262,7 @@
   }
 
   // Limited support for X to Timestamp.
-<<<<<<< HEAD
-  if (toType->isTimestamp() && !fromType->isDate()) {
+  if (toType->isTimestamp() && !(fromType->isDate() || fromType->isVarchar())) {
     switch (fromType->kind()) {
       case TypeKind::TINYINT:
       case TypeKind::SMALLINT:
@@ -274,11 +273,6 @@
         LOG_VALIDATION_MSG("Casting from " + fromType->toString() + " to TIMESTAMP is not supported.");
         return false;
     }
-=======
-  if (toType->isTimestamp() && !(fromType->isDate() || fromType->isVarchar())) {
-    LOG_VALIDATION_MSG("Casting from " + fromType->toString() + " to TIMESTAMP is not supported.");
-    return false;
->>>>>>> 8eac96a6
   }
 
   // Limited support for Complex types.
