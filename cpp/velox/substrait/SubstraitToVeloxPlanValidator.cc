--- conflicted
+++ resolved
@@ -58,21 +58,8 @@
     "regexp_replace",
     "rlike"};
 
-<<<<<<< HEAD
-const std::unordered_set<std::string> kBlackList = {
-    "split_part",
-    "concat_ws",
-    "from_json",
-    "json_array_length",
-    "trunc",
-    "sequence",
-    "approx_percentile",
-    "get_array_struct_fields",
-    "map_from_arrays"};
-=======
 const std::unordered_set<std::string> kBlackList =
-    {"split_part", "factorial", "trunc", "sequence", "approx_percentile", "get_array_struct_fields", "map_from_arrays"};
->>>>>>> 09cb67fb
+    {"split_part", "trunc", "sequence", "approx_percentile", "get_array_struct_fields", "map_from_arrays"};
 } // namespace
 
 bool SubstraitToVeloxPlanValidator::parseVeloxType(
