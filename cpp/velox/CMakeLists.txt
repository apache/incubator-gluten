# Licensed to the Apache Software Foundation (ASF) under one
# or more contributor license agreements.  See the NOTICE file
# distributed with this work for additional information
# regarding copyright ownership.  The ASF licenses this file
# to you under the Apache License, Version 2.0 (the
# "License"); you may not use this file except in compliance
# with the License.  You may obtain a copy of the License at
#
#   http://www.apache.org/licenses/LICENSE-2.0
#
# Unless required by applicable law or agreed to in writing,
# software distributed under the License is distributed on an
# "AS IS" BASIS, WITHOUT WARRANTIES OR CONDITIONS OF ANY
# KIND, either express or implied.  See the License for the
# specific language governing permissions and limitations
# under the License.

cmake_minimum_required(VERSION 3.16)

project(velox)

include(ExternalProject)
include(FindPkgConfig)
include(GNUInstallDirs)
include(CheckCXXCompilerFlag)
include(FindPackageHandleStandardArgs)

set(CMAKE_CXX_STANDARD 17)
set(CMAKE_CXX_STANDARD_REQUIRED ON)
if (CMAKE_SYSTEM_PROCESSOR MATCHES "(x86)|(X86)|(amd64)|(AMD64)")
  set(CMAKE_CXX_FLAGS "${CMAKE_CXX_FLAGS} -mavx")
endif()
set(CMAKE_CXX_FLAGS "${CMAKE_CXX_FLAGS} -Wno-deprecated-declarations -Wno-attributes -Wno-class-memaccess")

set(SYSTEM_LIB_PATH "/usr/lib" CACHE PATH "System Lib dir")
set(SYSTEM_LIB64_PATH "/usr/lib64" CACHE PATH "System Lib64 dir")
set(SYSTEM_LOCAL_LIB_PATH "/usr/local/lib" CACHE PATH "System Local Lib dir")
set(SYSTEM_LOCAL_LIB64_PATH "/usr/local/lib64" CACHE PATH "System Local Lib64 dir")
if (CMAKE_SYSTEM_PROCESSOR MATCHES "(x86)|(X86)|(amd64)|(AMD64)")
  set(SYSTEM_LIB_MULTIARCH_PATH "/usr/lib/x86_64-linux-gnu" CACHE PATH "System Lib MultiArch dir")
elseif(CMAKE_SYSTEM_PROCESSOR STREQUAL aarch64)
  set(SYSTEM_LIB_MULTIARCH_PATH "/usr/lib/aarch64-linux-gnu" CACHE PATH "System Lib MultiArch dir")
else()
  message(FATAL_ERROR "Unsupported processor type: ${CMAKE_SYSTEM_PROCESSOR}")
endif()

if (NOT DEFINED VELOX_HOME)
  set(VELOX_HOME ${GLUTEN_HOME}/ep/build-velox/build/velox_ep)
  message(STATUS "Set VELOX_HOME to ${VELOX_HOME}")
endif()

# User can specify VELOX_BUILD_PATH, if Velox are built elsewhere.
if(NOT DEFINED VELOX_BUILD_PATH)
  if (${CMAKE_BUILD_TYPE} STREQUAL "Debug")
    set(VELOX_BUILD_PATH "${VELOX_HOME}/_build/debug" CACHE PATH "Velox build directory.")
  else()
    set(VELOX_BUILD_PATH "${VELOX_HOME}/_build/release" CACHE PATH "Velox build directory.")
  endif()
endif()

set(VELOX_COMPONENTS_PATH "${VELOX_BUILD_PATH}/velox")

function(ADD_VELOX_DEPENDENCY VELOX_DEP_LIB_NAME VELOX_DEP_LIB_PATH)
  if(NOT EXISTS ${VELOX_DEP_LIB_PATH})
    message(FATAL_ERROR "Velox library not exists: ${VELOX_DEP_LIB_PATH}")
  endif()
  set(VELOX_DEP_LIB facebook::velox::${VELOX_DEP_LIB_NAME})
  add_library(${VELOX_DEP_LIB} STATIC IMPORTED)
  set_target_properties(${VELOX_DEP_LIB} PROPERTIES
      IMPORTED_LOCATION ${VELOX_DEP_LIB_PATH})
  target_link_libraries(velox PUBLIC ${VELOX_DEP_LIB})
endfunction()

macro(ADD_VELOX_DEPENDENCIES)
  add_velox_dependency(functions::sparksql::lib "${VELOX_COMPONENTS_PATH}/functions/sparksql/libvelox_functions_spark.a")
  add_velox_dependency(functions::sparksql::agg "${VELOX_COMPONENTS_PATH}/functions/sparksql/aggregates/libvelox_functions_spark_aggregates.a")
  add_velox_dependency(functions::window::sparksql "${VELOX_COMPONENTS_PATH}/functions/sparksql/window/libvelox_functions_spark_window.a")
  add_velox_dependency(functions::prestosql::agg "${VELOX_COMPONENTS_PATH}/functions/prestosql/aggregates/libvelox_aggregates.a")
  add_velox_dependency(functions::lib::agg "${VELOX_COMPONENTS_PATH}/functions/lib/aggregates/libvelox_functions_aggregates.a")
  add_velox_dependency(functions::prestosql::window "${VELOX_COMPONENTS_PATH}/functions/prestosql/window/libvelox_window.a")
  add_velox_dependency(functions::lib::window "${VELOX_COMPONENTS_PATH}/functions/lib/window/libvelox_functions_window.a")
  add_velox_dependency(velox::buffer "${VELOX_COMPONENTS_PATH}/buffer/libvelox_buffer.a")

  add_velox_dependency(exec "${VELOX_COMPONENTS_PATH}/exec/libvelox_exec.a")
  add_velox_dependency(functions::isnull "${VELOX_COMPONENTS_PATH}/functions/lib/libvelox_is_null_functions.a")
  add_velox_dependency(functions::prestosql "${VELOX_COMPONENTS_PATH}/functions/prestosql/registration/libvelox_functions_prestosql.a")
  add_velox_dependency(functions::prestosql::impl "${VELOX_COMPONENTS_PATH}/functions/prestosql/libvelox_functions_prestosql_impl.a")
  add_velox_dependency(functions::json "${VELOX_COMPONENTS_PATH}/functions/prestosql/json/libvelox_functions_json.a")
  add_velox_dependency(functions::hyperloglog "${VELOX_COMPONENTS_PATH}/common/hyperloglog/libvelox_common_hyperloglog.a")
  add_velox_dependency(functions::lib "${VELOX_COMPONENTS_PATH}/functions/lib/libvelox_functions_lib.a")
  add_velox_dependency(common::test_util "${VELOX_COMPONENTS_PATH}/common/testutil/libvelox_test_util.a")
  if(BUILD_TESTS)
    add_velox_dependency(exec::test "${VELOX_COMPONENTS_PATH}/exec/tests/utils/libvelox_exec_test_lib.a")
    add_velox_dependency(temp::path "${VELOX_COMPONENTS_PATH}/exec/tests/utils/libvelox_temp_path.a")
    add_velox_dependency(dwio::common::test::utils "${VELOX_COMPONENTS_PATH}/dwio/common/tests/utils/libvelox_dwio_common_test_utils.a")
  endif()
  add_velox_dependency(parse::parser "${VELOX_COMPONENTS_PATH}/parse/libvelox_parse_parser.a")
  if(BUILD_TESTS)
    add_velox_dependency(duckdb::parser "${VELOX_COMPONENTS_PATH}/duckdb/conversion/libvelox_duckdb_parser.a")
  endif()
  add_velox_dependency(parse::expression "${VELOX_COMPONENTS_PATH}/parse/libvelox_parse_expression.a")
  if(BUILD_TESTS)
    add_velox_dependency(parse::utils "${VELOX_COMPONENTS_PATH}/parse/libvelox_parse_utils.a")
    add_velox_dependency(function::registry "${VELOX_COMPONENTS_PATH}/functions/libvelox_function_registry.a")
  endif()
  add_velox_dependency(vector::arrow::bridge "${VELOX_COMPONENTS_PATH}/vector/arrow/libvelox_arrow_bridge.a")
  add_velox_dependency(row "${VELOX_COMPONENTS_PATH}/row/libvelox_row_fast.a")
  add_velox_dependency(connector::hive "${VELOX_COMPONENTS_PATH}/connectors/hive/libvelox_hive_connector.a")
  add_velox_dependency(connector "${VELOX_COMPONENTS_PATH}/connectors/libvelox_connector.a")
  add_velox_dependency(connector::hive_parition "${VELOX_COMPONENTS_PATH}/connectors/hive/libvelox_hive_partition_function.a")
  if(ENABLE_HDFS)
    add_velox_dependency(connector::hive::hdfs "${VELOX_COMPONENTS_PATH}/connectors/hive/storage_adapters/hdfs/libvelox_hdfs.a")
  endif()
  if(ENABLE_S3)
    add_velox_dependency(connector::hive::s3fs "${VELOX_COMPONENTS_PATH}/connectors/hive/storage_adapters/s3fs/libvelox_s3fs.a")
  endif()
  add_velox_dependency(dwio::dwrf::test_utils "${VELOX_COMPONENTS_PATH}/dwio/dwrf/test/utils/libvelox_dwrf_test_utils.a")
  add_velox_dependency(dwio::dwrf::writer "${VELOX_COMPONENTS_PATH}/dwio/dwrf/writer/libvelox_dwio_dwrf_writer.a")
  add_velox_dependency(dwio::dwrf::reader "${VELOX_COMPONENTS_PATH}/dwio/dwrf/reader/libvelox_dwio_dwrf_reader.a")
  add_velox_dependency(dwio::dwrf::utils "${VELOX_COMPONENTS_PATH}/dwio/dwrf/utils/libvelox_dwio_dwrf_utils.a")
  add_velox_dependency(dwio::dwrf::common "${VELOX_COMPONENTS_PATH}/dwio/dwrf/common/libvelox_dwio_dwrf_common.a")
  add_velox_dependency(dwio::common::utils "${VELOX_COMPONENTS_PATH}/dwio/common/tests/utils/libvelox_dwio_common_test_utils.a")
  add_velox_dependency(parquet "${VELOX_COMPONENTS_PATH}/dwio/parquet/libvelox_dwio_parquet_reader.a")
  add_velox_dependency(parquet::reader::native "${VELOX_COMPONENTS_PATH}/dwio/parquet/reader/libvelox_dwio_native_parquet_reader.a")
  if(BUILD_BENCHMARKS)
    add_velox_dependency(parquet::reader::duckdb "${VELOX_COMPONENTS_PATH}/dwio/parquet/duckdb_reader/libvelox_dwio_duckdb_parquet_reader.a")
    add_velox_dependency(parquet::reader::duckdb_allocator "${VELOX_COMPONENTS_PATH}/duckdb/memory/libvelox_duckdb_allocator.a")
    add_velox_dependency(parquet::reader::duckdb_conversion "${VELOX_COMPONENTS_PATH}/duckdb/conversion/libvelox_duckdb_conversion.a")
    add_velox_dependency(duckdb::duckdb "${VELOX_COMPONENTS_PATH}/external/duckdb/libduckdb.a")
    add_velox_dependency(parquet::reader::duckdb_tpch_extension "${VELOX_COMPONENTS_PATH}/external/duckdb/tpch/libtpch_extension.a")
    add_velox_dependency(dbgen "${VELOX_COMPONENTS_PATH}/external/duckdb/tpch/dbgen/libdbgen.a")
  endif()

  add_velox_dependency(parquet::reader::thrift "${VELOX_COMPONENTS_PATH}/dwio/parquet/thrift/libvelox_dwio_parquet_thrift.a")

  add_velox_dependency(dwio::common "${VELOX_COMPONENTS_PATH}/dwio/common/libvelox_dwio_common.a")
  add_velox_dependency(functions::prestosql::types "${VELOX_COMPONENTS_PATH}/functions/prestosql/types/libvelox_presto_types.a")
  add_velox_dependency(expression "${VELOX_COMPONENTS_PATH}/expression/libvelox_expression.a")
  add_velox_dependency(core "${VELOX_COMPONENTS_PATH}/core/libvelox_core.a")

  add_velox_dependency(type "${VELOX_COMPONENTS_PATH}/type/libvelox_type.a")
  add_velox_dependency(vector::serializes "${VELOX_COMPONENTS_PATH}/serializers/libvelox_presto_serializer.a")
  add_velox_dependency(functions::lib::util "${VELOX_COMPONENTS_PATH}/functions/lib/libvelox_functions_util.a")
  add_velox_dependency(vector "${VELOX_COMPONENTS_PATH}/vector/libvelox_vector.a")
  add_velox_dependency(expression::function "${VELOX_COMPONENTS_PATH}/expression/libvelox_expression_functions.a")
  add_velox_dependency(expression::type_calculation "${VELOX_COMPONENTS_PATH}/expression/type_calculation/libvelox_type_calculation.a")

  add_velox_dependency(common::caching "${VELOX_COMPONENTS_PATH}/common/caching/libvelox_caching.a")
  add_velox_dependency(common::base "${VELOX_COMPONENTS_PATH}/common/base/libvelox_common_base.a")
  if(BUILD_TESTS)
    add_velox_dependency(tpch::gen "${VELOX_COMPONENTS_PATH}/tpch/gen/libvelox_tpch_gen.a")
  endif()
  add_velox_dependency(common::memory "${VELOX_COMPONENTS_PATH}/common/memory/libvelox_memory.a")
  add_velox_dependency(common::serialization "${VELOX_COMPONENTS_PATH}/common/serialization/libvelox_serialization.a")
  add_velox_dependency(common::base::exception "${VELOX_COMPONENTS_PATH}/common/base/libvelox_exception.a")

  add_velox_dependency(type::tz "${VELOX_COMPONENTS_PATH}/type/tz/libvelox_type_tz.a")
  add_velox_dependency(dwio::dwrf::proto "${VELOX_COMPONENTS_PATH}/dwio/dwrf/proto/libvelox_dwio_dwrf_proto.a")
  add_velox_dependency(dwio::common::exception "${VELOX_COMPONENTS_PATH}/dwio/common/exception/libvelox_dwio_common_exception.a")
  add_velox_dependency(dwio::common::encryption "${VELOX_COMPONENTS_PATH}/dwio/common/encryption/libvelox_dwio_common_encryption.a")
  add_velox_dependency(dwio::common::compression "${VELOX_COMPONENTS_PATH}/dwio/common/compression/libvelox_dwio_common_compression.a")

  add_velox_dependency(core::config "${VELOX_COMPONENTS_PATH}/core/libvelox_config.a")
  add_velox_dependency(common::encode "${VELOX_COMPONENTS_PATH}/common/encode/libvelox_encode.a")
  add_velox_dependency(common::time "${VELOX_COMPONENTS_PATH}/common/time/libvelox_time.a")
  add_velox_dependency(common::file "${VELOX_COMPONENTS_PATH}/common/file/libvelox_file.a")
  add_velox_dependency(common::process "${VELOX_COMPONENTS_PATH}/common/process/libvelox_process.a")

  add_velox_dependency(external::md5 "${VELOX_COMPONENTS_PATH}/external/md5/libmd5.a")
  add_velox_dependency(external::date "${VELOX_COMPONENTS_PATH}/external/date/libvelox_external_date.a")
  add_velox_dependency(velox::parquet::writer "${VELOX_COMPONENTS_PATH}/dwio/parquet/libvelox_dwio_parquet_writer.a")
  add_velox_dependency(velox::arrow::parquet::writer "${VELOX_COMPONENTS_PATH}/dwio/parquet/writer/libvelox_dwio_arrow_parquet_writer.a")
  
  if(BUILD_TESTS)
    add_velox_dependency(vector::test::util "${VELOX_COMPONENTS_PATH}/vector/tests/utils/libvelox_vector_test_lib.a")
  endif()
endmacro()

macro(find_libhdfs3)
  find_package(libhdfs3 CONFIG)
  if(libhdfs3_FOUND AND TARGET HDFS::hdfs3)
    set(LIBHDFS3_LIBRARY HDFS::hdfs3)
  else()
    find_path(libhdfs3_INCLUDE_DIR hdfs/hdfs.h)
    set(CMAKE_FIND_LIBRARY_SUFFIXES ".so")
    find_library(libhdfs3_LIBRARY NAMES hdfs3)
    find_package_handle_standard_args(libhdfs3 DEFAULT_MSG
      libhdfs3_INCLUDE_DIR
      libhdfs3_LIBRARY
    )
    add_library(HDFS::hdfs3 SHARED IMPORTED)
      set_target_properties(HDFS::hdfs3 PROPERTIES
      INTERFACE_INCLUDE_DIRECTORIES "${libhdfs3_INCLUDE_DIR}"
      IMPORTED_LOCATION "${libhdfs3_LIBRARY}"
    )
  endif()

  if (NOT libhdfs3_FOUND)
    message(FATAL_ERROR "LIBHDFS3 Library Not Found")
  endif()
endmacro()

macro(find_re2)
  find_package(re2 CONFIG)
  if(re2_FOUND AND TARGET re2::re2)
    set(RE2_LIBRARY re2::re2)
  else()
    find_library(RE2_LIBRARY NAMES re2 PATHS ${SYSTEM_LIB_PATH} ${SYSTEM_LIB64_PATH} ${SYSTEM_LIB_MULTIARCH_PATH} ${SYSTEM_LOCAL_LIB_PATH} ${SYSTEM_LOCAL_LIB64_PATH} NO_DEFAULT_PATH)
  endif()

  if (NOT RE2_LIBRARY)
     message(FATAL_ERROR "RE2 Library Not Found")
  else()
    message(STATUS "RE2 Library Can Be Found in ${RE2_LIBRARY}")
  endif()
endmacro()

macro(find_awssdk)
  set (CMAKE_FIND_LIBRARY_SUFFIXES ".a")
  find_package(AWSSDK REQUIRED COMPONENTS s3;identity-management)
endmacro()


# Build Velox backend.
set(VELOX_SRCS
    jni/VeloxJniWrapper.cc
    shuffle/VeloxShuffleReader.cc
    shuffle/VeloxShuffleWriter.cc
    compute/VeloxBackend.cc
    compute/VeloxInitializer.cc
    compute/WholeStageResultIterator.cc
    compute/VeloxPlanConverter.cc
    operators/functions/RegistrationAllFunctions.cc
    operators/serializer/VeloxColumnarToRowConverter.cc
    operators/serializer/VeloxColumnarBatchSerializer.cc
    operators/serializer/VeloxRowToColumnarConverter.cc
    operators/writer/VeloxParquetDatasource.cc
    memory/LargeMemoryPool.cc
    memory/VeloxMemoryPool.cc
    memory/VeloxColumnarBatch.cc
    utils/VeloxArrowUtils.cc
    utils/ArrowTypeUtils.cc
<<<<<<< HEAD
    jni/JniFileSystem.cc
=======
    substrait/SubstraitParser.cc
    substrait/SubstraitToVeloxExpr.cc
    substrait/SubstraitToVeloxPlan.cc
    substrait/SubstraitToVeloxPlanValidator.cc
    substrait/VariantToVectorConverter.cc
    substrait/TypeUtils.cc
    substrait/SubstraitExtensionCollector.cc
    substrait/VeloxSubstraitSignature.cc
    substrait/VeloxToSubstraitExpr.cc
    substrait/VeloxToSubstraitPlan.cc
    substrait/VeloxToSubstraitType.cc
>>>>>>> 5a458c76
    )
add_library(velox SHARED ${VELOX_SRCS})

if(ENABLE_GLUTEN_VCPKG)
  # Hide symbols of static dependencies
  target_link_options(velox PRIVATE -Wl,--version-script=${CMAKE_CURRENT_SOURCE_DIR}/symbols.map)
endif()

target_include_directories(velox PUBLIC
    ${CMAKE_SYSTEM_INCLUDE_PATH}
    ${JNI_INCLUDE_DIRS}
    ${CMAKE_CURRENT_SOURCE_DIR}
    ${root_directory}/src
    ${VELOX_HOME}
    ${VELOX_BUILD_PATH}
    ${VELOX_BUILD_PATH}/_deps/xsimd-src/include/
    ${VELOX_HOME}/velox/vector
    ${VELOX_HOME}/velox/connectors
    ${VELOX_HOME}/velox/external/xxhash/
    ${VELOX_HOME}/third_party/xsimd/include/)

set_target_properties(velox PROPERTIES
    LIBRARY_OUTPUT_DIRECTORY ${root_directory}/releases
    )

## If the folly is not builded in system directories, please add
## `-DCMAKE_PREFIX_PATH="${folly builded directory}" to the parameters of cmake.
## It is also applicable to other dependencies.
find_package(Folly REQUIRED CONFIG)

if(ENABLE_GLUTEN_VCPKG)
  find_package(gflags REQUIRED COMPONENTS static CONFIG)
else()
  find_package(gflags REQUIRED COMPONENTS shared CONFIG)
endif()

target_include_directories(velox PUBLIC
        ${GTEST_INCLUDE_DIRS}
        ${PROTOBUF_INCLUDE})

target_link_libraries(velox PUBLIC gluten)
add_velox_dependencies()
target_link_libraries(velox PUBLIC Folly::folly)
find_re2()
target_link_libraries(velox PUBLIC ${RE2_LIBRARY})

find_package(simdjson REQUIRED)
if(TARGET simdjson::simdjson AND NOT TARGET simdjson)
  add_library(simdjson INTERFACE)
  target_link_libraries(simdjson INTERFACE simdjson::simdjson)
endif()
target_link_libraries(velox PUBLIC simdjson)

if(ENABLE_GLUTEN_VCPKG)
  find_package(Thrift CONFIG)
else()
  # Prefer the shared library on system.
  set(ARROW_THRIFT_USE_SHARED ON)
  find_package(Thrift)
endif()

if(Thrift_FOUND)
  target_link_libraries(velox PUBLIC thrift::thrift)
else()
  add_velox_dependency(thrift "${ARROW_HOME}/arrow_ep/cpp/build/thrift_ep-install/lib/libthrift.a")
endif()

if(BUILD_TESTS)
  add_subdirectory(tests)
endif()

if(ENABLE_HDFS)
  add_definitions(-DENABLE_HDFS)
  find_libhdfs3()
  target_link_libraries(velox PUBLIC HDFS::hdfs3)
endif()

if(BUILD_BENCHMARKS)
  add_subdirectory(benchmarks)
endif()

if(ENABLE_S3)
  add_definitions(-DENABLE_S3)
  find_awssdk()
  target_link_libraries(velox PUBLIC ${AWSSDK_LIBRARIES})
endif()<|MERGE_RESOLUTION|>--- conflicted
+++ resolved
@@ -240,9 +240,7 @@
     memory/VeloxColumnarBatch.cc
     utils/VeloxArrowUtils.cc
     utils/ArrowTypeUtils.cc
-<<<<<<< HEAD
     jni/JniFileSystem.cc
-=======
     substrait/SubstraitParser.cc
     substrait/SubstraitToVeloxExpr.cc
     substrait/SubstraitToVeloxPlan.cc
@@ -254,7 +252,6 @@
     substrait/VeloxToSubstraitExpr.cc
     substrait/VeloxToSubstraitPlan.cc
     substrait/VeloxToSubstraitType.cc
->>>>>>> 5a458c76
     )
 add_library(velox SHARED ${VELOX_SRCS})
 
