--- conflicted
+++ resolved
@@ -209,10 +209,7 @@
         }
         break;
       }
-<<<<<<< HEAD
-=======
       case arrow::BinaryType::type_id:
->>>>>>> 883c622f
       case arrow::StringType::type_id: {
         auto vec = vecs_[col_idx];
         auto str_views = vec->asFlatVector<StringView>()->rawValues();
