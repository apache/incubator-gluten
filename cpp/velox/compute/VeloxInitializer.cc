--- conflicted
+++ resolved
@@ -96,9 +96,6 @@
   // Setup and register.
   velox::filesystems::registerLocalFileSystem();
 
-<<<<<<< HEAD
-  std::unordered_map<std::string, std::string> configurationValues;
-
   // spill mode
   std::string spillMode;
   {
@@ -111,8 +108,6 @@
     }
   }
 
-=======
->>>>>>> 9d9b68f6
   // mem cap ratio
   float_t memCapRatio = 0.75;
   auto got = conf.find(kMemoryCapRatio);
@@ -121,27 +116,12 @@
   }
 
   // mem tracker
-<<<<<<< HEAD
-  int64_t maxMemory;
-  {
-    if (spillMode == "threshold") {
-      auto got = conf.find(kSparkOffHeapMemory); // per executor, shared by tasks for creating iterator
-      if (got == conf.end()) {
-        // not found
-        maxMemory = facebook::velox::memory::kMaxMemory;
-      } else {
-        maxMemory = (long)(memCapRatio * (double)std::stol(got->second));
-      }
-    } else {
-      // no spill, or managed by Spark
-      maxMemory = facebook::velox::memory::kMaxMemory;
-    }
-=======
   int64_t maxMemory = facebook::velox::memory::kMaxMemory;
-  got = conf.find(kSparkOffHeapMemory); // per executor, shared by tasks for creating iterator
-  if (got != conf.end()) {
-    maxMemory = (long)(memCapRatio * (double)std::stol(got->second));
->>>>>>> 9d9b68f6
+  if (spillMode == "threshold") {
+    auto got = conf.find(kSparkOffHeapMemory); // per executor, shared by tasks for creating iterator
+    if (got != conf.end()) {
+      maxMemory = (long)(memCapRatio * (double)std::stol(got->second));
+    }
   }
 
   memPoolOptions_ = {.alignment = facebook::velox::memory::MemoryAllocator::kMaxAlignment, .capacity = maxMemory};
