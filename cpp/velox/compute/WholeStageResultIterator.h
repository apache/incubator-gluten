--- conflicted
+++ resolved
@@ -16,14 +16,7 @@
   WholeStageResultIterator(
       std::shared_ptr<facebook::velox::memory::MemoryPool> pool,
       const std::shared_ptr<const facebook::velox::core::PlanNode>& planNode,
-<<<<<<< HEAD
       const std::unordered_map<std::string, std::string>& confMap);
-=======
-      const std::unordered_map<std::string, std::string>& confMap)
-      : veloxPlan_(planNode), confMap_(confMap), pool_(pool) {
-    getOrderedNodeIds(veloxPlan_, orderedNodeIds_);
-  }
->>>>>>> 9d9b68f6
 
   virtual ~WholeStageResultIterator() {
     if (task_ != nullptr && task_->isRunning()) {
