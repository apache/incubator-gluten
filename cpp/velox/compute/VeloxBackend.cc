--- conflicted
+++ resolved
@@ -283,14 +283,9 @@
   // Separate the scan ids and stream ids, and get the scan infos.
   getInfoAndIds(subVeloxPlanConverter_->splitInfos(), veloxPlan_->leafPlanNodeIds(), scanInfos, scanIds, streamIds);
 
-<<<<<<< HEAD
   auto veloxPool = AsWrappedVeloxMemoryPool(allocator, memPoolOptions_);
   auto ctxPool = veloxPool->addChild("result_iterator", velox::memory::MemoryPool::Kind::kAggregate);
-=======
-  auto veloxPool = AsWrappedVeloxMemoryPool(allocator);
-  auto ctxPool = veloxPool->addChild("ctx_root");
   ctxPool->setMemoryUsageTracker(memUsageTracker_->addChild());
->>>>>>> 9126dc17
   if (scanInfos.size() == 0) {
     // Source node is not required.
     auto wholestageIter =
@@ -317,14 +312,9 @@
   // Separate the scan ids and stream ids, and get the scan infos.
   getInfoAndIds(subVeloxPlanConverter_->splitInfos(), veloxPlan_->leafPlanNodeIds(), scanInfos, scanIds, streamIds);
 
-<<<<<<< HEAD
   auto veloxPool = AsWrappedVeloxMemoryPool(allocator, memPoolOptions_);
-  auto ctxPool = veloxPool->addChild("result_iterator", velox::memory::MemoryPool::Kind::kLeaf);
-=======
-  auto veloxPool = AsWrappedVeloxMemoryPool(allocator);
   auto ctxPool = veloxPool->addChild("ctx_root");
   ctxPool->setMemoryUsageTracker(memUsageTracker_->addChild());
->>>>>>> 9126dc17
   auto wholestageIter = std::make_unique<WholeStageResultIteratorFirstStage>(
       ctxPool, veloxPlan_, scanIds, setScanInfos, streamIds, "/tmp/test-spill", confMap_);
   return std::make_shared<ResultIterator>(std::move(wholestageIter), shared_from_this());
@@ -336,15 +326,9 @@
   auto veloxBatch = std::dynamic_pointer_cast<VeloxColumnarBatch>(cb);
   if (veloxBatch != nullptr) {
     auto arrowPool = AsWrappedArrowMemoryPool(allocator);
-<<<<<<< HEAD
     auto veloxPool = AsWrappedVeloxMemoryPool(allocator, memPoolOptions_);
-    auto ctxVeloxPool = veloxPool->addChild("columnar_to_row_velox", velox::memory::MemoryPool::Kind::kLeaf);
-    return std::make_shared<VeloxColumnarToRowConverter>(veloxBatch->getFlattenedRowVector(), arrowPool, ctxVeloxPool);
-=======
-    auto veloxPool = AsWrappedVeloxMemoryPool(allocator);
     auto ret = std::make_shared<VeloxColumnarToRowConverter>(arrowPool, veloxPool);
     ret->SetBatch(veloxBatch->getFlattenedRowVector());
->>>>>>> 9126dc17
   } else {
     return Backend::getColumnar2RowConverter(allocator, cb);
   }
