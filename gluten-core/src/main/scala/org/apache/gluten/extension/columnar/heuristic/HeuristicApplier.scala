--- conflicted
+++ resolved
@@ -111,13 +111,8 @@
       (_: SparkSession) => RemoveTransitions,
       (spark: SparkSession) => FallbackOnANSIMode(spark),
       (spark: SparkSession) => FallbackMultiCodegens(spark),
-<<<<<<< HEAD
-      (spark: SparkSession) => PlanOneRowRelation(spark)
-=======
       (spark: SparkSession) => PlanOneRowRelation(spark),
-      (_: SparkSession) => FallbackEmptySchemaRelation(),
       (_: SparkSession) => RewriteSubqueryBroadcast()
->>>>>>> dab70802
     ) :::
       BackendsApiManager.getSparkPlanExecApiInstance.genExtendedColumnarValidationRules() :::
       List(
