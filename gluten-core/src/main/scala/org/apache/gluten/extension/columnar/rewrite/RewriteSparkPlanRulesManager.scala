/*
 * Licensed to the Apache Software Foundation (ASF) under one or more
 * contributor license agreements.  See the NOTICE file distributed with
 * this work for additional information regarding copyright ownership.
 * The ASF licenses this file to You under the Apache License, Version 2.0
 * (the "License"); you may not use this file except in compliance with
 * the License.  You may obtain a copy of the License at
 *
 *    http://www.apache.org/licenses/LICENSE-2.0
 *
 * Unless required by applicable law or agreed to in writing, software
 * distributed under the License is distributed on an "AS IS" BASIS,
 * WITHOUT WARRANTIES OR CONDITIONS OF ANY KIND, either express or implied.
 * See the License for the specific language governing permissions and
 * limitations under the License.
 */
package org.apache.gluten.extension.columnar.rewrite

import org.apache.gluten.extension.columnar.{AddFallbackHintRule, FallbackHint, FallbackHints}
import org.apache.gluten.sql.shims.SparkShimLoader

import org.apache.spark.rdd.RDD
import org.apache.spark.sql.catalyst.InternalRow
import org.apache.spark.sql.catalyst.expressions.{Attribute, SortOrder}
import org.apache.spark.sql.catalyst.plans.physical.Partitioning
import org.apache.spark.sql.catalyst.rules.Rule
import org.apache.spark.sql.execution._
import org.apache.spark.sql.execution.aggregate.BaseAggregateExec
import org.apache.spark.sql.execution.joins.BaseJoinExec
import org.apache.spark.sql.execution.python.ArrowEvalPythonExec
import org.apache.spark.sql.execution.window.WindowExec

case class RewrittenNodeWall(originalChild: SparkPlan) extends LeafExecNode {
  override protected def doExecute(): RDD[InternalRow] = throw new UnsupportedOperationException()
  override def supportsColumnar: Boolean = originalChild.supportsColumnar
  override def output: Seq[Attribute] = originalChild.output
  override def outputOrdering: Seq[SortOrder] = originalChild.outputOrdering
  override def outputPartitioning: Partitioning = originalChild.outputPartitioning
}

/**
 * A rule that holds a batch of [[Rule]]s to rewrite spark plan. When an operator can not be
 * offloaded to native, we try to rewrite it, e.g., pull out the complex exprs, so that we have one
 * more chance to offload it. If the rewritten plan still can not be offloaded, fallback to origin.
 *
 * Note that, this rule does not touch and tag these operators who does not need to rewrite.
 */
class RewriteSparkPlanRulesManager private (rewriteRules: Seq[RewriteSingleNode])
  extends Rule[SparkPlan] {

  private def mayNeedRewrite(plan: SparkPlan): Boolean = {
<<<<<<< HEAD
    FallbackHints.isTransformable(plan) && {
=======
    TransformHints.maybeTransformable(plan) && {
>>>>>>> b6776b69
      plan match {
        case _: SortExec => true
        case _: TakeOrderedAndProjectExec => true
        case _: BaseAggregateExec => true
        case _: BaseJoinExec => true
        case _: WindowExec => true
        case _: FilterExec => true
        case _: FileSourceScanExec => true
        case _: ExpandExec => true
        case _: GenerateExec => true
        case plan if SparkShimLoader.getSparkShims.isWindowGroupLimitExec(plan) => true
        case _: ArrowEvalPythonExec => true
        case _ => false
      }
    }
  }

  private def getFallbackHintBack(
      origin: SparkPlan,
      rewrittenPlan: SparkPlan): Option[FallbackHint] = {
    // The rewritten plan may contain more nodes than origin, here use the node name to get it back
    val target = rewrittenPlan.collect {
      case p if p.nodeName == origin.nodeName => p
    }
    assert(target.size == 1)
    FallbackHints.getHintOption(target.head)
  }

  private def applyRewriteRules(origin: SparkPlan): (SparkPlan, Option[String]) = {
    try {
      val rewrittenPlan = rewriteRules.foldLeft(origin) {
        case (plan, rule) =>
          // Some rewrite rules may generate new parent plan node, we should use transform to
          // rewrite the original plan. For example, PullOutPreProject and PullOutPostProject
          // will generate post-project plan node.
          plan.transformUp { case p => rule.rewrite(p) }
      }
      (rewrittenPlan, None)
    } catch {
      case e: Exception => (origin, Option(e.getMessage))
    }
  }

  override def apply(plan: SparkPlan): SparkPlan = {
    val addHint = AddFallbackHintRule()
    plan.transformUp {
      case origin if mayNeedRewrite(origin) =>
        // Add a wall to avoid transforming unnecessary nodes.
        val withWall = origin.mapChildren(RewrittenNodeWall)
        val (rewrittenPlan, error) = applyRewriteRules(withWall)
        if (error.isDefined) {
          // Return origin if there is an exception during rewriting rules.
          // Note, it is not expected, but it happens in CH backend when pulling out
          // aggregate.
          // TODO: Fix the exception and remove this branch
          FallbackHints.tagNotTransformable(origin, error.get)
          origin
        } else if (withWall.fastEquals(rewrittenPlan)) {
          // Return origin if the rewrite rules do nothing.
          // We do not add tag and leave it to the outside `AddFallbackHintRule`.
          origin
        } else {
          addHint.apply(rewrittenPlan)
          val hint = getFallbackHintBack(origin, rewrittenPlan)
          if (hint.isDefined) {
            // If the rewritten plan is still not transformable, return the original plan.
            FallbackHints.tag(origin, hint.get)
            origin
          } else {
            rewrittenPlan.transformUp {
              case wall: RewrittenNodeWall => wall.originalChild
              case p if p.logicalLink.isEmpty =>
                // Add logical link to pull out project to make fallback reason work,
                // see `GlutenFallbackReporter`.
                origin.logicalLink.foreach(p.setLogicalLink)
                p
            }
          }
        }
    }
  }
}

object RewriteSparkPlanRulesManager {
  def apply(): Rule[SparkPlan] = {
    new RewriteSparkPlanRulesManager(RewriteSingleNode.allRules())
  }
}<|MERGE_RESOLUTION|>--- conflicted
+++ resolved
@@ -49,11 +49,7 @@
   extends Rule[SparkPlan] {
 
   private def mayNeedRewrite(plan: SparkPlan): Boolean = {
-<<<<<<< HEAD
-    FallbackHints.isTransformable(plan) && {
-=======
-    TransformHints.maybeTransformable(plan) && {
->>>>>>> b6776b69
+    FallbackHints.maybeTransformable(plan) && {
       plan match {
         case _: SortExec => true
         case _: TakeOrderedAndProjectExec => true
