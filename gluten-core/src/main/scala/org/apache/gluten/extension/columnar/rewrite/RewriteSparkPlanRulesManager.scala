/*
 * Licensed to the Apache Software Foundation (ASF) under one or more
 * contributor license agreements.  See the NOTICE file distributed with
 * this work for additional information regarding copyright ownership.
 * The ASF licenses this file to You under the Apache License, Version 2.0
 * (the "License"); you may not use this file except in compliance with
 * the License.  You may obtain a copy of the License at
 *
 *    http://www.apache.org/licenses/LICENSE-2.0
 *
 * Unless required by applicable law or agreed to in writing, software
 * distributed under the License is distributed on an "AS IS" BASIS,
 * WITHOUT WARRANTIES OR CONDITIONS OF ANY KIND, either express or implied.
 * See the License for the specific language governing permissions and
 * limitations under the License.
 */
package org.apache.gluten.extension.columnar.rewrite

import org.apache.gluten.extension.columnar.{AddFallbackHintRule, FallbackHint, FallbackHints}
import org.apache.gluten.sql.shims.SparkShimLoader

import org.apache.spark.rdd.RDD
import org.apache.spark.sql.catalyst.InternalRow
import org.apache.spark.sql.catalyst.expressions.{Attribute, SortOrder}
import org.apache.spark.sql.catalyst.plans.physical.Partitioning
import org.apache.spark.sql.catalyst.rules.Rule
import org.apache.spark.sql.execution._
import org.apache.spark.sql.execution.aggregate.BaseAggregateExec
import org.apache.spark.sql.execution.joins.BaseJoinExec
import org.apache.spark.sql.execution.python.ArrowEvalPythonExec
import org.apache.spark.sql.execution.window.WindowExec

case class RewrittenNodeWall(originalChild: SparkPlan) extends LeafExecNode {
  override protected def doExecute(): RDD[InternalRow] = throw new UnsupportedOperationException()
  override def supportsColumnar: Boolean = originalChild.supportsColumnar
  override def output: Seq[Attribute] = originalChild.output
  override def outputOrdering: Seq[SortOrder] = originalChild.outputOrdering
  override def outputPartitioning: Partitioning = originalChild.outputPartitioning
}

/**
 * A rule that holds a batch of [[Rule]]s to rewrite spark plan. When an operator can not be
 * offloaded to native, we try to rewrite it, e.g., pull out the complex exprs, so that we have one
 * more chance to offload it. If the rewritten plan still can not be offloaded, fallback to origin.
 *
 * Note that, this rule does not touch and tag these operators who does not need to rewrite.
 */
class RewriteSparkPlanRulesManager private (rewriteRules: Seq[RewriteSingleNode])
  extends Rule[SparkPlan] {

  private def mayNeedRewrite(plan: SparkPlan): Boolean = {
    FallbackHints.maybeTransformable(plan) && {
      plan match {
        case _: SortExec => true
        case _: TakeOrderedAndProjectExec => true
        case _: BaseAggregateExec => true
        case _: BaseJoinExec => true
        case _: WindowExec => true
        case _: FilterExec => true
        case _: FileSourceScanExec => true
        case _: ExpandExec => true
        case _: GenerateExec => true
        case plan if SparkShimLoader.getSparkShims.isWindowGroupLimitExec(plan) => true
        case _: ArrowEvalPythonExec => true
        case _ => false
      }
    }
  }

<<<<<<< HEAD
  private def getFallbackHintBack(
      origin: SparkPlan,
      rewrittenPlan: SparkPlan): Option[FallbackHint] = {
    // The rewritten plan may contain more nodes than origin, here use the node name to get it back
=======
  private def getTransformHintBack(rewrittenPlan: SparkPlan): Option[TransformHint] = {
    // The rewritten plan may contain more nodes than origin, for now it should only be
    // `ProjectExec`.
>>>>>>> ae2d1255
    val target = rewrittenPlan.collect {
      case p if !p.isInstanceOf[ProjectExec] && !p.isInstanceOf[RewrittenNodeWall] => p
    }
    assert(target.size == 1)
    FallbackHints.getHintOption(target.head)
  }

  private def applyRewriteRules(origin: SparkPlan): (SparkPlan, Option[String]) = {
    try {
      val rewrittenPlan = rewriteRules.foldLeft(origin) {
        case (plan, rule) =>
          // Some rewrite rules may generate new parent plan node, we should use transform to
          // rewrite the original plan. For example, PullOutPreProject and PullOutPostProject
          // will generate post-project plan node.
          plan.transformUp { case p => rule.rewrite(p) }
      }
      (rewrittenPlan, None)
    } catch {
      case e: Exception => (origin, Option(e.getMessage))
    }
  }

  override def apply(plan: SparkPlan): SparkPlan = {
    val addHint = AddFallbackHintRule()
    plan.transformUp {
      case origin if mayNeedRewrite(origin) =>
        // Add a wall to avoid transforming unnecessary nodes.
        val withWall = origin.mapChildren(RewrittenNodeWall)
        val (rewrittenPlan, error) = applyRewriteRules(withWall)
        if (error.isDefined) {
          // Return origin if there is an exception during rewriting rules.
          // Note, it is not expected, but it happens in CH backend when pulling out
          // aggregate.
          // TODO: Fix the exception and remove this branch
          FallbackHints.tagNotTransformable(origin, error.get)
          origin
        } else if (withWall.fastEquals(rewrittenPlan)) {
          // Return origin if the rewrite rules do nothing.
          // We do not add tag and leave it to the outside `AddFallbackHintRule`.
          origin
        } else {
          addHint.apply(rewrittenPlan)
<<<<<<< HEAD
          val hint = getFallbackHintBack(origin, rewrittenPlan)
=======
          val hint = getTransformHintBack(rewrittenPlan)
>>>>>>> ae2d1255
          if (hint.isDefined) {
            // If the rewritten plan is still not transformable, return the original plan.
            FallbackHints.tag(origin, hint.get)
            origin
          } else {
            rewrittenPlan.transformUp {
              case wall: RewrittenNodeWall => wall.originalChild
              case p if p.logicalLink.isEmpty =>
                // Add logical link to pull out project to make fallback reason work,
                // see `GlutenFallbackReporter`.
                origin.logicalLink.foreach(p.setLogicalLink)
                p
            }
          }
        }
    }
  }
}

object RewriteSparkPlanRulesManager {
  def apply(): Rule[SparkPlan] = {
    new RewriteSparkPlanRulesManager(RewriteSingleNode.allRules())
  }
}<|MERGE_RESOLUTION|>--- conflicted
+++ resolved
@@ -67,16 +67,9 @@
     }
   }
 
-<<<<<<< HEAD
-  private def getFallbackHintBack(
-      origin: SparkPlan,
-      rewrittenPlan: SparkPlan): Option[FallbackHint] = {
-    // The rewritten plan may contain more nodes than origin, here use the node name to get it back
-=======
-  private def getTransformHintBack(rewrittenPlan: SparkPlan): Option[TransformHint] = {
+  private def getFallbackHintBack(rewrittenPlan: SparkPlan): Option[TransformHint] = {
     // The rewritten plan may contain more nodes than origin, for now it should only be
     // `ProjectExec`.
->>>>>>> ae2d1255
     val target = rewrittenPlan.collect {
       case p if !p.isInstanceOf[ProjectExec] && !p.isInstanceOf[RewrittenNodeWall] => p
     }
@@ -119,11 +112,7 @@
           origin
         } else {
           addHint.apply(rewrittenPlan)
-<<<<<<< HEAD
-          val hint = getFallbackHintBack(origin, rewrittenPlan)
-=======
-          val hint = getTransformHintBack(rewrittenPlan)
->>>>>>> ae2d1255
+          val hint = getFallbackHintBack(rewrittenPlan)
           if (hint.isDefined) {
             // If the rewritten plan is still not transformable, return the original plan.
             FallbackHints.tag(origin, hint.get)
