--- conflicted
+++ resolved
@@ -213,11 +213,7 @@
     // Push down the left conditions in Filter into FileSourceScan.
     val newChild: SparkPlan = filter.child match {
       case scan @ (_: FileSourceScanExec | _: BatchScanExec) =>
-<<<<<<< HEAD
-        if (FallbackHints.isTransformable(scan)) {
-=======
-        if (TransformHints.maybeTransformable(scan)) {
->>>>>>> b6776b69
+        if (FallbackHints.maybeTransformable(scan)) {
           val newScan =
             FilterHandler.pushFilterToScan(filter.condition, scan)
           newScan match {
