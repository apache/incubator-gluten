--- conflicted
+++ resolved
@@ -230,12 +230,9 @@
     Sig[ArrayRepeat](ARRAY_REPEAT),
     Sig[ArrayRemove](ARRAY_REMOVE),
     Sig[ArrayFilter](FILTER),
-<<<<<<< HEAD
     Sig[ArrayForAll](ALL_MATCH),
     Sig[ArrayExists](ANY_MATCH),
-=======
     Sig[Shuffle](SHUFFLE),
->>>>>>> 42a103b9
     // Map functions
     Sig[CreateMap](CREATE_MAP),
     Sig[GetMapValue](GET_MAP_VALUE),
