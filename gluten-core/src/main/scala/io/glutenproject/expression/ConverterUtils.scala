--- conflicted
+++ resolved
@@ -465,7 +465,6 @@
   final val GREATEST = "greatest"
   final val LEAST = "least"
 
-<<<<<<< HEAD
   // PrestoSQL Math fucctions of Velox
   final val ACOS = "acos"
   final val ASIN = "asin"
@@ -476,13 +475,10 @@
   final val DEGREES = "degrees"
   final val LOG10 = "log10"
 
-  // Hash fucctions
-=======
   // JSON functions
   final val GET_JSON_OBJECT = "get_json_object"
 
   // Hash functions
->>>>>>> f217dcda
   final val MURMUR3HASH = "murmur3hash"
 
   // Other
