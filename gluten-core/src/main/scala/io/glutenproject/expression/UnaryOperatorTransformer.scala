/*
 * Licensed to the Apache Software Foundation (ASF) under one or more
 * contributor license agreements.  See the NOTICE file distributed with
 * this work for additional information regarding copyright ownership.
 * The ASF licenses this file to You under the Apache License, Version 2.0
 * (the "License"); you may not use this file except in compliance with
 * the License.  You may obtain a copy of the License at
 *
 *    http://www.apache.org/licenses/LICENSE-2.0
 *
 * Unless required by applicable law or agreed to in writing, software
 * distributed under the License is distributed on an "AS IS" BASIS,
 * WITHOUT WARRANTIES OR CONDITIONS OF ANY KIND, either express or implied.
 * See the License for the specific language governing permissions and
 * limitations under the License.
 */

package io.glutenproject.expression

import com.google.common.collect.Lists
import io.glutenproject.expression.ConverterUtils.FunctionConfig
import io.glutenproject.substrait.`type`.TypeBuilder
import io.glutenproject.substrait.expression.{ExpressionBuilder, ExpressionNode}

import org.apache.spark.internal.Logging
import org.apache.spark.sql.catalyst.expressions._
import org.apache.spark.sql.catalyst.optimizer._
import org.apache.spark.sql.types._

class IsNotNullTransformer(child: Expression, original: Expression)
  extends IsNotNull(child: Expression)
    with ExpressionTransformer
    with Logging {

  override def doTransform(args: java.lang.Object): ExpressionNode = {
    val child_node: ExpressionNode =
      child.asInstanceOf[ExpressionTransformer].doTransform(args)
    if (!child_node.isInstanceOf[ExpressionNode]) {
      throw new UnsupportedOperationException(s"not supported yet.")
    }
    val functionMap = args.asInstanceOf[java.util.HashMap[String, java.lang.Long]]
    val functionId = ExpressionBuilder.newScalarFunction(functionMap,
      ConverterUtils.makeFuncName(ConverterUtils.IS_NOT_NULL, Seq(child.dataType)))
    val expressionNodes = Lists.newArrayList(child_node.asInstanceOf[ExpressionNode])
    val typeNode = TypeBuilder.makeBoolean(original.nullable)
    ExpressionBuilder.makeScalarFunction(functionId, expressionNodes, typeNode)
  }
}

class IsNullTransformer(child: Expression, original: Expression)
  extends IsNotNull(child: Expression)
    with ExpressionTransformer
    with Logging {

  override def doTransform(args: java.lang.Object): ExpressionNode = {
    val child_node: ExpressionNode =
      child.asInstanceOf[ExpressionTransformer].doTransform(args)
    if (!child_node.isInstanceOf[ExpressionNode]) {
      throw new UnsupportedOperationException(s"not supported yet.")
    }
    val functionMap = args.asInstanceOf[java.util.HashMap[String, java.lang.Long]]
    val functionId = ExpressionBuilder.newScalarFunction(functionMap,
      ConverterUtils.makeFuncName(ConverterUtils.IS_NULL, Seq(child.dataType)))
    val expressionNodes = Lists.newArrayList(child_node.asInstanceOf[ExpressionNode])
    val typeNode = TypeBuilder.makeBoolean(original.nullable)
    ExpressionBuilder.makeScalarFunction(functionId, expressionNodes, typeNode)
  }
}

class NotTransformer(child: Expression, original: Expression)
  extends Not(child: Expression)
    with ExpressionTransformer
    with Logging {

  override def doTransform(args: java.lang.Object): ExpressionNode = {
    val childNode = child.asInstanceOf[ExpressionTransformer].doTransform(args)
    if (!childNode.isInstanceOf[ExpressionNode]) {
      throw new UnsupportedOperationException(s"not supported yet.")
    }

    val functionMap = args.asInstanceOf[java.util.HashMap[String, java.lang.Long]]
    val functionName = ConverterUtils.makeFuncName(
      ConverterUtils.NOT, Seq(child.dataType), FunctionConfig.OPT)
    val functionId = ExpressionBuilder.newScalarFunction(functionMap, functionName)
    val expressNodes = Lists.newArrayList(childNode.asInstanceOf[ExpressionNode])
    val typeNode = TypeBuilder.makeBoolean(original.nullable)

    ExpressionBuilder.makeScalarFunction(functionId, expressNodes, typeNode)
  }
}

class AbsTransformer(child: Expression, original: Expression)
  extends Abs(child: Expression)
    with ExpressionTransformer
    with Logging {
  override def doTransform(args: java.lang.Object): ExpressionNode = {
    val childNode = child.asInstanceOf[ExpressionTransformer].doTransform(args)
    if (!childNode.isInstanceOf[ExpressionNode]) {
      throw new UnsupportedOperationException(s"Not supported yet.")
    }
    val functionMap = args.asInstanceOf[java.util.HashMap[String, java.lang.Long]]
    val functionId = ExpressionBuilder.newScalarFunction(functionMap,
      ConverterUtils.makeFuncName(ConverterUtils.ABS, Seq(child.dataType), FunctionConfig.OPT))
    val expressionNodes = Lists.newArrayList(childNode.asInstanceOf[ExpressionNode])
    val typeNode = ConverterUtils.getTypeNode(child.dataType, original.nullable)
    ExpressionBuilder.makeScalarFunction(functionId, expressionNodes, typeNode)
  }
}

class CeilTransformer(child: Expression, original: Expression)
  extends Ceil(child: Expression)
    with ExpressionTransformer
    with Logging {
  override def doTransform(args: java.lang.Object): ExpressionNode = {
    val childNode = child.asInstanceOf[ExpressionTransformer].doTransform(args)
    if (!childNode.isInstanceOf[ExpressionNode]) {
      throw new UnsupportedOperationException(s"Not supported yet.")
    }
    val functionMap = args.asInstanceOf[java.util.HashMap[String, java.lang.Long]]
    val functionId = ExpressionBuilder.newScalarFunction(functionMap,
      ConverterUtils.makeFuncName(ConverterUtils.CEIL, Seq(child.dataType), FunctionConfig.OPT))
    val expressionNodes = Lists.newArrayList(childNode.asInstanceOf[ExpressionNode])
    val typeNode = ConverterUtils.getTypeNode(original.dataType, original.nullable)
    ExpressionBuilder.makeScalarFunction(functionId, expressionNodes, typeNode)
  }
}

class FloorTransformer(child: Expression, original: Expression)
  extends Floor(child: Expression)
    with ExpressionTransformer
    with Logging {
  override def doTransform(args: java.lang.Object): ExpressionNode = {
    val childNode = child.asInstanceOf[ExpressionTransformer].doTransform(args)
    if (!childNode.isInstanceOf[ExpressionNode]) {
      throw new UnsupportedOperationException(s"Not supported yet.")
    }
    val functionMap = args.asInstanceOf[java.util.HashMap[String, java.lang.Long]]
    val functionId = ExpressionBuilder.newScalarFunction(functionMap,
      ConverterUtils.makeFuncName(ConverterUtils.FLOOR, Seq(child.dataType), FunctionConfig.OPT))
    val expressionNodes = Lists.newArrayList(childNode.asInstanceOf[ExpressionNode])
    val typeNode = ConverterUtils.getTypeNode(original.dataType, original.nullable)
    ExpressionBuilder.makeScalarFunction(functionId, expressionNodes, typeNode)
  }
}

class AcosTransformer(child: Expression, original: Expression)
  extends Acos(child: Expression)
    with ExpressionTransformer
    with Logging {
  override def doTransform(args: java.lang.Object): ExpressionNode = {
    val childNode = child.asInstanceOf[ExpressionTransformer].doTransform(args)
    if (!childNode.isInstanceOf[ExpressionNode]) {
      throw new UnsupportedOperationException(s"Not supported yet.")
    }
    val functionMap = args.asInstanceOf[java.util.HashMap[String, java.lang.Long]]
    val functionId = ExpressionBuilder.newScalarFunction(functionMap,
      ConverterUtils.makeFuncName(ConverterUtils.ACOS, Seq(child.dataType), FunctionConfig.OPT))
    val expressionNodes = Lists.newArrayList(childNode.asInstanceOf[ExpressionNode])
    val typeNode = ConverterUtils.getTypeNode(original.dataType, original.nullable)
    ExpressionBuilder.makeScalarFunction(functionId, expressionNodes, typeNode)
  }
}

class AsinTransformer(child: Expression, original: Expression)
  extends Asin(child: Expression)
    with ExpressionTransformer
    with Logging {
  override def doTransform(args: java.lang.Object): ExpressionNode = {
    val childNode = child.asInstanceOf[ExpressionTransformer].doTransform(args)
    if (!childNode.isInstanceOf[ExpressionNode]) {
      throw new UnsupportedOperationException(s"Not supported yet.")
    }
    val functionMap = args.asInstanceOf[java.util.HashMap[String, java.lang.Long]]
    val functionId = ExpressionBuilder.newScalarFunction(functionMap,
      ConverterUtils.makeFuncName(ConverterUtils.ASIN, Seq(child.dataType), FunctionConfig.OPT))
    val expressionNodes = Lists.newArrayList(childNode.asInstanceOf[ExpressionNode])
    val typeNode = ConverterUtils.getTypeNode(original.dataType, original.nullable)
    ExpressionBuilder.makeScalarFunction(functionId, expressionNodes, typeNode)
  }
}

class AtanTransformer(child: Expression, original: Expression)
  extends Atan(child: Expression)
    with ExpressionTransformer
    with Logging {
  override def doTransform(args: java.lang.Object): ExpressionNode = {
    val childNode = child.asInstanceOf[ExpressionTransformer].doTransform(args)
    if (!childNode.isInstanceOf[ExpressionNode]) {
      throw new UnsupportedOperationException(s"Not supported yet.")
    }
    val functionMap = args.asInstanceOf[java.util.HashMap[String, java.lang.Long]]
    val functionId = ExpressionBuilder.newScalarFunction(functionMap,
      ConverterUtils.makeFuncName(ConverterUtils.ATAN, Seq(child.dataType), FunctionConfig.OPT))
    val expressionNodes = Lists.newArrayList(childNode.asInstanceOf[ExpressionNode])
    val typeNode = ConverterUtils.getTypeNode(original.dataType, original.nullable)
    ExpressionBuilder.makeScalarFunction(functionId, expressionNodes, typeNode)
  }
}

class CosTransformer(child: Expression, original: Expression)
  extends Cos(child: Expression)
    with ExpressionTransformer
    with Logging {
  override def doTransform(args: java.lang.Object): ExpressionNode = {
    val childNode = child.asInstanceOf[ExpressionTransformer].doTransform(args)
    if (!childNode.isInstanceOf[ExpressionNode]) {
      throw new UnsupportedOperationException(s"Not supported yet.")
    }
    val functionMap = args.asInstanceOf[java.util.HashMap[String, java.lang.Long]]
    val functionId = ExpressionBuilder.newScalarFunction(functionMap,
      ConverterUtils.makeFuncName(ConverterUtils.COS, Seq(child.dataType), FunctionConfig.OPT))
    val expressionNodes = Lists.newArrayList(childNode.asInstanceOf[ExpressionNode])
    val typeNode = ConverterUtils.getTypeNode(original.dataType, original.nullable)
    ExpressionBuilder.makeScalarFunction(functionId, expressionNodes, typeNode)
  }
}

class CoshTransformer(child: Expression, original: Expression)
  extends Cosh(child: Expression)
    with ExpressionTransformer
    with Logging {
  override def doTransform(args: java.lang.Object): ExpressionNode = {
    val childNode = child.asInstanceOf[ExpressionTransformer].doTransform(args)
    if (!childNode.isInstanceOf[ExpressionNode]) {
      throw new UnsupportedOperationException(s"Not supported yet.")
    }
    val functionMap = args.asInstanceOf[java.util.HashMap[String, java.lang.Long]]
    val functionId = ExpressionBuilder.newScalarFunction(functionMap,
      ConverterUtils.makeFuncName(ConverterUtils.COSH, Seq(child.dataType), FunctionConfig.OPT))
    val expressionNodes = Lists.newArrayList(childNode.asInstanceOf[ExpressionNode])
    val typeNode = ConverterUtils.getTypeNode(original.dataType, original.nullable)
    ExpressionBuilder.makeScalarFunction(functionId, expressionNodes, typeNode)
  }
}

class DegreesTransformer(child: Expression, original: Expression)
  extends ToDegrees(child: Expression)
    with ExpressionTransformer
    with Logging {
  override def doTransform(args: java.lang.Object): ExpressionNode = {
    val childNode = child.asInstanceOf[ExpressionTransformer].doTransform(args)
    if (!childNode.isInstanceOf[ExpressionNode]) {
      throw new UnsupportedOperationException(s"Not supported yet.")
    }
    val functionMap = args.asInstanceOf[java.util.HashMap[String, java.lang.Long]]
    val functionId = ExpressionBuilder.newScalarFunction(functionMap,
      ConverterUtils.makeFuncName(ConverterUtils.DEGREES, Seq(child.dataType), FunctionConfig.OPT))
    val expressionNodes = Lists.newArrayList(childNode.asInstanceOf[ExpressionNode])
    val typeNode = ConverterUtils.getTypeNode(original.dataType, original.nullable)
    ExpressionBuilder.makeScalarFunction(functionId, expressionNodes, typeNode)
  }
}

class Log10Transformer(child: Expression, original: Expression)
  extends Log10(child: Expression)
    with ExpressionTransformer
    with Logging {
  override def doTransform(args: java.lang.Object): ExpressionNode = {
    val childNode = child.asInstanceOf[ExpressionTransformer].doTransform(args)
    if (!childNode.isInstanceOf[ExpressionNode]) {
      throw new UnsupportedOperationException(s"Not supported yet.")
    }
    val functionMap = args.asInstanceOf[java.util.HashMap[String, java.lang.Long]]
    val functionId = ExpressionBuilder.newScalarFunction(functionMap,
      ConverterUtils.makeFuncName(ConverterUtils.LOG10, Seq(child.dataType), FunctionConfig.OPT))
    val expressionNodes = Lists.newArrayList(childNode.asInstanceOf[ExpressionNode])
    val typeNode = ConverterUtils.getTypeNode(original.dataType, original.nullable)
    ExpressionBuilder.makeScalarFunction(functionId, expressionNodes, typeNode)
  }
}

class ExpTransformer(child: Expression, original: Expression)
  extends Exp(child: Expression)
    with ExpressionTransformer
    with Logging {
  override def doTransform(args: java.lang.Object): ExpressionNode = {
    val childNode = child.asInstanceOf[ExpressionTransformer].doTransform(args)
    if (!childNode.isInstanceOf[ExpressionNode]) {
      throw new UnsupportedOperationException(s"Not supported yet.")
    }
    val functionMap = args.asInstanceOf[java.util.HashMap[String, java.lang.Long]]
    val functionId = ExpressionBuilder.newScalarFunction(functionMap,
      ConverterUtils.makeFuncName(ConverterUtils.EXP, Seq(child.dataType), FunctionConfig.OPT))
    val expressionNodes = Lists.newArrayList(childNode.asInstanceOf[ExpressionNode])
    val typeNode = ConverterUtils.getTypeNode(original.dataType, original.nullable)
    ExpressionBuilder.makeScalarFunction(functionId, expressionNodes, typeNode)
  }
}

class ChrTransformer(child: Expression, original: Expression)
  extends Chr(child: Expression)
    with ExpressionTransformer
    with Logging {
  override def doTransform(args: java.lang.Object): ExpressionNode = {
    val childNode = child.asInstanceOf[ExpressionTransformer].doTransform(args)
    if (!childNode.isInstanceOf[ExpressionNode]) {
      throw new UnsupportedOperationException(s"Not supported yet.")
    }
    val functionMap = args.asInstanceOf[java.util.HashMap[String, java.lang.Long]]
    val functionId = ExpressionBuilder.newScalarFunction(functionMap,
      ConverterUtils.makeFuncName(ConverterUtils.CHR, Seq(child.dataType), FunctionConfig.OPT))
    val expressionNodes = Lists.newArrayList(childNode.asInstanceOf[ExpressionNode])
    val typeNode = TypeBuilder.makeString(original.nullable)
    ExpressionBuilder.makeScalarFunction(functionId, expressionNodes, typeNode)
  }
}

class MD5Transformer(child: Expression, original: Expression)
  extends Md5(child: Expression)
    with ExpressionTransformer
    with Logging {

  override def doTransform(args: java.lang.Object): ExpressionNode = {
    val childNode = child.asInstanceOf[ExpressionTransformer].doTransform(args)
    if (!childNode.isInstanceOf[ExpressionNode]) {
      throw new UnsupportedOperationException(s"Not supported yet.")
    }

    val functionMap = args.asInstanceOf[java.util.HashMap[String, java.lang.Long]]
    val functionId = ExpressionBuilder.newScalarFunction(functionMap,
      ConverterUtils.makeFuncName(ConverterUtils.MD5,
        Seq(child.dataType), FunctionConfig.OPT))
    val expressionNodes = Lists.newArrayList(childNode)

    val typeNode = ConverterUtils.getTypeNode(original.dataType, original.nullable)
    ExpressionBuilder.makeScalarFunction(functionId, expressionNodes, typeNode)
  }
}

class LengthOfJsonArrayTransformer(child: Expression, original: Expression)
  extends LengthOfJsonArray(child: Expression)
    with ExpressionTransformer
    with Logging {

  override def doTransform(args: java.lang.Object): ExpressionNode = {
    val childNode = child.asInstanceOf[ExpressionTransformer].doTransform(args)
    if (!childNode.isInstanceOf[ExpressionNode]) {
      throw new UnsupportedOperationException(s"Not supported yet.")
    }

    val functionMap = args.asInstanceOf[java.util.HashMap[String, java.lang.Long]]
    val functionId = ExpressionBuilder.newScalarFunction(functionMap,
      ConverterUtils.makeFuncName(ConverterUtils.JSON_ARRAY_LENGTH,
        Seq(child.dataType), FunctionConfig.OPT))
    val expressionNodes = Lists.newArrayList(childNode)
    val typeNode = ConverterUtils.getTypeNode(original.dataType, original.nullable)
    ExpressionBuilder.makeScalarFunction(functionId, expressionNodes, typeNode)
  }
}

class AsciiTransformer(child: Expression, original: Expression)
  extends Ascii(child: Expression)
    with ExpressionTransformer
    with Logging {

  override def doTransform(args: java.lang.Object): ExpressionNode = {
    val childNode = child.asInstanceOf[ExpressionTransformer].doTransform(args)
    if (!childNode.isInstanceOf[ExpressionNode]) {
      throw new UnsupportedOperationException(s"Not supported yet.")
    }

    val functionMap = args.asInstanceOf[java.util.HashMap[String, java.lang.Long]]
    val functionId = ExpressionBuilder.newScalarFunction(functionMap,
      ConverterUtils.makeFuncName(ConverterUtils.ASCII, Seq(child.dataType), FunctionConfig.OPT))
    val expressionNodes = Lists.newArrayList(childNode)
    val typeNode = TypeBuilder.makeI32(original.nullable)
    ExpressionBuilder.makeScalarFunction(functionId, expressionNodes, typeNode)
  }
}

class SinTransformer(child: Expression, original: Expression)
  extends Sin(child: Expression)
    with ExpressionTransformer
    with Logging {

  override def doTransform(args: java.lang.Object): ExpressionNode = {
    val childNode = child.asInstanceOf[ExpressionTransformer].doTransform(args)
    if (!childNode.isInstanceOf[ExpressionNode]) {
      throw new UnsupportedOperationException(s"Not supported yet.")
    }

    val functionMap = args.asInstanceOf[java.util.HashMap[String, java.lang.Long]]
    val functionId = ExpressionBuilder.newScalarFunction(functionMap,
      ConverterUtils.makeFuncName(ConverterUtils.SIN, Seq(child.dataType), FunctionConfig.OPT))
    val expressionNodes = Lists.newArrayList(childNode)
    val typeNode = TypeBuilder.makeFP64(original.nullable)
    ExpressionBuilder.makeScalarFunction(functionId, expressionNodes, typeNode)
  }
}

class SinhTransformer(child: Expression, original: Expression)
  extends Sinh(child: Expression)
    with ExpressionTransformer
    with Logging {

  override def doTransform(args: java.lang.Object): ExpressionNode = {
    val childNode = child.asInstanceOf[ExpressionTransformer].doTransform(args)
    if (!childNode.isInstanceOf[ExpressionNode]) {
      throw new UnsupportedOperationException(s"Not supported yet.")
    }

    val functionMap = args.asInstanceOf[java.util.HashMap[String, java.lang.Long]]
    val functionId = ExpressionBuilder.newScalarFunction(functionMap,
      ConverterUtils.makeFuncName(ConverterUtils.SINH, Seq(child.dataType), FunctionConfig.OPT))
    val expressionNodes = Lists.newArrayList(childNode)
    val typeNode = TypeBuilder.makeFP64(original.nullable)
    ExpressionBuilder.makeScalarFunction(functionId, expressionNodes, typeNode)
  }
}

class TanTransformer(child: Expression, original: Expression)
  extends Tan(child: Expression)
    with ExpressionTransformer
    with Logging {

  override def doTransform(args: java.lang.Object): ExpressionNode = {
    val childNode = child.asInstanceOf[ExpressionTransformer].doTransform(args)
    if (!childNode.isInstanceOf[ExpressionNode]) {
      throw new UnsupportedOperationException(s"Not supported yet.")
    }

    val functionMap = args.asInstanceOf[java.util.HashMap[String, java.lang.Long]]
    val functionId = ExpressionBuilder.newScalarFunction(functionMap,
      ConverterUtils.makeFuncName(ConverterUtils.TAN, Seq(child.dataType), FunctionConfig.OPT))
    val expressionNodes = Lists.newArrayList(childNode)
    val typeNode = TypeBuilder.makeFP64(original.nullable)
    ExpressionBuilder.makeScalarFunction(functionId, expressionNodes, typeNode)
  }
}

class TanhTransformer(child: Expression, original: Expression)
  extends Tanh(child: Expression)
    with ExpressionTransformer
    with Logging {

  override def doTransform(args: java.lang.Object): ExpressionNode = {
    val childNode = child.asInstanceOf[ExpressionTransformer].doTransform(args)
    if (!childNode.isInstanceOf[ExpressionNode]) {
      throw new UnsupportedOperationException(s"Not supported yet.")
    }

    val functionMap = args.asInstanceOf[java.util.HashMap[String, java.lang.Long]]
    val functionId = ExpressionBuilder.newScalarFunction(functionMap,
      ConverterUtils.makeFuncName(ConverterUtils.TANH, Seq(child.dataType), FunctionConfig.OPT))
    val expressionNodes = Lists.newArrayList(childNode)
    val typeNode = TypeBuilder.makeFP64(original.nullable)
    ExpressionBuilder.makeScalarFunction(functionId, expressionNodes, typeNode)
  }
}

class BitwiseNotTransformer(child: Expression, original: Expression)
  extends BitwiseNot(child: Expression)
    with ExpressionTransformer
    with Logging {

  override def doTransform(args: java.lang.Object): ExpressionNode = {
    val childNode = child.asInstanceOf[ExpressionTransformer].doTransform(args)
    if (!childNode.isInstanceOf[ExpressionNode]) {
      throw new UnsupportedOperationException(s"Not supported yet.")
    }

    val functionMap = args.asInstanceOf[java.util.HashMap[String, java.lang.Long]]
    val functionId = ExpressionBuilder.newScalarFunction(functionMap,
      ConverterUtils.makeFuncName(ConverterUtils.BITWISE_NOT,
      Seq(child.dataType), FunctionConfig.OPT))
    val expressionNodes = Lists.newArrayList(childNode)
    val typeNode = TypeBuilder.makeI32(original.nullable)
    ExpressionBuilder.makeScalarFunction(functionId, expressionNodes, typeNode)
  }
}

class LengthTransformer(child: Expression, original: Expression)
  extends Length(child: Expression)
    with ExpressionTransformer
    with Logging {

  override def doTransform(args: java.lang.Object): ExpressionNode = {
    val childNode = child.asInstanceOf[ExpressionTransformer].doTransform(args)
    if (!childNode.isInstanceOf[ExpressionNode]) {
      throw new UnsupportedOperationException(s"Not supported yet.")
    }

    val functionMap = args.asInstanceOf[java.util.HashMap[String, java.lang.Long]]
    val functionId = ExpressionBuilder.newScalarFunction(functionMap,
      ConverterUtils.makeFuncName(ConverterUtils.CHAR_LENGTH, Seq(child.dataType),
      FunctionConfig.OPT))
    val expressionNodes = Lists.newArrayList(childNode)
    val typeNode = TypeBuilder.makeI32(original.nullable)
    ExpressionBuilder.makeScalarFunction(functionId, expressionNodes, typeNode)
  }
}

class LowerTransformer(child: Expression, original: Expression)
  extends Lower(child: Expression)
    with ExpressionTransformer
    with Logging {

  override def doTransform(args: java.lang.Object): ExpressionNode = {
    val childNode = child.asInstanceOf[ExpressionTransformer].doTransform(args)
    if (!childNode.isInstanceOf[ExpressionNode]) {
      throw new UnsupportedOperationException(s"Not supported yet.")
    }

    val functionMap = args.asInstanceOf[java.util.HashMap[String, java.lang.Long]]
    val functionId = ExpressionBuilder.newScalarFunction(functionMap,
      ConverterUtils.makeFuncName(ConverterUtils.LOWER, Seq(child.dataType), FunctionConfig.OPT))
    val expressionNodes = Lists.newArrayList(childNode)
    val typeNode = TypeBuilder.makeString(original.nullable)
    ExpressionBuilder.makeScalarFunction(functionId, expressionNodes, typeNode)
  }
}

class UpperTransformer(child: Expression, original: Expression)
  extends Upper(child: Expression)
    with ExpressionTransformer
    with Logging {

  override def doTransform(args: java.lang.Object): ExpressionNode = {
    val childNode = child.asInstanceOf[ExpressionTransformer].doTransform(args)
    if (!childNode.isInstanceOf[ExpressionNode]) {
      throw new UnsupportedOperationException(s"Not supported yet.")
    }

    val functionMap = args.asInstanceOf[java.util.HashMap[String, java.lang.Long]]
    val functionId = ExpressionBuilder.newScalarFunction(functionMap,
      ConverterUtils.makeFuncName(ConverterUtils.UPPER, Seq(child.dataType), FunctionConfig.OPT))
    val expressionNodes = Lists.newArrayList(childNode)
    val typeNode = TypeBuilder.makeString(original.nullable)
    ExpressionBuilder.makeScalarFunction(functionId, expressionNodes, typeNode)
  }
}

<<<<<<< HEAD
class ReverseTransformer(child: Expression, original: Expression)
  extends Reverse(child: Expression)
    with ExpressionTransformer
    with Logging {

  override def doTransform(args: java.lang.Object): ExpressionNode = {
    val childNode = child.asInstanceOf[ExpressionTransformer].doTransform(args)
    if (!childNode.isInstanceOf[ExpressionNode]) {
      throw new UnsupportedOperationException(s"Not supported yet.")
    }

    val functionMap = args.asInstanceOf[java.util.HashMap[String, java.lang.Long]]
    val functionId = ExpressionBuilder.newScalarFunction(functionMap,
      ConverterUtils.makeFuncName(ConverterUtils.REVERSE, Seq(child.dataType), FunctionConfig.OPT))
    val expressionNodes = Lists.newArrayList(childNode)
    val typeNode = ConverterUtils.getTypeNode(original.dataType, original.nullable)
    ExpressionBuilder.makeScalarFunction(functionId, expressionNodes, typeNode)
  }
}

class BitwiseNotTransformer(child: Expression, original: Expression)
  extends BitwiseNot(child: Expression)
    with ExpressionTransformer
    with Logging {

  override def doTransform(args: java.lang.Object): ExpressionNode = {
    throw new UnsupportedOperationException("Not supported: BitwiseNot.")
  }
}

=======
>>>>>>> 3ac5ef8f
class KnownFloatingPointNormalizedTransformer(
                                               child: Expression,
                                               original: KnownFloatingPointNormalized)
  extends KnownFloatingPointNormalized(child: Expression)
    with ExpressionTransformer
    with Logging {

  override def doTransform(args: java.lang.Object): ExpressionNode = {
    child.asInstanceOf[ExpressionTransformer].doTransform(args)
  }
}

class CheckOverflowTransformer(child: Expression, original: CheckOverflow)
  extends CheckOverflow(
    child: Expression,
    original.dataType: DecimalType,
    original.nullOnOverflow: Boolean)
    with ExpressionTransformer
    with Logging {

  override def doTransform(args: java.lang.Object): ExpressionNode = {
    throw new UnsupportedOperationException("Not supported: CheckOverflow.")
  }
}

class CastTransformer(child: Expression,
                      datatype: DataType,
                      timeZoneId: Option[String],
                      original: Expression)
  extends Cast(child: Expression, datatype: DataType, timeZoneId: Option[String])
    with ExpressionTransformer
    with Logging {

  override def doTransform(args: java.lang.Object): ExpressionNode = {
    val childNode = child.asInstanceOf[ExpressionTransformer].doTransform(args)
    if (!childNode.isInstanceOf[ExpressionNode]) {
      throw new UnsupportedOperationException(s"not supported yet.")
    }

    val typeNode = ConverterUtils.getTypeNode(dataType, original.nullable)
    ExpressionBuilder.makeCast(typeNode, childNode.asInstanceOf[ExpressionNode])
  }
}

class UnscaledValueTransformer(child: Expression, original: Expression)
  extends UnscaledValue(child: Expression)
    with ExpressionTransformer
    with Logging {

  override def doTransform(args: java.lang.Object): ExpressionNode = {
    throw new UnsupportedOperationException("Not supported: UnscaledValue.")
  }
}

class MakeDecimalTransformer(
                              child: Expression,
                              precision: Int,
                              scale: Int,
                              nullOnOverflow: Boolean,
                              original: Expression)
  extends MakeDecimal(child: Expression, precision: Int, scale: Int, nullOnOverflow: Boolean)
    with ExpressionTransformer
    with Logging {

  override def doTransform(args: java.lang.Object): ExpressionNode = {
    throw new UnsupportedOperationException("Not supported: MakeDecimal.")
  }
}

class NormalizeNaNAndZeroTransformer(child: Expression, original: NormalizeNaNAndZero)
  extends NormalizeNaNAndZero(child: Expression)
    with ExpressionTransformer
    with Logging {

  override def doTransform(args: java.lang.Object): ExpressionNode = {
    child.asInstanceOf[ExpressionTransformer].doTransform(args)
  }
}

class PromotePrecisionTransformer(child: Expression, original: PromotePrecision)
  extends PromotePrecision(child: Expression) with ExpressionTransformer with Logging {

  override def doTransform(args: java.lang.Object): ExpressionNode = {
    throw new UnsupportedOperationException("Not supported: PromotePrecision.")
  }
}

class SqrtTransformer(child: Expression, original: Expression)
  extends Sqrt(child: Expression)
    with ExpressionTransformer
    with Logging {

  override def doTransform(args: java.lang.Object): ExpressionNode = {
    val childNode = child.asInstanceOf[ExpressionTransformer].doTransform(args)
    if (!childNode.isInstanceOf[ExpressionNode]) {
      throw new UnsupportedOperationException(s"Not supported yet.")
    }

    val functionMap = args.asInstanceOf[java.util.HashMap[String, java.lang.Long]]
    val functionId = ExpressionBuilder.newScalarFunction(functionMap,
      ConverterUtils.makeFuncName(ConverterUtils.SQRT, Seq(child.dataType), FunctionConfig.OPT))
    val expressionNodes = Lists.newArrayList(childNode)
    val typeNode = TypeBuilder.makeFP64(original.nullable)
    ExpressionBuilder.makeScalarFunction(functionId, expressionNodes, typeNode)
  }
}

class CbrtTransformer(child: Expression, original: Expression)
  extends Cbrt(child: Expression)
    with ExpressionTransformer
    with Logging {

  override def doTransform(args: java.lang.Object): ExpressionNode = {
    val childNode = child.asInstanceOf[ExpressionTransformer].doTransform(args)
    if (!childNode.isInstanceOf[ExpressionNode]) {
      throw new UnsupportedOperationException(s"Not supported yet.")
    }

    val functionMap = args.asInstanceOf[java.util.HashMap[String, java.lang.Long]]
    val functionId = ExpressionBuilder.newScalarFunction(functionMap,
      ConverterUtils.makeFuncName(ConverterUtils.CBRT, Seq(child.dataType), FunctionConfig.OPT))
    val expressionNodes = Lists.newArrayList(childNode)
    val typeNode = TypeBuilder.makeFP64(original.nullable)
    ExpressionBuilder.makeScalarFunction(functionId, expressionNodes, typeNode)
  }
}

class ToDegreesTransformer(child: Expression, original: Expression)
  extends ToDegrees(child: Expression)
    with ExpressionTransformer
    with Logging {

  override def doTransform(args: java.lang.Object): ExpressionNode = {
    val childNode = child.asInstanceOf[ExpressionTransformer].doTransform(args)
    if (!childNode.isInstanceOf[ExpressionNode]) {
      throw new UnsupportedOperationException(s"Not supported yet.")
    }

    val functionMap = args.asInstanceOf[java.util.HashMap[String, java.lang.Long]]
    val functionId = ExpressionBuilder.newScalarFunction(functionMap,
      ConverterUtils.makeFuncName(ConverterUtils.DEGREES, Seq(child.dataType), FunctionConfig.OPT))
    val expressionNodes = Lists.newArrayList(childNode)
    val typeNode = TypeBuilder.makeFP64(original.nullable)
    ExpressionBuilder.makeScalarFunction(functionId, expressionNodes, typeNode)
  }
}

class HexTransformer(child: Expression, original: Expression)
  extends Hex(child: Expression)
    with ExpressionTransformer
    with Logging {

  override def doTransform(args: java.lang.Object): ExpressionNode = {
    val childNode = child.asInstanceOf[ExpressionTransformer].doTransform(args)
    if (!childNode.isInstanceOf[ExpressionNode]) {
      throw new UnsupportedOperationException(s"Not supported yet.")
    }

    val functionMap = args.asInstanceOf[java.util.HashMap[String, java.lang.Long]]
    val functionId = ExpressionBuilder.newScalarFunction(functionMap,
      ConverterUtils.makeFuncName(ConverterUtils.HEX, Seq(child.dataType), FunctionConfig.OPT))
    val expressionNodes = Lists.newArrayList(childNode)
    val typeNode = TypeBuilder.makeString(original.nullable)
    ExpressionBuilder.makeScalarFunction(functionId, expressionNodes, typeNode)
  }
}

class UnhexTransformer(child: Expression, original: Expression)
  extends Unhex(child: Expression)
    with ExpressionTransformer
    with Logging {

  override def doTransform(args: java.lang.Object): ExpressionNode = {
    val childNode = child.asInstanceOf[ExpressionTransformer].doTransform(args)
    if (!childNode.isInstanceOf[ExpressionNode]) {
      throw new UnsupportedOperationException(s"Not supported yet.")
    }

    val functionMap = args.asInstanceOf[java.util.HashMap[String, java.lang.Long]]
    val functionId = ExpressionBuilder.newScalarFunction(functionMap,
      ConverterUtils.makeFuncName(ConverterUtils.UNHEX, Seq(child.dataType), FunctionConfig.OPT))
    val expressionNodes = Lists.newArrayList(childNode)
    val typeNode = TypeBuilder.makeString(original.nullable)
    ExpressionBuilder.makeScalarFunction(functionId, expressionNodes, typeNode)
  }
}

class SignumTransformer(child: Expression, original: Expression)
  extends Signum(child: Expression)
    with ExpressionTransformer
    with Logging {

  override def doTransform(args: java.lang.Object): ExpressionNode = {
    val childNode = child.asInstanceOf[ExpressionTransformer].doTransform(args)
    if (!childNode.isInstanceOf[ExpressionNode]) {
      throw new UnsupportedOperationException(s"Not supported yet.")
    }

    val functionMap = args.asInstanceOf[java.util.HashMap[String, java.lang.Long]]
    val functionId = ExpressionBuilder.newScalarFunction(functionMap,
      ConverterUtils.makeFuncName(ConverterUtils.SIGN, Seq(child.dataType), FunctionConfig.OPT))
    val expressionNodes = Lists.newArrayList(childNode)
    val typeNode = TypeBuilder.makeFP64(original.nullable)
    ExpressionBuilder.makeScalarFunction(functionId, expressionNodes, typeNode)
  }
}

class Log1pTransformer(child: Expression, original: Expression)
  extends Log1p(child: Expression)
    with ExpressionTransformer
    with Logging {

  override def doTransform(args: java.lang.Object): ExpressionNode = {
    val childNode = child.asInstanceOf[ExpressionTransformer].doTransform(args)
    if (!childNode.isInstanceOf[ExpressionNode]) {
      throw new UnsupportedOperationException(s"Not supported yet.")
    }

    val functionMap = args.asInstanceOf[java.util.HashMap[String, java.lang.Long]]
    val functionId = ExpressionBuilder.newScalarFunction(functionMap,
      ConverterUtils.makeFuncName(ConverterUtils.LOG1P, Seq(child.dataType), FunctionConfig.OPT))
    val expressionNodes = Lists.newArrayList(childNode)
    val typeNode = TypeBuilder.makeFP64(original.nullable)
    ExpressionBuilder.makeScalarFunction(functionId, expressionNodes, typeNode)
  }
}

class Log2Transformer(child: Expression, original: Expression)
  extends Log2(child: Expression)
    with ExpressionTransformer
    with Logging {

  override def doTransform(args: java.lang.Object): ExpressionNode = {
    val childNode = child.asInstanceOf[ExpressionTransformer].doTransform(args)
    if (!childNode.isInstanceOf[ExpressionNode]) {
      throw new UnsupportedOperationException(s"Not supported yet.")
    }

    val functionMap = args.asInstanceOf[java.util.HashMap[String, java.lang.Long]]
    val functionId = ExpressionBuilder.newScalarFunction(functionMap,
      ConverterUtils.makeFuncName(ConverterUtils.LOG2, Seq(child.dataType), FunctionConfig.OPT))
    val expressionNodes = Lists.newArrayList(childNode)
    val typeNode = TypeBuilder.makeFP64(original.nullable)
    ExpressionBuilder.makeScalarFunction(functionId, expressionNodes, typeNode)
  }
}

class LogTransformer(child: Expression, original: Expression)
  extends Log(child: Expression)
    with ExpressionTransformer
    with Logging {

  override def doTransform(args: java.lang.Object): ExpressionNode = {
    val childNode = child.asInstanceOf[ExpressionTransformer].doTransform(args)
    if (!childNode.isInstanceOf[ExpressionNode]) {
      throw new UnsupportedOperationException(s"Not supported yet.")
    }

    val functionMap = args.asInstanceOf[java.util.HashMap[String, java.lang.Long]]
    val functionId = ExpressionBuilder.newScalarFunction(functionMap,
      ConverterUtils.makeFuncName(ConverterUtils.LOG, Seq(child.dataType), FunctionConfig.OPT))
    val expressionNodes = Lists.newArrayList(childNode)
    val typeNode = TypeBuilder.makeFP64(original.nullable)
    ExpressionBuilder.makeScalarFunction(functionId, expressionNodes, typeNode)
  }
}

class ToRadiansTransformer(child: Expression, original: Expression)
  extends ToRadians(child: Expression)
    with ExpressionTransformer
    with Logging {

  override def doTransform(args: java.lang.Object): ExpressionNode = {
    val childNode = child.asInstanceOf[ExpressionTransformer].doTransform(args)
    if (!childNode.isInstanceOf[ExpressionNode]) {
      throw new UnsupportedOperationException(s"Not supported yet.")
    }

    val functionMap = args.asInstanceOf[java.util.HashMap[String, java.lang.Long]]
    val functionId = ExpressionBuilder.newScalarFunction(functionMap,
      ConverterUtils.makeFuncName(ConverterUtils.RADIANS, Seq(child.dataType), FunctionConfig.OPT))
    val expressionNodes = Lists.newArrayList(childNode)
    val typeNode = TypeBuilder.makeFP64(original.nullable)
    ExpressionBuilder.makeScalarFunction(functionId, expressionNodes, typeNode)
  }
}

class RintTransformer(child: Expression, original: Expression)
  extends Rint(child: Expression)
    with ExpressionTransformer
    with Logging {

  override def doTransform(args: java.lang.Object): ExpressionNode = {
    val childNode = child.asInstanceOf[ExpressionTransformer].doTransform(args)
    if (!childNode.isInstanceOf[ExpressionNode]) {
      throw new UnsupportedOperationException(s"Not supported yet.")
    }

    val functionMap = args.asInstanceOf[java.util.HashMap[String, java.lang.Long]]
    val functionId = ExpressionBuilder.newScalarFunction(functionMap,
      ConverterUtils.makeFuncName(ConverterUtils.ROUND, Seq(child.dataType),
      ConverterUtils.FunctionConfig.OPT))
    val expressionNodes = Lists.newArrayList(childNode.asInstanceOf[ExpressionNode])
    val typeNode = ConverterUtils.getTypeNode(original.dataType, original.nullable)
    ExpressionBuilder.makeScalarFunction(functionId, expressionNodes, typeNode)
  }
}

class QuarterTransformer(child: Expression, original: Expression)
  extends Quarter(child: Expression)
    with ExpressionTransformer
    with Logging {

  override def doTransform(args: java.lang.Object): ExpressionNode = {
    val childNode = child.asInstanceOf[ExpressionTransformer].doTransform(args)
    if (!childNode.isInstanceOf[ExpressionNode]) {
      throw new UnsupportedOperationException(s"Not supported yet.")
    }

    val functionMap = args.asInstanceOf[java.util.HashMap[String, java.lang.Long]]
    val functionId = ExpressionBuilder.newScalarFunction(functionMap,
      ConverterUtils.makeFuncName(ConverterUtils.QUARTER, Seq(child.dataType),
      ConverterUtils.FunctionConfig.OPT))
    val expressionNodes = Lists.newArrayList(childNode.asInstanceOf[ExpressionNode])
    val typeNode = ConverterUtils.getTypeNode(original.dataType, original.nullable)
    ExpressionBuilder.makeScalarFunction(functionId, expressionNodes, typeNode)
  }
}


object UnaryOperatorTransformer {

  def create(child: Expression, original: Expression): Expression = original match {
    case in: IsNull =>
      new IsNullTransformer(child, in)
    case i: IsNotNull =>
      new IsNotNullTransformer(child, i)
    case y: Year =>
      new YearTransformer(child)
    case m: Month =>
      new MonthTransformer(child)
    case d: DayOfMonth =>
      new DayOfMonthTransformer(child)
    case doy: DayOfYear =>
      new DayOfYearTransformer(child)
    case dow: DayOfWeek =>
      new DayOfWeekTransformer(child)
    case n: Not =>
      new NotTransformer(child, n)
    case a: Abs =>
      new AbsTransformer(child, a)
    case c: Ceil =>
      new CeilTransformer(child, c)
    case f: Floor =>
      new FloorTransformer(child, f)
    case c: Acos =>
      new AcosTransformer(child, c)
    case s: Asin =>
      new AsinTransformer(child, s)
    case t: Atan =>
      new AtanTransformer(child, t)
    case t: Cos =>
      new CosTransformer(child, t)
    case t: Cosh =>
      new CoshTransformer(child, t)
    case t: ToDegrees =>
      new DegreesTransformer(child, t)
    case t: Log10 =>
      new Log10Transformer(child, t)
    case e: Exp =>
      new ExpTransformer(child, e)
<<<<<<< HEAD
    case md5: Md5 =>
      new MD5Transformer(child, md5)
    case json: LengthOfJsonArray =>
      new LengthOfJsonArrayTransformer(child, json)
=======
    case s: Sin =>
      new SinTransformer(child, s)
    case s: Sinh =>
      new SinhTransformer(child, s)
    case c: Cos =>
      new CosTransformer(child, c)
    case t: Tan =>
      new TanTransformer(child, t)
    case t: Tanh =>
      new TanhTransformer(child, t)
    case s: Sqrt =>
      new SqrtTransformer(child, s)
    case c: Cbrt =>
      new CbrtTransformer(child, c)
    case d: ToDegrees =>
      new ToDegreesTransformer(child, d)
    case h: Hex =>
      new HexTransformer(child, h)
    case u: Unhex =>
      new UnhexTransformer(child, u)
    case s: Signum =>
      new SignumTransformer(child, s)
    case l: Log1p =>
      new Log1pTransformer(child, l)
    case l: Log2 =>
      new Log2Transformer(child, l)
    case l: Log =>
      new LogTransformer(child, l)
    case t: ToRadians =>
      new ToRadiansTransformer(child, t)
    case r: Rint =>
      new RintTransformer(child, r)
    case q: Quarter =>
      new QuarterTransformer(child, q)
>>>>>>> 3ac5ef8f
    case ascii: Ascii =>
      new AsciiTransformer(child, ascii)
    case chr: Chr =>
      new ChrTransformer(child, chr)
    case len: Length =>
      new LengthTransformer(child, len)
    case lower: Lower =>
      new LowerTransformer(child, lower)
    case upper: Upper =>
      new UpperTransformer(child, upper)
    case reverse: Reverse =>
      new ReverseTransformer(child, reverse)
    case c: Cast =>
      new CastTransformer(child, c.dataType, c.timeZoneId, c)
    case u: UnscaledValue =>
      new UnscaledValueTransformer(child, u)
    case u: MakeDecimal =>
      new MakeDecimalTransformer(child, u.precision, u.scale, u.nullOnOverflow, u)
    case n: BitwiseNot =>
      new BitwiseNotTransformer(child, n)
    case k: KnownFloatingPointNormalized =>
      new KnownFloatingPointNormalizedTransformer(child, k)
    case n: NormalizeNaNAndZero =>
      new NormalizeNaNAndZeroTransformer(child, n)
    case p: PromotePrecision =>
      new PromotePrecisionTransformer(child, p)
    case a: CheckOverflow =>
      new CheckOverflowTransformer(child, a)
    case a: UnixDate =>
      new UnixDateTransformer(child)
    case a: UnixSeconds =>
      new UnixSecondsTransformer(child)
    case a: UnixMillis =>
      new UnixMillisTransformer(child)
    case a: UnixMicros =>
      new UnixMicrosTransformer(child)
    case a: SecondsToTimestamp =>
      new SecondsToTimestampTransformer(child)
    case a: MillisToTimestamp =>
      new MillisToTimestampTransformer(child)
    case a: MicrosToTimestamp =>
      new MicrosToTimestampTransformer(child)
    case other =>
      throw new UnsupportedOperationException(s"not currently supported: $other.")
  }
}<|MERGE_RESOLUTION|>--- conflicted
+++ resolved
@@ -530,7 +530,6 @@
   }
 }
 
-<<<<<<< HEAD
 class ReverseTransformer(child: Expression, original: Expression)
   extends Reverse(child: Expression)
     with ExpressionTransformer
@@ -561,8 +560,6 @@
   }
 }
 
-=======
->>>>>>> 3ac5ef8f
 class KnownFloatingPointNormalizedTransformer(
                                                child: Expression,
                                                original: KnownFloatingPointNormalized)
@@ -912,6 +909,10 @@
       new DayOfWeekTransformer(child)
     case n: Not =>
       new NotTransformer(child, n)
+    case md5: Md5 =>
+      new MD5Transformer(child, md5)
+    case json: LengthOfJsonArray =>
+      new LengthOfJsonArrayTransformer(child, json)
     case a: Abs =>
       new AbsTransformer(child, a)
     case c: Ceil =>
@@ -934,12 +935,6 @@
       new Log10Transformer(child, t)
     case e: Exp =>
       new ExpTransformer(child, e)
-<<<<<<< HEAD
-    case md5: Md5 =>
-      new MD5Transformer(child, md5)
-    case json: LengthOfJsonArray =>
-      new LengthOfJsonArrayTransformer(child, json)
-=======
     case s: Sin =>
       new SinTransformer(child, s)
     case s: Sinh =>
@@ -974,7 +969,6 @@
       new RintTransformer(child, r)
     case q: Quarter =>
       new QuarterTransformer(child, q)
->>>>>>> 3ac5ef8f
     case ascii: Ascii =>
       new AsciiTransformer(child, ascii)
     case chr: Chr =>
