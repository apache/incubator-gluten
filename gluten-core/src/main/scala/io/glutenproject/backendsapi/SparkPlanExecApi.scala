/*
 * Licensed to the Apache Software Foundation (ASF) under one or more
 * contributor license agreements.  See the NOTICE file distributed with
 * this work for additional information regarding copyright ownership.
 * The ASF licenses this file to You under the Apache License, Version 2.0
 * (the "License"); you may not use this file except in compliance with
 * the License.  You may obtain a copy of the License at
 *
 *    http://www.apache.org/licenses/LICENSE-2.0
 *
 * Unless required by applicable law or agreed to in writing, software
 * distributed under the License is distributed on an "AS IS" BASIS,
 * WITHOUT WARRANTIES OR CONDITIONS OF ANY KIND, either express or implied.
 * See the License for the specific language governing permissions and
 * limitations under the License.
 */
package io.glutenproject.backendsapi

import io.glutenproject.execution._
<<<<<<< HEAD
import io.glutenproject.expression.{AliasBaseTransformer, ExpressionTransformer, GetStructFieldTransformer, HashExpressionTransformer, NamedStructTransformer, Sha1Transformer, Sha2Transformer}
=======
import io.glutenproject.expression.{AliasBaseTransformer, ExpressionTransformer, GetStructFieldTransformer, NamedStructTransformer, Sha1Transformer, Sha2Transformer, Sig}
>>>>>>> ddcca1ba
import org.apache.spark.ShuffleDependency
import org.apache.spark.rdd.RDD
import org.apache.spark.serializer.Serializer
import org.apache.spark.shuffle.{GenShuffleWriterParameters, GlutenShuffleWriterWrapper}
import org.apache.spark.sql.{SparkSession, Strategy}
import org.apache.spark.sql.catalyst.expressions.{Attribute, Cast, CreateNamedStruct, Expression, GetStructField, NamedExpression, Sha1, Sha2}
import org.apache.spark.sql.catalyst.expressions.aggregate.AggregateExpression
import org.apache.spark.sql.catalyst.optimizer.BuildSide
import org.apache.spark.sql.catalyst.plans.JoinType
import org.apache.spark.sql.catalyst.plans.logical.LogicalPlan
import org.apache.spark.sql.catalyst.plans.physical.{BroadcastMode, Partitioning}
import org.apache.spark.sql.catalyst.rules.Rule
import org.apache.spark.sql.execution.SparkPlan
import org.apache.spark.sql.execution.joins.BuildSideRelation
import org.apache.spark.sql.execution.metric.SQLMetric
import org.apache.spark.sql.types.StructType
import org.apache.spark.sql.vectorized.ColumnarBatch

trait SparkPlanExecApi {

  /**
   * Generate GlutenColumnarToRowExecBase.
   *
   * @param child
   * @return
   */
  def genColumnarToRowExec(child: SparkPlan): GlutenColumnarToRowExecBase

  /**
   * Generate RowToColumnarExec.
   *
   * @param child
   * @return
   */
  def genRowToColumnarExec(child: SparkPlan): GlutenRowToColumnarExec

  /**
   * Generate FilterExecTransformer.
   *
   * @param condition
   *   : the filter condition
   * @param child
   *   : the chid of FilterExec
   * @return
   *   the transformer of FilterExec
   */
  def genFilterExecTransformer(condition: Expression, child: SparkPlan): FilterExecBaseTransformer

  /** Generate HashAggregateExecTransformer. */
  def genHashAggregateExecTransformer(
      requiredChildDistributionExpressions: Option[Seq[Expression]],
      groupingExpressions: Seq[NamedExpression],
      aggregateExpressions: Seq[AggregateExpression],
      aggregateAttributes: Seq[Attribute],
      initialInputBufferOffset: Int,
      resultExpressions: Seq[NamedExpression],
      child: SparkPlan): HashAggregateExecBaseTransformer

  /** Generate ShuffledHashJoinExecTransformer. */
  def genShuffledHashJoinExecTransformer(
      leftKeys: Seq[Expression],
      rightKeys: Seq[Expression],
      joinType: JoinType,
      buildSide: BuildSide,
      condition: Option[Expression],
      left: SparkPlan,
      right: SparkPlan,
      isSkewJoin: Boolean): ShuffledHashJoinExecTransformer

  /** Generate BroadcastHashJoinExecTransformer. */
  def genBroadcastHashJoinExecTransformer(
      leftKeys: Seq[Expression],
      rightKeys: Seq[Expression],
      joinType: JoinType,
      buildSide: BuildSide,
      condition: Option[Expression],
      left: SparkPlan,
      right: SparkPlan,
      isNullAwareAntiJoin: Boolean = false): BroadcastHashJoinExecTransformer

  /**
   * Generate Alias transformer.
   *
   * @param child
   *   The computation being performed
   * @param name
   *   The name to be associated with the result of computing.
   * @param exprId
   * @param qualifier
   * @param explicitMetadata
   * @return
   *   a transformer for alias
   */
  def genAliasTransformer(
      substraitExprName: String,
      child: ExpressionTransformer,
      original: Expression): AliasBaseTransformer

  /**
   * Generate ShuffleDependency for ColumnarShuffleExchangeExec.
   *
   * childOutputAttributes may be different from outputAttributes, for example, the
   * childOutputAttributes include additional shuffle key columns
   * @return
   */
  // scalastyle:off argcount
  def genShuffleDependency(
      rdd: RDD[ColumnarBatch],
      childOutputAttributes: Seq[Attribute],
      outputAttributes: Seq[Attribute],
      newPartitioning: Partitioning,
      serializer: Serializer,
      writeMetrics: Map[String, SQLMetric],
      metrics: Map[String, SQLMetric]): ShuffleDependency[Int, ColumnarBatch, ColumnarBatch]
  // scalastyle:on argcount

  /**
   * Generate ColumnarShuffleWriter for ColumnarShuffleManager.
   *
   * @return
   */
  def genColumnarShuffleWriter[K, V](
      parameters: GenShuffleWriterParameters[K, V]): GlutenShuffleWriterWrapper[K, V]

  /**
   * Generate ColumnarBatchSerializer for ColumnarShuffleExchangeExec.
   *
   * @return
   */
  def createColumnarBatchSerializer(
      schema: StructType,
      readBatchNumRows: SQLMetric,
      numOutputRows: SQLMetric,
      dataSize: SQLMetric): Serializer

  /** Create broadcast relation for BroadcastExchangeExec */
  def createBroadcastRelation(
      mode: BroadcastMode,
      child: SparkPlan,
      numOutputRows: SQLMetric,
      dataSize: SQLMetric): BuildSideRelation

  /**
   * Generate extended DataSourceV2 Strategies. Currently only for ClickHouse backend.
   *
   * @return
   */
  def genExtendedDataSourceV2Strategies(): List[SparkSession => Strategy]

  /**
   * Generate extended Analyzers. Currently only for ClickHouse backend.
   *
   * @return
   */
  def genExtendedAnalyzers(): List[SparkSession => Rule[LogicalPlan]]

    /**
   * Generate extended Optimizers. Currently only for Velox backend.
   *
   * @return
   */
  def genExtendedOptimizers(): List[SparkSession => Rule[LogicalPlan]]

  /**
   * Generate extended Strategies. Currently only for Velox backend.
   *
   * @return
   */
  def genExtendedStrategies(): List[SparkSession => Strategy]

  /**
   * Generate extended columnar pre-rules.
   *
   * @return
   */
  def genExtendedColumnarPreRules(): List[SparkSession => Rule[SparkPlan]]

  /**
   * Generate extended columnar post-rules.
   *
   * @return
   */
  def genExtendedColumnarPostRules(): List[SparkSession => Rule[SparkPlan]]

  /**
   * Generate an ExpressionTransformer to transform GetStructFiled expression.
   * GetStructFieldTransformer is the default implementation.
   */
  def genGetStructFieldTransformer(
      substraitExprName: String,
      childTransformer: ExpressionTransformer,
      ordinal: Int,
      original: GetStructField): ExpressionTransformer = {
    new GetStructFieldTransformer(substraitExprName, childTransformer, ordinal, original)
  }

  /** Generate an expression transformer to transform NamedStruct to Substrait. */
  def genNamedStructTransformer(
      substraitExprName: String,
      original: CreateNamedStruct,
      attributeSeq: Seq[Attribute]): ExpressionTransformer = {
    new NamedStructTransformer(substraitExprName, original, attributeSeq)
  }

  /**
   * Generate an ExpressionTransformer to transform Sha2 expression. Sha2Transformer is the default
   * implementation.
   */
  def genSha2Transformer(
      substraitExprName: String,
      left: ExpressionTransformer,
      right: ExpressionTransformer,
      original: Sha2): ExpressionTransformer = {
    new Sha2Transformer(substraitExprName, left, right, original)
  }

  /**
   * Generate an ExpressionTransformer to transform Sha1 expression. Sha1Transformer is the default
   * implementation.
   */
  def genSha1Transformer(
      substraitExprName: String,
      child: ExpressionTransformer,
      original: Sha1): ExpressionTransformer = {
    new Sha1Transformer(substraitExprName, child, original)
  }

  def genCastWithNewChild(c: Cast): Cast = {
    c
  }

<<<<<<< HEAD
  def genHashExpressionTransformer(
      substraitExprName: String,
      exps: Seq[ExpressionTransformer],
      original: Expression): ExpressionTransformer = {
    new HashExpressionTransformer(substraitExprName, exps, original)
  }
=======
  /**
    * Define backend specfic expression mappings.
    */
  def extraExpressionMappings: Seq[Sig] = Seq.empty
>>>>>>> ddcca1ba

}<|MERGE_RESOLUTION|>--- conflicted
+++ resolved
@@ -17,11 +17,7 @@
 package io.glutenproject.backendsapi
 
 import io.glutenproject.execution._
-<<<<<<< HEAD
-import io.glutenproject.expression.{AliasBaseTransformer, ExpressionTransformer, GetStructFieldTransformer, HashExpressionTransformer, NamedStructTransformer, Sha1Transformer, Sha2Transformer}
-=======
-import io.glutenproject.expression.{AliasBaseTransformer, ExpressionTransformer, GetStructFieldTransformer, NamedStructTransformer, Sha1Transformer, Sha2Transformer, Sig}
->>>>>>> ddcca1ba
+import io.glutenproject.expression.{AliasBaseTransformer, ExpressionTransformer, GetStructFieldTransformer, HashExpressionTransformer, NamedStructTransformer, Sha1Transformer, Sha2Transformer, Sig}
 import org.apache.spark.ShuffleDependency
 import org.apache.spark.rdd.RDD
 import org.apache.spark.serializer.Serializer
@@ -253,18 +249,16 @@
     c
   }
 
-<<<<<<< HEAD
   def genHashExpressionTransformer(
       substraitExprName: String,
       exps: Seq[ExpressionTransformer],
       original: Expression): ExpressionTransformer = {
     new HashExpressionTransformer(substraitExprName, exps, original)
   }
-=======
+
   /**
     * Define backend specfic expression mappings.
     */
   def extraExpressionMappings: Seq[Sig] = Seq.empty
->>>>>>> ddcca1ba
 
 }