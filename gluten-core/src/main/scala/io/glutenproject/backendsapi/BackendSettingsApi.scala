/*
 * Licensed to the Apache Software Foundation (ASF) under one or more
 * contributor license agreements.  See the NOTICE file distributed with
 * this work for additional information regarding copyright ownership.
 * The ASF licenses this file to You under the Apache License, Version 2.0
 * (the "License"); you may not use this file except in compliance with
 * the License.  You may obtain a copy of the License at
 *
 *    http://www.apache.org/licenses/LICENSE-2.0
 *
 * Unless required by applicable law or agreed to in writing, software
 * distributed under the License is distributed on an "AS IS" BASIS,
 * WITHOUT WARRANTIES OR CONDITIONS OF ANY KIND, either express or implied.
 * See the License for the specific language governing permissions and
 * limitations under the License.
 */
package io.glutenproject.backendsapi

import io.glutenproject.GlutenConfig
import io.glutenproject.extension.ValidationResult
import io.glutenproject.substrait.rel.LocalFilesNode.ReadFileFormat

import org.apache.spark.SparkConf
import org.apache.spark.sql.catalyst.catalog.BucketSpec
import org.apache.spark.sql.catalyst.expressions.NamedExpression
import org.apache.spark.sql.catalyst.plans._
import org.apache.spark.sql.catalyst.plans.physical.Partitioning
import org.apache.spark.sql.execution.SparkPlan
import org.apache.spark.sql.execution.command.CreateDataSourceTableAsSelectCommand
import org.apache.spark.sql.execution.datasources.{FileFormat, InsertIntoHadoopFsRelationCommand}
import org.apache.spark.sql.types.StructField

trait BackendSettingsApi {
  def supportFileFormatRead(
      format: ReadFileFormat,
      fields: Array[StructField],
      partTable: Boolean,
      paths: Seq[String]): ValidationResult = ValidationResult.ok
  def supportWriteFilesExec(
      format: FileFormat,
      fields: Array[StructField],
      bucketSpec: Option[BucketSpec],
      options: Map[String, String]): ValidationResult = ValidationResult.ok
  def supportExpandExec(): Boolean = false
  def supportSortExec(): Boolean = false
  def supportSortMergeJoinExec(): Boolean = true
  def supportWindowExec(windowFunctions: Seq[NamedExpression]): Boolean = {
    false
  }
  def supportColumnarShuffleExec(): Boolean = {
    GlutenConfig.getConf.enableColumnarShuffle
  }
  def enableJoinKeysRewrite(): Boolean = true
  def supportHashBuildJoinTypeOnLeft: JoinType => Boolean = {
    case _: InnerLike | RightOuter | FullOuter => true
    case _ => false
  }
  def supportHashBuildJoinTypeOnRight: JoinType => Boolean = {
    case _: InnerLike | LeftOuter | FullOuter | LeftSemi | LeftAnti | _: ExistenceJoin => true
    case _ => false
  }
  def supportStructType(): Boolean = false
  def fallbackOnEmptySchema(plan: SparkPlan): Boolean = false

  // Whether to fallback aggregate at the same time if its child is fallbacked.
  def fallbackAggregateWithChild(): Boolean = false

  def disableVanillaColumnarReaders(conf: SparkConf): Boolean =
    !conf.getBoolean(
      GlutenConfig.VANILLA_VECTORIZED_READERS_ENABLED.key,
      GlutenConfig.VANILLA_VECTORIZED_READERS_ENABLED.defaultValue.get)

  def recreateJoinExecOnFallback(): Boolean = false

  /**
   * A shuffle key may be an expression. We would add a projection for this expression shuffle key
   * and make it into a new column which the shuffle will refer to. But we need to remove it from
   * the result columns from the shuffle.
   */
  def supportShuffleWithProject(outputPartitioning: Partitioning, child: SparkPlan): Boolean = false
  def utilizeShuffledHashJoinHint(): Boolean = false
  def excludeScanExecFromCollapsedStage(): Boolean = false
  def rescaleDecimalLiteral: Boolean = false

  /**
   * Whether to replace sort agg with hash agg., e.g., sort agg will be used in spark's planning for
   * string type input.
   */
  def replaceSortAggWithHashAgg: Boolean = GlutenConfig.getConf.forceToUseHashAgg

  /** Get the config prefix for each backend */
  def getBackendConfigPrefix: String

  def allowDecimalArithmetic: Boolean = true

  def rescaleDecimalIntegralExpression(): Boolean = false

  def shuffleSupportedCodec(): Set[String]

  def needOutputSchemaForPlan(): Boolean = false

  /** Apply necessary conversions before passing to native side */
  def resolveNativeConf(nativeConf: java.util.Map[String, String]): Unit = {}

  def insertPostProjectForGenerate(): Boolean = false

  def skipNativeCtas(ctas: CreateDataSourceTableAsSelectCommand): Boolean = false

  def skipNativeInsertInto(insertInto: InsertIntoHadoopFsRelationCommand): Boolean = false

  def alwaysFailOnMapExpression(): Boolean = false

  def requiredChildOrderingForWindow(): Boolean = false

  def staticPartitionWriteOnly(): Boolean = false

  def supportTransformWriteFiles: Boolean = false

  def requiredInputFilePaths(): Boolean = false

  def enableBloomFilterAggFallbackRule(): Boolean = true

  def enableNativeWriteFiles(): Boolean

  def shouldRewriteCount(): Boolean = false

  def supportCartesianProductExec(): Boolean = false

<<<<<<< HEAD
  def supportBroadcastNestedLoopJoinExec(): Boolean = false
=======
  /** Merge two phases hash based aggregate if need */
  def mergeTwoPhasesHashBaseAggregateIfNeed(): Boolean = false
>>>>>>> 316220fd
}<|MERGE_RESOLUTION|>--- conflicted
+++ resolved
@@ -126,10 +126,8 @@
 
   def supportCartesianProductExec(): Boolean = false
 
-<<<<<<< HEAD
   def supportBroadcastNestedLoopJoinExec(): Boolean = false
-=======
+
   /** Merge two phases hash based aggregate if need */
   def mergeTwoPhasesHashBaseAggregateIfNeed(): Boolean = false
->>>>>>> 316220fd
 }