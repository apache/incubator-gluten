--- conflicted
+++ resolved
@@ -79,16 +79,8 @@
   override protected def doValidateInternal(): ValidationResult = {
     val fileFormat = ConverterUtils.getFileFormat(this)
     if (!BackendsApiManager.getTransformerApiInstance
-<<<<<<< HEAD
       .supportsReadFileFormat(fileFormat, schema.fields)) {
-      this.appendValidateLog(
-        s"Validation failed for ${this.getClass.toString} due to: {$fileFormat}")
-      return false
-=======
-      .supportsReadFileFormat(
-        fileFormat, schema.fields, getPartitionSchemas.nonEmpty, getInputFilePaths)) {
       return notOk(s"does not support fileFormat: $fileFormat")
->>>>>>> f06e787c
     }
 
     val substraitContext = new SubstraitContext
