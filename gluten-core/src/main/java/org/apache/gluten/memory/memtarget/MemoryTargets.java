--- conflicted
+++ resolved
@@ -50,17 +50,8 @@
 
   @Experimental
   public static MemoryTarget dynamicOffHeapSizingIfEnabled(MemoryTarget memoryTarget) {
-<<<<<<< HEAD
-    SparkEnv sparkEnv = SparkEnv.get();
-    if (sparkEnv == null || sparkEnv.conf() == null) {
-      return memoryTarget;
-    }
-    if (sparkEnv.conf().getBoolean(GlutenConfig.DYNAMIC_OFFHEAP_SIZING_ENABLED().key(), false)) {
-      return new DynamicOffHeapSizingMemoryTarget(memoryTarget);
-=======
-    if (GlutenConfig.get().dynamicOffHeapSizingEnabled()) {
+    if (SparkEnv.get().conf().getBoolean(GlutenConfig.DYNAMIC_OFFHEAP_SIZING_ENABLED().key(), false)) {
       return new DynamicOffHeapSizingMemoryTarget();
->>>>>>> a3a0dd60
     }
 
     return memoryTarget;
