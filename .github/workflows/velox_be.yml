--- conflicted
+++ resolved
@@ -215,11 +215,7 @@
       - name: Build and Run unit test for Spark 3.4.1(slow tests)
         run: |
           docker exec ubuntu2004-test-spark34-slow-$GITHUB_RUN_ID bash -l -c 'cd /opt/gluten && \
-<<<<<<< HEAD
-          mvn clean install -Pspark-3.4 -Pbackends-velox -Prss -Piceberg -Pspark-ut -DargLine="-Dspark.test.home=/opt/spark341" -DtagsToInclude=org.apache.spark.tags.ExtendedSQLTest'
-=======
           mvn clean install -Pspark-3.4 -Pbackends-velox -Prss -Piceberg -Pdelta -Pspark-ut -DargLine="-Dspark.test.home=/opt/spark331" -DtagsToInclude=org.apache.spark.tags.ExtendedSQLTest'
->>>>>>> ed843672
       - name: TPC-H SF1.0 && TPC-DS SF1.0 Parquet local spark3.4
         run: |
           docker exec ubuntu2004-test-spark34-slow-$GITHUB_RUN_ID bash -l -c 'cd /opt/gluten/tools/gluten-it && \
@@ -255,11 +251,7 @@
       - name: Build and Run unit test for Spark 3.4.1(other tests)
         run: |
           docker exec ubuntu2004-test-spark34-$GITHUB_RUN_ID bash -c 'cd /opt/gluten && \
-<<<<<<< HEAD
-          mvn clean install -Pspark-3.4 -Pbackends-velox -Prss -Piceberg -Pspark-ut -DargLine="-Dspark.test.home=/opt/spark341" -DtagsToExclude=org.apache.spark.tags.ExtendedSQLTest,io.glutenproject.tags.UDFTest,io.glutenproject.tags.SkipTestTags && \
-=======
           mvn clean install -Pspark-3.4 -Pbackends-velox -Prss -Piceberg -Pdelta -Pspark-ut -DargLine="-Dspark.test.home=/opt/spark331" -DtagsToExclude=org.apache.spark.tags.ExtendedSQLTest,io.glutenproject.tags.UDFTest,io.glutenproject.tags.SkipTestTags && \
->>>>>>> ed843672
           mvn test -Pspark-3.4 -Pbackends-velox -DtagsToExclude=None -DtagsToInclude=io.glutenproject.tags.UDFTest'
       - name: Exit docker container
         if: ${{ always() }}
