# Licensed to the Apache Software Foundation (ASF) under one or more
# contributor license agreements.  See the NOTICE file distributed with
# this work for additional information regarding copyright ownership.
# The ASF licenses this file to You under the Apache License, Version 2.0
# (the "License"); you may not use this file except in compliance with
# the License.  You may obtain a copy of the License at
#
#    http://www.apache.org/licenses/LICENSE-2.0
#
# Unless required by applicable law or agreed to in writing, software
# distributed under the License is distributed on an "AS IS" BASIS,
# WITHOUT WARRANTIES OR CONDITIONS OF ANY KIND, either express or implied.
# See the License for the specific language governing permissions and
# limitations under the License.

name: Velox backend weekly job

on:
  pull_request:
    paths:
      - '.github/workflows/velox_weekly.yml'
  schedule:
    - cron: '0 20 * * 0'

env:
  ACTIONS_ALLOW_USE_UNSECURE_NODE_VERSION: true
<<<<<<< HEAD
  MVN_CMD: 'mvn -ntp'
=======
>>>>>>> 8fbb3c4c
  SETUP: 'bash .github/workflows/util/setup_helper.sh'

concurrency:
  group: ${{ github.repository }}-${{ github.head_ref || github.sha }}-${{ github.workflow }}
  cancel-in-progress: true

jobs:
  build-on-centos:
    strategy:
      fail-fast: false
      matrix:
        os: [ "centos:7", "centos:8", "quay.io/centos/centos:stream9" ]
    if: ${{ startsWith(github.repository, 'apache/') }}
    runs-on: ubuntu-22.04
    container: ${{ matrix.os }}
    steps:
      - name: Update mirror list
        run: |
          sed -i -e "s|mirrorlist=|#mirrorlist=|g" /etc/yum.repos.d/CentOS-* || true
          sed -i -e "s|#baseurl=http://mirror.centos.org|baseurl=http://vault.centos.org|g" /etc/yum.repos.d/CentOS-* || true
      - name: build
        run: |
          yum update -y
          yum install -y epel-release sudo dnf
          if [ "${{ matrix.os }}" = "centos:7" ]; then
            yum install -y centos-release-scl
            rm /etc/yum.repos.d/CentOS-SCLo-scl.repo -f
            sed -i \
            -e 's/^mirrorlist/#mirrorlist/' \
            -e 's/^#baseurl/baseurl/' \
            -e 's/mirror\.centos\.org/vault.centos.org/' \
            /etc/yum.repos.d/CentOS-SCLo-scl-rh.repo
            yum install -y devtoolset-11
            source /opt/rh/devtoolset-11/enable
          elif [ "${{ matrix.os }}" = "quay.io/centos/centos:stream9" ]; then
            dnf install -y --setopt=install_weak_deps=False gcc-toolset-12
            source /opt/rh/gcc-toolset-12/enable || exit 1
          else
            dnf install -y --setopt=install_weak_deps=False gcc-toolset-11
            source /opt/rh/gcc-toolset-11/enable || exit 1
          fi
          yum install -y java-1.8.0-openjdk-devel patch wget git perl
          export JAVA_HOME=/usr/lib/jvm/java-1.8.0-openjdk && \
          export PATH=$JAVA_HOME/bin:$PATH
          git clone -b main --depth=1 https://github.com/apache/incubator-gluten.git && cd incubator-gluten/
          $SETUP install_maven
          export MAVEN_HOME=/usr/lib/maven && \
          export PATH=${PATH}:${MAVEN_HOME}/bin && \
          ./dev/package.sh

  build-on-ubuntu:
    strategy:
      fail-fast: false
      matrix:
        os: [ "ubuntu:20.04", "ubuntu:22.04" ]
    if: ${{ startsWith(github.repository, 'apache/') }}
    runs-on: ubuntu-22.04
    container: ${{ matrix.os }}
    steps:
      - uses: actions/checkout@v4
      - name: build
        run: |
          # To avoid the prompt for region selection during installing tzdata.
          export DEBIAN_FRONTEND=noninteractive
          apt-get update && apt-get install -y sudo maven wget git
          if [ "${{ matrix.os }}" = "ubuntu:20.04" ]; then
            sudo apt install -y software-properties-common
            sudo add-apt-repository ppa:ubuntu-toolchain-r/test
            sudo apt update && sudo apt install -y gcc-11 g++-11
            export CC=/usr/bin/gcc-11
            export CXX=/usr/bin/g++-11
          fi
          sudo apt-get install -y openjdk-8-jdk
          export JAVA_HOME=/usr/lib/jvm/java-8-openjdk-amd64
          cd $GITHUB_WORKSPACE/ && ./dev/package.sh

  build-on-openeuler:
    strategy:
      fail-fast: false
      matrix:
        os: [ "openeuler/openeuler:24.03" ]
    #if: ${{ startsWith(github.repository, 'apache/') }}
    runs-on: ubuntu-24.04-arm
    container: ${{ matrix.os }}
    steps:
      - uses: actions/checkout@v4
      - name: build
        run: |
          dnf update -y && dnf install -y java-1.8.0-openjdk-devel sudo patch wget git perl
          wget --no-check-certificate https://downloads.apache.org/maven/maven-3/3.8.8/binaries/apache-maven-3.8.8-bin.tar.gz && \
          tar -xvf apache-maven-3.8.8-bin.tar.gz && \
          mv apache-maven-3.8.8 /usr/lib/maven
          export JAVA_HOME=/usr/lib/jvm/java-1.8.0-openjdk
          export MAVEN_HOME=/usr/lib/maven
          export PATH=${PATH}:${MAVEN_HOME}/bin:${JAVA_HOME}/bin
          cd $GITHUB_WORKSPACE/ && ./dev/package.sh

  build-on-openeuler-vcpkg:
    strategy:
      fail-fast: false
      matrix:
        os: [ "openeuler/openeuler:24.03" ]
    #if: ${{ startsWith(github.repository, 'apache/') }}
    runs-on: ubuntu-24.04-arm
    container: ${{ matrix.os }}
    steps:
      - uses: actions/checkout@v4
      - name: build
        run: |
          dnf update -y && dnf install -y java-1.8.0-openjdk-devel sudo patch wget git perl
          wget --no-check-certificate https://downloads.apache.org/maven/maven-3/3.8.8/binaries/apache-maven-3.8.8-bin.tar.gz && \
          tar -xvf apache-maven-3.8.8-bin.tar.gz && \
          mv apache-maven-3.8.8 /usr/lib/maven
          export JAVA_HOME=/usr/lib/jvm/java-1.8.0-openjdk
          export MAVEN_HOME=/usr/lib/maven
          export PATH=${PATH}:${MAVEN_HOME}/bin:${JAVA_HOME}/bin
          export VCPKG_PATH=/var/cache/vcpkg
          export VCPKG_BINARY_SOURCES="clear;files,${VCPKG_PATH},readwrite"
          cd $GITHUB_WORKSPACE/ 
          ./dev/vcpkg/setup-build-depends.sh
          mkdir -p ${VCPKG_PATH}
          sed -i 's/--build_arrow=OFF/--build_arrow=ON/' dev/package-vcpkg.sh && ./dev/package-vcpkg.sh
          mkdir -p $GITHUB_WORKSPACE/.m2/repository/org/apache/arrow/
          cp -r /root/.m2/repository/org/apache/arrow/* $GITHUB_WORKSPACE/.m2/repository/org/apache/arrow/
      - uses: actions/upload-artifact@v4
        with:
          name: velox-native-lib-openeuler-24-${{github.sha}}
          path: ./cpp/build/releases/
          if-no-files-found: error
      - uses: actions/upload-artifact@v4
        with:
          name: arrow-jars-openeuler-24-${{github.sha}}
          path: .m2/repository/org/apache/arrow/
          if-no-files-found: error

  tpc-test-openeuler:
    needs: build-on-openeuler-vcpkg
    strategy:
      fail-fast: false
      matrix:
        os: [ "openeuler/openeuler:24.03" ]
        spark: [ "spark-3.5" ]
        java: [ "java-8" ]
    runs-on: ubuntu-24.04-arm
    container: ${{ matrix.os }}
    steps:
      - uses: actions/checkout@v4
      - name: Download All Native Artifacts
        uses: actions/download-artifact@v4
        with:
          name: velox-native-lib-openeuler-24-${{github.sha}}
          path: ./cpp/build/releases/
      - name: Download All Arrow Jar Artifacts
        uses: actions/download-artifact@v4
        with:
          name: arrow-jars-openeuler-24-${{github.sha}}
          path: /root/.m2/repository/org/apache/arrow/
      - name: Setup java and maven
        run: |
          dnf update -y && dnf install -y java-1.8.0-openjdk-devel sudo patch wget git perl
          $SETUP install_maven
      - name: Set environment variables
        run: |
          echo "JAVA_HOME=/usr/lib/jvm/java-1.8.0-openjdk" >> $GITHUB_ENV
      - name: Build gluten-it
        run: |
          echo "JAVA_HOME: $JAVA_HOME"
          cd $GITHUB_WORKSPACE/
          $MVN_CMD clean install -P${{ matrix.spark }} -P${{ matrix.java }} -Pbackends-velox -DskipTests
          cd $GITHUB_WORKSPACE/tools/gluten-it
          $MVN_CMD clean install -P${{ matrix.spark }} -P${{ matrix.java }}
      - name: Run TPC-H
        run: |
          echo "JAVA_HOME: $JAVA_HOME"
          cd $GITHUB_WORKSPACE/tools/gluten-it
          GLUTEN_IT_JVM_ARGS=-Xmx5G sbin/gluten-it.sh queries-compare \
            --local --preset=velox --benchmark-type=h --error-on-memleak --off-heap-size=10g -s=1.0 --threads=16 --iterations=1<|MERGE_RESOLUTION|>--- conflicted
+++ resolved
@@ -24,10 +24,7 @@
 
 env:
   ACTIONS_ALLOW_USE_UNSECURE_NODE_VERSION: true
-<<<<<<< HEAD
   MVN_CMD: 'mvn -ntp'
-=======
->>>>>>> 8fbb3c4c
   SETUP: 'bash .github/workflows/util/setup_helper.sh'
 
 concurrency:
