--- conflicted
+++ resolved
@@ -990,11 +990,7 @@
   run-spark-test-spark35-scala213:
     needs: build-native-lib-centos-7
     runs-on: ubuntu-20.04
-<<<<<<< HEAD
     container: apache/gluten:centos-8-jdk17
-=======
-    container: apache/gluten:centos-8-jdk8
->>>>>>> ba81cac9
     steps:
       - uses: actions/checkout@v2
       - name: Download All Artifacts
@@ -1018,14 +1014,9 @@
         run: |
           cd $GITHUB_WORKSPACE/
           export SPARK_SCALA_VERSION=2.13
-<<<<<<< HEAD
           export JAVA_HOME=/usr/lib/jvm/java-17-openjdk
           $MVN_CMD clean test -Pspark-3.5 -Pscala-2.13 -Pjava-17 -Pbackends-velox -Pceleborn -Piceberg \
-          -Pdelta -Pspark-ut -DargLine="-Dspark.test.home=/opt/shims/spark35-scala2.13/spark_home/ ${EXTRA_FLAGS}" \
-=======
-          $MVN_CMD clean test -Pspark-3.5 -Pscala-2.13 -Pbackends-velox -Pceleborn -Piceberg \
           -Pdelta -Pspark-ut -DargLine="-Dspark.test.home=/opt/shims/spark35-scala-2.13/spark_home/" \
->>>>>>> ba81cac9
           -DtagsToExclude=org.apache.spark.tags.ExtendedSQLTest,org.apache.gluten.tags.UDFTest,org.apache.gluten.tags.SkipTestTags
       - name: Upload test report
         if: always()
@@ -1104,11 +1095,7 @@
   run-spark-test-spark35-ras:
     needs: build-native-lib-centos-7
     runs-on: ubuntu-20.04
-<<<<<<< HEAD
     container: apache/gluten:centos-8-jdk17
-=======
-    container: apache/gluten:centos-8-jdk8
->>>>>>> ba81cac9
     steps:
       - uses: actions/checkout@v2
       - name: Download All Artifacts
@@ -1145,11 +1132,7 @@
   run-spark-test-spark35-slow-ras:
     needs: build-native-lib-centos-7
     runs-on: ubuntu-20.04
-<<<<<<< HEAD
     container: apache/gluten:centos-8-jdk17
-=======
-    container: apache/gluten:centos-8-jdk8
->>>>>>> ba81cac9
     steps:
       - uses: actions/checkout@v2
       - name: Download All Artifacts
@@ -1182,11 +1165,7 @@
   run-spark-test-spark35-smj:
     needs: build-native-lib-centos-7
     runs-on: ubuntu-20.04
-<<<<<<< HEAD
     container: apache/gluten:centos-8-jdk17
-=======
-    container: apache/gluten:centos-8-jdk8
->>>>>>> ba81cac9
     steps:
       - uses: actions/checkout@v2
       - name: Download All Artifacts
@@ -1223,11 +1202,7 @@
   run-spark-test-spark35-slow-smj:
     needs: build-native-lib-centos-7
     runs-on: ubuntu-20.04
-<<<<<<< HEAD
     container: apache/gluten:centos-8-jdk17
-=======
-    container: apache/gluten:centos-8-jdk8
->>>>>>> ba81cac9
     steps:
       - uses: actions/checkout@v2
       - name: Download All Artifacts
@@ -1259,11 +1234,7 @@
 
   run-cpp-test-udf-test:
     runs-on: ubuntu-20.04
-<<<<<<< HEAD
     container: apache/gluten:centos-8-jdk17
-=======
-    container: apache/gluten:centos-8-jdk8
->>>>>>> ba81cac9
     steps:
       - uses: actions/checkout@v2
       - name: Get Ccache
