--- conflicted
+++ resolved
@@ -823,7 +823,7 @@
           ls -l /opt/shims/spark34/spark_home/
           $MVN_CMD clean test -Pspark-3.4 -Pjava-8 -Pbackends-velox -Pceleborn -Pdelta -Phudi -Pspark-ut \
           -DtagsToExclude=org.apache.spark.tags.ExtendedSQLTest,org.apache.gluten.tags.UDFTest,org.apache.gluten.tags.SkipTestTags \
-          -DargLine="-Dspark.test.home=/opt/shims/spark34/spark_home/" 
+          -DargLine="-Dspark.test.home=/opt/shims/spark34/spark_home/"
       - name: Upload test report
         if: always()
         uses: actions/upload-artifact@v4
@@ -853,13 +853,6 @@
         with:
           name: arrow-jars-centos-7-${{github.sha}}
           path: /root/.m2/repository/org/apache/arrow/
-<<<<<<< HEAD
-      - name: Prepare Spark Resources for Spark 3.4.4
-        run: |
-          rm -rf /opt/shims/spark34
-          bash .github/workflows/util/install_spark_resources.sh 3.4
-=======
->>>>>>> eac27853
       - name: Build and Run unit test for Spark 3.4.4 (slow tests)
         run: |
           cd $GITHUB_WORKSPACE/
@@ -899,7 +892,7 @@
           ls -l /opt/shims/spark34/spark_home/
           $MVN_CMD clean test -Pspark-3.4 -Pjava-8 -Pbackends-velox -Pceleborn -Pdelta -Pspark-ut -Phudi \
           -DtagsToInclude=org.apache.spark.tags.ExtendedSQLTest \
-          -DargLine="-Dspark.test.home=/opt/shims/spark34/spark_home/" 
+          -DargLine="-Dspark.test.home=/opt/shims/spark34/spark_home/"
       - name: Upload test report
         if: always()
         uses: actions/upload-artifact@v4
