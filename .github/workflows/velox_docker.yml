# Licensed to the Apache Software Foundation (ASF) under one or more
# contributor license agreements.  See the NOTICE file distributed with
# this work for additional information regarding copyright ownership.
# The ASF licenses this file to You under the Apache License, Version 2.0
# (the "License"); you may not use this file except in compliance with
# the License.  You may obtain a copy of the License at
#
#    http://www.apache.org/licenses/LICENSE-2.0
#
# Unless required by applicable law or agreed to in writing, software
# distributed under the License is distributed on an "AS IS" BASIS,
# WITHOUT WARRANTIES OR CONDITIONS OF ANY KIND, either express or implied.
# See the License for the specific language governing permissions and
# limitations under the License.

name: Velox backend Github Runner

on:
  pull_request:
    paths:
      - '.github/**'
      - 'pom.xml'
      - 'backends-velox/**'
      - 'gluten-celeborn/**'
      - 'gluten-core/**'
      - 'gluten-data/**'
      - 'gluten-delta/**'
      - 'gluten-iceberg/**'
      - 'gluten-ut/**'
      - 'shims/**'
      - 'tools/gluten-it/**'
      - 'tools/gluten-te/**'
      - 'ep/build-velox/**'
      - 'cpp/*'
      - 'cpp/CMake/**'
      - 'cpp/velox/**'
      - 'cpp/core/**'
      - 'dev/**'


concurrency:
  group: ${{ github.repository }}-${{ github.head_ref || github.sha }}-${{ github.workflow }}
  cancel-in-progress: true

jobs:
  build-native-lib:
    runs-on: ubuntu-20.04
    container: inteldpo/gluten-centos-packaging:latest # centos7 with depedencies installed
    steps:
      - uses: actions/checkout@v2
      - name: Build Gluten velox third party
        run: |
          yum install sudo patch java-1.8.0-openjdk-devel -y && \
          cd $GITHUB_WORKSPACE/ep/build-velox/src && \
          ./get_velox.sh && \
          source /opt/rh/devtoolset-9/enable && \
          source $GITHUB_WORKSPACE//dev/vcpkg/env.sh && \
          cd $GITHUB_WORKSPACE/ && \
          sed -i '/^headers/d' ep/build-velox/build/velox_ep/CMakeLists.txt && \
          export NUM_THREADS=4
          ./dev/builddeps-veloxbe.sh --build_tests=OFF  --build_benchmarks=OFF --enable_s3=ON \
          --enable_gcs=ON --enable_hdfs=ON --enable_abfs=ON

      - uses: actions/upload-artifact@v2
        with:
          path: ./cpp/build/releases/
          name: velox-native-lib-${{github.sha}}

  run-tpc-test-ubuntu:
    needs: build-native-lib
    strategy:
      fail-fast: false
      matrix:
        os: [ "ubuntu:20.04", "ubuntu:22.04" ]
        spark: [ "spark-3.2", "spark-3.3", "spark-3.4", "spark-3.5" ]
        java: [ "java-8", "java-17" ]
        # Spark supports JDK17 since 3.3 and later, see https://issues.apache.org/jira/browse/SPARK-33772
        exclude:
          - spark: spark-3.2
            java: java-17
          - spark: spark-3.4
            java: java-17
          - spark: spark-3.5
            java: java-17
          - os: ubuntu:22.04
            java: java-17
    runs-on: ubuntu-20.04
    container: ${{ matrix.os }}
    steps:
      - uses: actions/checkout@v2
      - name: Download All Artifacts
        uses: actions/download-artifact@v2
        with:
          name: velox-native-lib-${{github.sha}}
          path: ./cpp/build/releases
      - name: Setup java and maven
        run: |
          if [ "${{ matrix.java }}" = "java-17" ]; then
            apt-get update && apt-get install -y openjdk-17-jdk maven
          else
            apt-get update && apt-get install -y openjdk-8-jdk maven
          fi
          apt remove openjdk-11* -y
      - name: Build and run TPCH/DS
        run: |
          cd $GITHUB_WORKSPACE/
          export JAVA_HOME=/usr/lib/jvm/${{ matrix.java }}-openjdk-amd64
          echo "JAVA_HOME: $JAVA_HOME"
          mvn -ntp clean install -P${{ matrix.spark }} -P${{ matrix.java }} -Pbackends-velox -DskipTests
          cd $GITHUB_WORKSPACE/tools/gluten-it
          mvn -ntp clean install -P${{ matrix.spark }} -P${{ matrix.java }} \
          && GLUTEN_IT_JVM_ARGS=-Xmx5G sbin/gluten-it.sh queries-compare \
            --local --preset=velox --benchmark-type=h --error-on-memleak --off-heap-size=10g -s=1.0 --threads=16 --iterations=1 \
          && GLUTEN_IT_JVM_ARGS=-Xmx5G sbin/gluten-it.sh queries-compare \
            --local --preset=velox --benchmark-type=ds --error-on-memleak --off-heap-size=10g -s=1.0 --threads=16 --iterations=1

  run-tpc-test-centos:
    needs: build-native-lib
    strategy:
      fail-fast: false
      matrix:
        os: [ "centos:7", "centos:8" ]
        spark: [ "spark-3.2", "spark-3.3", "spark-3.4", "spark-3.5" ]
        java: [ "java-8", "java-17" ]
        # Spark supports JDK17 since 3.3 and later, see https://issues.apache.org/jira/browse/SPARK-33772
        exclude:
          - spark: spark-3.2
            java: java-17
          - spark: spark-3.4
            java: java-17
          - spark: spark-3.5
            java: java-17
          - os: centos:7
            java: java-17
    runs-on: ubuntu-20.04
    container: ${{ matrix.os }}
    steps:
      - uses: actions/checkout@v2
      - name: Download All Artifacts
        uses: actions/download-artifact@v2
        with:
          name: velox-native-lib-${{github.sha}}
          path: ./cpp/build/releases
      - name: Update mirror list
        if: matrix.os == 'centos:8'
        run: |
          sed -i -e "s|mirrorlist=|#mirrorlist=|g" /etc/yum.repos.d/CentOS-* || true
          sed -i -e "s|#baseurl=http://mirror.centos.org|baseurl=http://vault.centos.org|g" /etc/yum.repos.d/CentOS-* || true
      - name: Setup java and maven
        run: |
          if [ "${{ matrix.java }}" = "java-17" ]; then
            yum update -y && yum install -y java-17-openjdk-devel wget
          else
            yum update -y && yum install -y java-1.8.0-openjdk-devel wget
          fi
          wget https://downloads.apache.org/maven/maven-3/3.8.8/binaries/apache-maven-3.8.8-bin.tar.gz
          tar -xvf apache-maven-3.8.8-bin.tar.gz
          mv apache-maven-3.8.8 /usr/lib/maven
      - name: Set environment variables
        run: |
          echo "MAVEN_HOME=/usr/lib/maven" >> $GITHUB_ENV
          echo "PATH=${PATH}:/usr/lib/maven/bin" >> $GITHUB_ENV
          if [ "${{ matrix.java }}" = "java-17" ]; then
            echo "JAVA_HOME=/usr/lib/jvm/java-17-openjdk" >> $GITHUB_ENV
          else
            echo "JAVA_HOME=/usr/lib/jvm/java-1.8.0-openjdk" >> $GITHUB_ENV
          fi
      - name: Build gluten-it
        run: |
          echo "JAVA_HOME: $JAVA_HOME"
<<<<<<< HEAD
          mvn -ntp clean install -P${{ matrix.spark }} -P${{ matrix.java }} -Pbackends-velox -DskipTests
          cd $GITHUB_WORKSPACE/tools/gluten-it 
          mvn -ntp clean install -P${{ matrix.spark }} -P${{ matrix.java }} \
          && GLUTEN_IT_JVM_ARGS=-Xmx5G sbin/gluten-it.sh queries-compare \
=======
          cd $GITHUB_WORKSPACE/
          mvn clean install -P${{ matrix.spark }} -P${{ matrix.java }} -Pbackends-velox -DskipTests
          cd $GITHUB_WORKSPACE/tools/gluten-it
          mvn clean install -P${{ matrix.spark }} -P${{ matrix.java }}
      - name: Run TPC-H / TPC-DS
        run: |
          echo "JAVA_HOME: $JAVA_HOME"
          cd $GITHUB_WORKSPACE/tools/gluten-it
          GLUTEN_IT_JVM_ARGS=-Xmx5G sbin/gluten-it.sh queries-compare \
>>>>>>> c1e1cca1
            --local --preset=velox --benchmark-type=h --error-on-memleak --off-heap-size=10g -s=1.0 --threads=16 --iterations=1 \
          && GLUTEN_IT_JVM_ARGS=-Xmx5G sbin/gluten-it.sh queries-compare \
            --local --preset=velox --benchmark-type=ds --error-on-memleak --off-heap-size=10g -s=1.0 --threads=16 --iterations=1
      - name: Run TPC-H / TPC-DS with ACBO
        run: |
          echo "JAVA_HOME: $JAVA_HOME"
          cd $GITHUB_WORKSPACE/tools/gluten-it
          GLUTEN_IT_JVM_ARGS=-Xmx5G sbin/gluten-it.sh queries-compare \
            --local --preset=velox --benchmark-type=h --error-on-memleak --off-heap-size=10g -s=1.0 --threads=16 --iterations=1 \
            --extra-conf=spark.gluten.sql.advanced.cbo.enabled=true \
          && GLUTEN_IT_JVM_ARGS=-Xmx5G sbin/gluten-it.sh queries-compare \
            --local --preset=velox --benchmark-type=ds --error-on-memleak --off-heap-size=10g -s=1.0 --threads=16 --iterations=1 \
            --extra-conf=spark.gluten.sql.advanced.cbo.enabled=true 

  # run-tpc-test-centos8-oom-randomkill:
  #   needs: build-native-lib
  #   strategy:
  #     fail-fast: false
  #     matrix:
  #       spark: ["spark-3.2"]
  #   runs-on: ubuntu-20.04
  #   container: centos:8
  #   steps:
  #     - uses: actions/checkout@v2
  #     - name: Download All Artifacts
  #       uses: actions/download-artifact@v2
  #       with:
  #         name: velox-native-lib-${{github.sha}}
  #         path: ./cpp/build/releases
  #     - name: Update mirror list
  #       run: |
  #         sed -i -e "s|mirrorlist=|#mirrorlist=|g" /etc/yum.repos.d/CentOS-* || true
  #         sed -i -e "s|#baseurl=http://mirror.centos.org|baseurl=http://vault.centos.org|g" /etc/yum.repos.d/CentOS-* || true
  #     - name: Setup java and maven
  #       run: |
  #         yum update -y && yum install -y java-1.8.0-openjdk-devel wget
  #         wget https://downloads.apache.org/maven/maven-3/3.8.8/binaries/apache-maven-3.8.8-bin.tar.gz
  #         tar -xvf apache-maven-3.8.8-bin.tar.gz
  #         mv apache-maven-3.8.8 /usr/lib/maven
  #     - name: Build for Spark ${{ matrix.spark }}
  #       run: |
  #         cd $GITHUB_WORKSPACE/ 
  #         export MAVEN_HOME=/usr/lib/maven
  #         export PATH=${PATH}:${MAVEN_HOME}/bin
  #         mvn -ntp clean install -P${{ matrix.spark }} -Pbackends-velox -DskipTests
  #     - name: TPC-DS SF30.0 Parquet local spark3.2 Q67/Q95 low memory, memory isolation off
  #       run: |
  #         export MAVEN_HOME=/usr/lib/maven
  #         export PATH=${PATH}:${MAVEN_HOME}/bin
  #         cd tools/gluten-it && \
  #         mvn -ntp clean install -Pspark-3.2 \
  #         && GLUTEN_IT_JVM_ARGS=-Xmx50G sbin/gluten-it.sh parameterized \
  #           --local --preset=velox --benchmark-type=ds --error-on-memleak --queries=q67,q95 -s=30.0 --threads=12 --shuffle-partitions=72 --iterations=1 \
  #           --skip-data-gen -m=OffHeapExecutionMemory \
  #           -d=ISOLATION:OFF,spark.gluten.memory.isolation=false \
  #           -d=OFFHEAP_SIZE:5g,spark.memory.offHeap.size=5g \
  #           -d=OFFHEAP_SIZE:3g,spark.memory.offHeap.size=3g \
  #           -d=OVER_ACQUIRE:0.3,spark.gluten.memory.overAcquiredMemoryRatio=0.3 \
  #           -d=OVER_ACQUIRE:0.5,spark.gluten.memory.overAcquiredMemoryRatio=0.5
  #     - name: (To be fixed) TPC-DS SF30.0 Parquet local spark3.2 Q67/Q95 low memory, memory isolation on
  #       run: |
  #         export MAVEN_HOME=/usr/lib/maven
  #         export PATH=${PATH}:${MAVEN_HOME}/bin
  #         cd tools/gluten-it && \
  #         mvn -ntp clean install -Pspark-3.2 \
  #         && GLUTEN_IT_JVM_ARGS=-Xmx50G sbin/gluten-it.sh parameterized \
  #           --local --preset=velox --benchmark-type=ds --error-on-memleak --queries=q67,q95 -s=30.0 --threads=12 --shuffle-partitions=72 --iterations=1 \
  #           --skip-data-gen -m=OffHeapExecutionMemory \
  #           -d=ISOLATION:ON,spark.gluten.memory.isolation=true,spark.memory.storageFraction=0.1 \
  #           -d=OFFHEAP_SIZE:5g,spark.memory.offHeap.size=5g \
  #           -d=OFFHEAP_SIZE:3g,spark.memory.offHeap.size=3g \
  #           -d=OVER_ACQUIRE:0.3,spark.gluten.memory.overAcquiredMemoryRatio=0.3 \
  #           -d=OVER_ACQUIRE:0.5,spark.gluten.memory.overAcquiredMemoryRatio=0.5 || true
  #     - name: TPC-DS SF30.0 Parquet local spark3.2 Q23A/Q23B low memory
  #       run: |
  #         cd tools/gluten-it && \
  #         GLUTEN_IT_JVM_ARGS=-Xmx50G sbin/gluten-it.sh parameterized \
  #           --local --preset=velox --benchmark-type=ds --error-on-memleak --queries=q23a,q23b -s=30.0 --threads=12 --shuffle-partitions=72 --iterations=1 \
  #           --skip-data-gen -m=OffHeapExecutionMemory \
  #           -d=ISOLATION:OFF,spark.gluten.memory.isolation=false \
  #           -d=ISOLATION:ON,spark.gluten.memory.isolation=true,spark.memory.storageFraction=0.1 \
  #           -d=OFFHEAP_SIZE:2g,spark.memory.offHeap.size=2g \
  #           -d=FLUSH_MODE:DISABLED,spark.gluten.sql.columnar.backend.velox.flushablePartialAggregation=false,spark.gluten.sql.columnar.backend.velox.maxPartialAggregationMemoryRatio=1.0,spark.gluten.sql.columnar.backend.velox.maxExtendedPartialAggregationMemoryRatio=1.0,spark.gluten.sql.columnar.backend.velox.abandonPartialAggregationMinPct=100,spark.gluten.sql.columnar.backend.velox.abandonPartialAggregationMinRows=0 \
  #           -d=FLUSH_MODE:ABANDONED,spark.gluten.sql.columnar.backend.velox.maxPartialAggregationMemoryRatio=1.0,spark.gluten.sql.columnar.backend.velox.maxExtendedPartialAggregationMemoryRatio=1.0,spark.gluten.sql.columnar.backend.velox.abandonPartialAggregationMinPct=0,spark.gluten.sql.columnar.backend.velox.abandonPartialAggregationMinRows=0 \
  #           -d=FLUSH_MODE:FLUSHED,spark.gluten.sql.columnar.backend.velox.maxPartialAggregationMemoryRatio=0.05,spark.gluten.sql.columnar.backend.velox.maxExtendedPartialAggregationMemoryRatio=0.1,spark.gluten.sql.columnar.backend.velox.abandonPartialAggregationMinPct=100,spark.gluten.sql.columnar.backend.velox.abandonPartialAggregationMinRows=0
  #     - name: (To be fixed) TPC-DS SF30.0 Parquet local spark3.2 Q97 low memory # The case currently causes crash with "free: invalid size".
  #       run: |
  #         cd tools/gluten-it && \
  #         GLUTEN_IT_JVM_ARGS=-Xmx50G sbin/gluten-it.sh parameterized \
  #           --local --preset=velox --benchmark-type=ds --error-on-memleak --queries=q97 -s=30.0 --threads=12 --shuffle-partitions=72 --iterations=1 \
  #           --skip-data-gen -m=OffHeapExecutionMemory \
  #           -d=ISOLATION:OFF,spark.gluten.memory.isolation=false \
  #           -d=ISOLATION:ON,spark.gluten.memory.isolation=true,spark.memory.storageFraction=0.1 \
  #           -d=OFFHEAP_SIZE:2g,spark.memory.offHeap.size=2g \
  #           -d=OFFHEAP_SIZE:1g,spark.memory.offHeap.size=1g || true

  # run-tpc-test-centos8-celeborn:
  #   needs: build-native-lib
  #   strategy:
  #     fail-fast: false
  #     matrix:
  #       spark: ["spark-3.2"]
  #   runs-on: ubuntu-20.04
  #   container: centos:8
  #   steps:
  #     - uses: actions/checkout@v2
  #     - name: Download All Artifacts
  #       uses: actions/download-artifact@v2
  #       with:
  #         name: velox-native-lib-${{github.sha}}
  #         path: ./cpp/build/releases
  #     - name: Update mirror list
  #       run: |
  #         sed -i -e "s|mirrorlist=|#mirrorlist=|g" /etc/yum.repos.d/CentOS-* || true
  #         sed -i -e "s|#baseurl=http://mirror.centos.org|baseurl=http://vault.centos.org|g" /etc/yum.repos.d/CentOS-* || true
  #     - name: Setup java and maven
  #       run: |
  #         yum update -y && yum install -y java-1.8.0-openjdk-devel wget
  #         wget https://downloads.apache.org/maven/maven-3/3.8.8/binaries/apache-maven-3.8.8-bin.tar.gz
  #         tar -xvf apache-maven-3.8.8-bin.tar.gz
  #         mv apache-maven-3.8.8 /usr/lib/maven
  #     - name: Build for Spark ${{ matrix.spark }}
  #       run: |
  #         cd $GITHUB_WORKSPACE/ 
  #         export MAVEN_HOME=/usr/lib/maven
  #         export PATH=${PATH}:${MAVEN_HOME}/bin
  #         mvn -ntp clean install -P${{ matrix.spark }} -Pbackends-velox -DskipTests
  #     - name: TPC-H SF1.0 && TPC-DS SF1.0 Parquet local spark3.2 with Celeborn 0.4.0
  #       run: |
  #         export MAVEN_HOME=/usr/lib/maven
  #         export PATH=${PATH}:${MAVEN_HOME}/bin
  #         cd /opt && mkdir -p celeborn && \
  #         wget https://archive.apache.org/dist/incubator/celeborn/celeborn-0.4.0-incubating/apache-celeborn-0.4.0-incubating-bin.tgz && \
  #         tar xzf apache-celeborn-0.4.0-incubating-bin.tgz -C /opt/celeborn --strip-components=1 && cd celeborn && \
  #         mv ./conf/celeborn-env.sh.template ./conf/celeborn-env.sh && \
  #         echo -e "CELEBORN_MASTER_MEMORY=4g\nCELEBORN_WORKER_MEMORY=4g\nCELEBORN_WORKER_OFFHEAP_MEMORY=8g" > ./conf/celeborn-env.sh && \
  #         echo -e "celeborn.worker.commitFiles.threads 128\nceleborn.worker.sortPartition.threads 64" > ./conf/celeborn-defaults.conf \
  #         && bash ./sbin/start-master.sh && bash ./sbin/start-worker.sh && \
  #         cd $GITHUB_WORKSPACE/tools/gluten-it && mvn -ntp clean install -Pspark-3.2,rss,celeborn-0.4 \
  #         && GLUTEN_IT_JVM_ARGS=-Xmx5G sbin/gluten-it.sh queries-compare \
  #           --local --preset=velox-with-celeborn --benchmark-type=h --error-on-memleak --off-heap-size=10g -s=1.0 --threads=16 --iterations=1 \
  #         && GLUTEN_IT_JVM_ARGS=-Xmx5G sbin/gluten-it.sh queries-compare \
  #           --local --preset=velox-with-celeborn --benchmark-type=ds --error-on-memleak --off-heap-size=10g -s=1.0 --threads=16 --iterations=1 && \
  #         bash /opt/celeborn/sbin/stop-worker.sh \
  #         && bash /opt/celeborn/sbin/stop-master.sh && rm -rf /opt/celeborn
  #     - name: TPC-H SF1.0 && TPC-DS SF10.0 Parquet local spark3.2 with Celeborn 0.3.2
  #       run: |
  #         export MAVEN_HOME=/usr/lib/maven
  #         export PATH=${PATH}:${MAVEN_HOME}/bin
  #         cd /opt && mkdir -p celeborn && \
  #         wget https://archive.apache.org/dist/incubator/celeborn/celeborn-0.3.2-incubating/apache-celeborn-0.3.2-incubating-bin.tgz && \
  #         tar xzf apache-celeborn-0.3.2-incubating-bin.tgz -C /opt/celeborn --strip-components=1 && cd celeborn && \
  #         mv ./conf/celeborn-env.sh.template ./conf/celeborn-env.sh && \
  #         echo -e "CELEBORN_MASTER_MEMORY=4g\nCELEBORN_WORKER_MEMORY=4g\nCELEBORN_WORKER_OFFHEAP_MEMORY=8g" > ./conf/celeborn-env.sh && \
  #         echo -e "celeborn.worker.commitFiles.threads 128\nceleborn.worker.sortPartition.threads 64" > ./conf/celeborn-defaults.conf \
  #         && bash ./sbin/start-master.sh && bash ./sbin/start-worker.sh && \
  #         cd $GITHUB_WORKSPACE/tools/gluten-it && mvn -ntp clean install -Pspark-3.2,rss \
  #         && GLUTEN_IT_JVM_ARGS=-Xmx5G sbin/gluten-it.sh queries-compare \
  #           --local --preset=velox-with-celeborn --benchmark-type=h --error-on-memleak --off-heap-size=10g -s=1.0 --threads=16 --iterations=1 \
  #         && GLUTEN_IT_JVM_ARGS=-Xmx5G sbin/gluten-it.sh queries-compare \
  #           --local --preset=velox-with-celeborn --benchmark-type=ds --error-on-memleak --off-heap-size=10g -s=1.0 --threads=16 --iterations=1 && \
  #         bash /opt/celeborn/sbin/stop-worker.sh \
  #         && bash /opt/celeborn/sbin/stop-master.sh

  run-spark-test-spark32:
    runs-on: ubuntu-20.04
    container: ghcr.io/facebookincubator/velox-dev:circleci-avx
    steps:
      - uses: actions/checkout@v2
      - name: Build Gluten velox third party
        run: |
          yum install sudo patch java-1.8.0-openjdk-devel wget -y && \
          cd ep/build-velox/src && \
          ./get_velox.sh && \
          source /opt/rh/gcc-toolset-9/enable && \
          ./build_velox.sh --run_setup_script=OFF --enable_ep_cache=OFF --build_test_utils=ON
      - name: Build Gluten CPP library
        run: |
          cd $GITHUB_WORKSPACE/cpp && \
          source /opt/rh/gcc-toolset-9/enable && \
          ./compile.sh --build_velox_backend=ON --build_protobuf=ON --build_tests=ON --build_examples=ON --build_benchmarks=ON
      - name: Setup java and maven
        run: |
          wget https://downloads.apache.org/maven/maven-3/3.8.8/binaries/apache-maven-3.8.8-bin.tar.gz
          tar -xvf apache-maven-3.8.8-bin.tar.gz
          mv apache-maven-3.8.8 /usr/lib/maven
      - name: Prepare spark.test.home for Spark 3.2.2 (other tests)
        run: |
          cd $GITHUB_WORKSPACE/ && \
          wget https://archive.apache.org/dist/spark/spark-3.2.2/spark-3.2.2-bin-hadoop3.2.tgz && \
          tar --strip-components=1 -xf spark-3.2.2-bin-hadoop3.2.tgz spark-3.2.2-bin-hadoop3.2/jars/ && \
          rm -rf spark-3.2.2-bin-hadoop3.2.tgz && \
          mkdir -p $GITHUB_WORKSPACE//shims/spark32/spark_home/assembly/target/scala-2.12 && \
          mv jars $GITHUB_WORKSPACE//shims/spark32/spark_home/assembly/target/scala-2.12 && \
          cd $GITHUB_WORKSPACE// && \
          wget https://github.com/apache/spark/archive/refs/tags/v3.2.2.tar.gz && \
          tar --strip-components=1 -xf v3.2.2.tar.gz spark-3.2.2/sql/core/src/test/resources/  && \
          mkdir -p shims/spark32/spark_home/ && \
          mv sql shims/spark32/spark_home/ 
      - name: Build and run unit test for Spark 3.2.2 (other tests)
        run: |
          cd $GITHUB_WORKSPACE/
          export SPARK_SCALA_VERSION=2.12
          export MAVEN_HOME=/usr/lib/maven 
          export PATH=${PATH}:${MAVEN_HOME}/bin
          mvn -ntp clean install -Pspark-3.2 -Pspark-ut -Pbackends-velox -Prss -DargLine="-Dspark.test.home=$GITHUB_WORKSPACE//shims/spark32/spark_home/" -DtagsToExclude=org.apache.spark.tags.ExtendedSQLTest,io.glutenproject.tags.UDFTest,io.glutenproject.tags.SkipTestTags && \
          mvn -ntp test -Pspark-3.2 -Pbackends-velox -DtagsToExclude=None -DtagsToInclude=io.glutenproject.tags.UDFTest

  run-spark-test-spark32-slow:
    runs-on: ubuntu-20.04
    container: ghcr.io/facebookincubator/velox-dev:circleci-avx
    steps:
      - uses: actions/checkout@v2
      - name: Build Gluten velox third party
        run: |
          yum install sudo patch java-1.8.0-openjdk-devel wget -y && \
          cd ep/build-velox/src && \
          ./get_velox.sh && \
          source /opt/rh/gcc-toolset-9/enable && \
          ./build_velox.sh --run_setup_script=OFF --enable_ep_cache=OFF --build_test_utils=ON
      - name: Build Gluten CPP library
        run: |
          cd $GITHUB_WORKSPACE/cpp && \
          source /opt/rh/gcc-toolset-9/enable && \
          ./compile.sh --build_velox_backend=ON --build_protobuf=ON
      - name: Setup java and maven
        run: |
          wget https://downloads.apache.org/maven/maven-3/3.8.8/binaries/apache-maven-3.8.8-bin.tar.gz
          tar -xvf apache-maven-3.8.8-bin.tar.gz
          mv apache-maven-3.8.8 /usr/lib/maven
      - name: Prepare spark.test.home for Spark 3.2.2 (slow tests)
        run: |
          cd $GITHUB_WORKSPACE// && \
          wget https://github.com/apache/spark/archive/refs/tags/v3.2.2.tar.gz && \
          tar --strip-components=1 -xf v3.2.2.tar.gz spark-3.2.2/sql/core/src/test/resources/  && \
          mkdir -p shims/spark32/spark_home/ && \
          mv sql shims/spark32/spark_home/ 
      - name: Build and run unit test for Spark 3.2.2 (slow tests)
        run: |
          cd $GITHUB_WORKSPACE/ && \
          export MAVEN_HOME=/usr/lib/maven 
          export PATH=${PATH}:${MAVEN_HOME}/bin
          mvn -ntp clean install -Pspark-3.2 -Pspark-ut -Pbackends-velox -Prss -Piceberg -Pdelta -DargLine="-Dspark.test.home=$GITHUB_WORKSPACE//shims/spark32/spark_home/" -DtagsToInclude=org.apache.spark.tags.ExtendedSQLTest

  run-spark-test-spark33:
    runs-on: ubuntu-20.04
    container: ghcr.io/facebookincubator/velox-dev:circleci-avx
    steps:
      - uses: actions/checkout@v2
      - name: Build Gluten velox third party
        run: |
          yum install sudo patch java-1.8.0-openjdk-devel wget -y && \
          cd ep/build-velox/src && \
          ./get_velox.sh && \
          source /opt/rh/gcc-toolset-9/enable && \
          ./build_velox.sh --run_setup_script=OFF --enable_ep_cache=OFF --build_test_utils=ON
      - name: Build Gluten CPP library
        run: |
          cd $GITHUB_WORKSPACE/cpp && \
          source /opt/rh/gcc-toolset-9/enable && \
          ./compile.sh --build_velox_backend=ON --build_protobuf=ON --build_tests=ON --build_examples=ON --build_benchmarks=ON
      - name: Setup java and maven
        run: |
          wget https://downloads.apache.org/maven/maven-3/3.8.8/binaries/apache-maven-3.8.8-bin.tar.gz
          tar -xvf apache-maven-3.8.8-bin.tar.gz
          mv apache-maven-3.8.8 /usr/lib/maven
      - name: Prepare spark.test.home for Spark 3.3.1 (other tests)
        run: |
          cd $GITHUB_WORKSPACE/ && \
          wget https://archive.apache.org/dist/spark/spark-3.3.1/spark-3.3.1-bin-hadoop3.tgz && \
          tar --strip-components=1 -xf spark-3.3.1-bin-hadoop3.tgz spark-3.3.1-bin-hadoop3/jars/ && \
          rm -rf spark-3.3.1-bin-hadoop3.tgz && \
          mkdir -p $GITHUB_WORKSPACE//shims/spark33/spark_home/assembly/target/scala-2.12 && \
          mv jars $GITHUB_WORKSPACE//shims/spark33/spark_home/assembly/target/scala-2.12 && \
          cd $GITHUB_WORKSPACE// && \
          wget https://github.com/apache/spark/archive/refs/tags/v3.3.1.tar.gz && \
          tar --strip-components=1 -xf v3.3.1.tar.gz spark-3.3.1/sql/core/src/test/resources/  && \
          mkdir -p shims/spark33/spark_home/ && \
          mv sql shims/spark33/spark_home/ 
      - name: Build and Run unit test for Spark 3.3.1 (other tests)
        run: |
          cd $GITHUB_WORKSPACE/ && \
          export SPARK_SCALA_VERSION=2.12 && \
          export MAVEN_HOME=/usr/lib/maven 
          export PATH=${PATH}:${MAVEN_HOME}/bin
          mvn -ntp clean install -Pspark-3.3 -Pbackends-velox -Prss -Pspark-ut -DargLine="-Dspark.test.home=$GITHUB_WORKSPACE//shims/spark33/spark_home/" -DtagsToExclude=org.apache.spark.tags.ExtendedSQLTest,io.glutenproject.tags.UDFTest,io.glutenproject.tags.SkipTestTags && \
          mvn -ntp test -Pspark-3.3 -Pbackends-velox -DtagsToExclude=None -DtagsToInclude=io.glutenproject.tags.UDFTest

  run-spark-test-spark33-slow:
    runs-on: ubuntu-20.04
    container: ghcr.io/facebookincubator/velox-dev:circleci-avx
    steps:
      - uses: actions/checkout@v2
      - name: Build Gluten velox third party
        run: |
          yum install sudo patch java-1.8.0-openjdk-devel wget -y && \
          cd ep/build-velox/src && \
          ./get_velox.sh && \
          source /opt/rh/gcc-toolset-9/enable && \
          ./build_velox.sh --run_setup_script=OFF --enable_ep_cache=OFF --build_test_utils=ON
      - name: Build Gluten CPP library
        run: |
          cd $GITHUB_WORKSPACE/cpp && \
          source /opt/rh/gcc-toolset-9/enable && \
          ./compile.sh --build_velox_backend=ON --build_protobuf=ON
      - name: Setup java and maven
        run: |
          wget https://downloads.apache.org/maven/maven-3/3.8.8/binaries/apache-maven-3.8.8-bin.tar.gz
          tar -xvf apache-maven-3.8.8-bin.tar.gz
          mv apache-maven-3.8.8 /usr/lib/maven
      - name: Prepare spark.test.home for Spark 3.3.1 (slow tests)
        run: |
          cd $GITHUB_WORKSPACE// && \
          wget https://github.com/apache/spark/archive/refs/tags/v3.3.1.tar.gz && \
          tar --strip-components=1 -xf v3.3.1.tar.gz spark-3.3.1/sql/core/src/test/resources/  && \
          mkdir -p shims/spark33/spark_home/ && \
          mv sql shims/spark33/spark_home/ 
      - name: Build and Run unit test for Spark 3.3.1 (slow tests)
        run: |
          cd $GITHUB_WORKSPACE/ && \
          export MAVEN_HOME=/usr/lib/maven 
          export PATH=${PATH}:${MAVEN_HOME}/bin
          mvn -ntp clean install -Pspark-3.3 -Pbackends-velox -Prss -Piceberg -Pdelta -Pspark-ut -DargLine="-Dspark.test.home=$GITHUB_WORKSPACE//shims/spark33/spark_home/" -DtagsToInclude=org.apache.spark.tags.ExtendedSQLTest



  run-spark-test-spark34:
    runs-on: ubuntu-20.04
    container: ghcr.io/facebookincubator/velox-dev:circleci-avx
    steps:
      - uses: actions/checkout@v2
      - name: Build Gluten velox third party
        run: |
          yum install sudo patch java-1.8.0-openjdk-devel wget -y && \
          cd ep/build-velox/src && \
          ./get_velox.sh && \
          source /opt/rh/gcc-toolset-9/enable && \
          ./build_velox.sh --run_setup_script=OFF --enable_ep_cache=OFF --build_test_utils=ON
      - name: Build Gluten CPP library
        run: |
          cd $GITHUB_WORKSPACE/cpp && \
          source /opt/rh/gcc-toolset-9/enable && \
          ./compile.sh --build_velox_backend=ON --build_protobuf=ON --build_tests=ON --build_examples=ON --build_benchmarks=ON
      - name: Setup java and maven
        run: |
          wget https://downloads.apache.org/maven/maven-3/3.8.8/binaries/apache-maven-3.8.8-bin.tar.gz
          tar -xvf apache-maven-3.8.8-bin.tar.gz
          mv apache-maven-3.8.8 /usr/lib/maven
      - name: Prepare spark.test.home for Spark 3.4.2 (other tests)
        run: |
          cd $GITHUB_WORKSPACE/ && \
          wget https://archive.apache.org/dist/spark/spark-3.4.2/spark-3.4.2-bin-hadoop3.tgz && \
          tar --strip-components=1 -xf spark-3.4.2-bin-hadoop3.tgz spark-3.4.2-bin-hadoop3/jars/ && \
          rm -rf spark-3.4.2-bin-hadoop3.tgz && \
          mkdir -p $GITHUB_WORKSPACE//shims/spark34/spark_home/assembly/target/scala-2.12 && \
          mv jars $GITHUB_WORKSPACE//shims/spark34/spark_home/assembly/target/scala-2.12 && \
          cd $GITHUB_WORKSPACE// && \
          wget https://github.com/apache/spark/archive/refs/tags/v3.4.2.tar.gz && \
          tar --strip-components=1 -xf v3.4.2.tar.gz spark-3.4.2/sql/core/src/test/resources/  && \
          mkdir -p shims/spark34/spark_home/ && \
          mv sql shims/spark34/spark_home/ 
      - name: Build and Run unit test for Spark 3.4.2 (other tests)
        run: |
          cd $GITHUB_WORKSPACE/ && \
          export SPARK_SCALA_VERSION=2.12 && \
          export MAVEN_HOME=/usr/lib/maven 
          export PATH=${PATH}:${MAVEN_HOME}/bin
          mvn -ntp clean install -Pspark-3.4 -Pbackends-velox -Prss  -Pspark-ut -DargLine="-Dspark.test.home=$GITHUB_WORKSPACE//shims/spark34/spark_home/" -DtagsToExclude=org.apache.spark.tags.ExtendedSQLTest,io.glutenproject.tags.UDFTest,io.glutenproject.tags.SkipTestTags && \
          mvn -ntp test -Pspark-3.4 -Pbackends-velox -DtagsToExclude=None -DtagsToInclude=io.glutenproject.tags.UDFTest


  run-spark-test-spark34-slow:
    runs-on: ubuntu-20.04
    container: ghcr.io/facebookincubator/velox-dev:circleci-avx
    steps:
      - uses: actions/checkout@v2
      - name: Build Gluten velox third party
        run: |
          yum install sudo patch java-1.8.0-openjdk-devel wget -y && \
          cd ep/build-velox/src && \
          ./get_velox.sh && \
          source /opt/rh/gcc-toolset-9/enable && \
          ./build_velox.sh --run_setup_script=OFF --enable_ep_cache=OFF --build_test_utils=ON
      - name: Build Gluten CPP library
        run: |
          cd $GITHUB_WORKSPACE/cpp && \
          source /opt/rh/gcc-toolset-9/enable && \
          ./compile.sh --build_velox_backend=ON --build_protobuf=ON
      - name: Setup java and maven
        run: |
          wget https://downloads.apache.org/maven/maven-3/3.8.8/binaries/apache-maven-3.8.8-bin.tar.gz
          tar -xvf apache-maven-3.8.8-bin.tar.gz
          mv apache-maven-3.8.8 /usr/lib/maven
      - name: Prepare spark.test.home for Spark 3.4.2 (slow tests)
        run: |
          cd $GITHUB_WORKSPACE// && \
          wget https://github.com/apache/spark/archive/refs/tags/v3.4.2.tar.gz && \
          tar --strip-components=1 -xf v3.4.2.tar.gz spark-3.4.2/sql/core/src/test/resources/  && \
          mkdir -p shims/spark34/spark_home/ && \
          mv sql shims/spark34/spark_home/ 
      - name: Build and Run unit test for Spark 3.4.2 (slow tests)
        run: |
          cd $GITHUB_WORKSPACE/
          export MAVEN_HOME=/usr/lib/maven
          export PATH=${PATH}:${MAVEN_HOME}/bin
          mvn -ntp clean install -Pspark-3.4 -Pbackends-velox -Prss -Piceberg -Pdelta -Pspark-ut -DargLine="-Dspark.test.home=$GITHUB_WORKSPACE//shims/spark34/spark_home/" -DtagsToInclude=org.apache.spark.tags.ExtendedSQLTest<|MERGE_RESOLUTION|>--- conflicted
+++ resolved
@@ -168,22 +168,15 @@
       - name: Build gluten-it
         run: |
           echo "JAVA_HOME: $JAVA_HOME"
-<<<<<<< HEAD
+          cd $GITHUB_WORKSPACE/
           mvn -ntp clean install -P${{ matrix.spark }} -P${{ matrix.java }} -Pbackends-velox -DskipTests
-          cd $GITHUB_WORKSPACE/tools/gluten-it 
-          mvn -ntp clean install -P${{ matrix.spark }} -P${{ matrix.java }} \
-          && GLUTEN_IT_JVM_ARGS=-Xmx5G sbin/gluten-it.sh queries-compare \
-=======
-          cd $GITHUB_WORKSPACE/
-          mvn clean install -P${{ matrix.spark }} -P${{ matrix.java }} -Pbackends-velox -DskipTests
           cd $GITHUB_WORKSPACE/tools/gluten-it
-          mvn clean install -P${{ matrix.spark }} -P${{ matrix.java }}
+          mvn -ntp clean install -P${{ matrix.spark }} -P${{ matrix.java }}
       - name: Run TPC-H / TPC-DS
         run: |
           echo "JAVA_HOME: $JAVA_HOME"
           cd $GITHUB_WORKSPACE/tools/gluten-it
           GLUTEN_IT_JVM_ARGS=-Xmx5G sbin/gluten-it.sh queries-compare \
->>>>>>> c1e1cca1
             --local --preset=velox --benchmark-type=h --error-on-memleak --off-heap-size=10g -s=1.0 --threads=16 --iterations=1 \
           && GLUTEN_IT_JVM_ARGS=-Xmx5G sbin/gluten-it.sh queries-compare \
             --local --preset=velox --benchmark-type=ds --error-on-memleak --off-heap-size=10g -s=1.0 --threads=16 --iterations=1
